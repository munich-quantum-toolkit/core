/*
 * This file is part of MQT QFR library which is released under the MIT license.
 * See file README.md or go to https://www.cda.cit.tum.de/research/quantum/ for more information.
 */

#pragma once

#include "Operation.hpp"

namespace qc {

    class ClassicControlledOperation final: public Operation {
    protected:
        std::unique_ptr<Operation>           op;
        std::pair<dd::Qubit, dd::QubitCount> controlRegister{};
        unsigned int                         expectedValue = 1U;

    public:
        // Applies operation `_op` if the creg starting at index `control` has the expected value
        ClassicControlledOperation(std::unique_ptr<qc::Operation>& _op, const std::pair<dd::Qubit, dd::QubitCount>& controlRegister, unsigned int expectedValue = 1U):
            op(std::move(_op)), controlRegister(controlRegister), expectedValue(expectedValue) {
            nqubits = op->getNqubits();
            name[0] = 'c';
            name[1] = '_';
            std::strcpy(name + 2, op->getName());
            parameter[0] = controlRegister.first;
            parameter[1] = controlRegister.second;
            parameter[2] = expectedValue;
            type         = ClassicControlled;
        }

        [[nodiscard]] std::unique_ptr<Operation> clone() const override {
            auto op_cloned = op->clone();
            return std::make_unique<ClassicControlledOperation>(op_cloned, controlRegister, expectedValue);
        }

        [[nodiscard]] auto getControlRegister() const {
            return controlRegister;
        }

        [[nodiscard]] auto getExpectedValue() const {
            return expectedValue;
        }

        [[nodiscard]] auto getOperation() const {
            return op.get();
        }

        void setNqubits(dd::QubitCount nq) override {
            nqubits = nq;
            op->setNqubits(nq);
        }

        [[nodiscard]] const Targets& getTargets() const override {
            return op->getTargets();
        }

        Targets& getTargets() override {
            return op->getTargets();
        }

        [[nodiscard]] std::size_t getNtargets() const override {
            return op->getNtargets();
        }

        [[nodiscard]] const dd::Controls& getControls() const override {
            return op->getControls();
        }

        dd::Controls& getControls() override {
            return op->getControls();
        }

        [[nodiscard]] std::size_t getNcontrols() const override {
            return controls.size();
        }

        [[nodiscard]] bool isUnitary() const override {
            return false;
        }

        [[nodiscard]] bool isClassicControlledOperation() const override {
            return true;
        }

        [[nodiscard]] bool actsOn(dd::Qubit i) const override {
            return op->actsOn(i);
        }

        [[nodiscard]] bool equals(const Operation& operation, const Permutation& perm1, const Permutation& perm2) const override {
            if (const auto* classic = dynamic_cast<const ClassicControlledOperation*>(&operation)) {
                if (controlRegister != classic->controlRegister) {
                    return false;
                }

                if (expectedValue != classic->expectedValue) {
                    return false;
                }

                return op->equals(*classic->op, perm1, perm2);

            } else {
                return false;
            }
            return Operation::equals(operation, perm1, perm2);
        }
        [[nodiscard]] bool equals(const Operation& operation) const override {
            return equals(operation, {}, {});
        }

        void dumpOpenQASM([[maybe_unused]] std::ostream& of, [[maybe_unused]] const RegisterNames& qreg, [[maybe_unused]] const RegisterNames& creg) const override {
            of << "if(";
<<<<<<< HEAD
            of << creg[controlRegister.first].first;
            of << " == " << expectedValue << ") ";
            op->dumpOpenQASM(of, qreg, creg);
=======
            of << creg[controlRegister.second].first;
            of << " == " << expectedValue << ") ";
            op.get()->dumpOpenQASM(of, qreg, creg);
>>>>>>> 6acf7e94
        }

        void dumpQiskit([[maybe_unused]] std::ostream& of, [[maybe_unused]] const RegisterNames& qreg, [[maybe_unused]] const RegisterNames& creg, [[maybe_unused]] const char* anc_reg_name) const override {
            throw QFRException("Dumping of classically controlled gates currently not supported for qiskit");
        }
    };
} // namespace qc<|MERGE_RESOLUTION|>--- conflicted
+++ resolved
@@ -110,15 +110,9 @@
 
         void dumpOpenQASM([[maybe_unused]] std::ostream& of, [[maybe_unused]] const RegisterNames& qreg, [[maybe_unused]] const RegisterNames& creg) const override {
             of << "if(";
-<<<<<<< HEAD
-            of << creg[controlRegister.first].first;
-            of << " == " << expectedValue << ") ";
-            op->dumpOpenQASM(of, qreg, creg);
-=======
             of << creg[controlRegister.second].first;
             of << " == " << expectedValue << ") ";
             op.get()->dumpOpenQASM(of, qreg, creg);
->>>>>>> 6acf7e94
         }
 
         void dumpQiskit([[maybe_unused]] std::ostream& of, [[maybe_unused]] const RegisterNames& qreg, [[maybe_unused]] const RegisterNames& creg, [[maybe_unused]] const char* anc_reg_name) const override {
