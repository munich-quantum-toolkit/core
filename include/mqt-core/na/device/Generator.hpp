--- conflicted
+++ resolved
@@ -251,17 +251,11 @@
   };
 
   /// @brief The unit of measurement for lengths in the device.
-<<<<<<< HEAD
-  Unit lengthUnit = {1.0, "um"}; ///< Default is micrometers (um).
-  /// @brief The unit of measurement for time in the device.
-  Unit durationUnit = {1.0, "us"}; ///< Default is microseconds (us).
-=======
   Unit lengthUnit = {.scaleFactor = 1.0,
                      .unit = "um"}; ///< Default is micrometers (um).
   /// @brief The unit of measurement for time in the device.
   Unit durationUnit = {.scaleFactor = 1.0,
                        .unit = "us"}; ///< Default is microseconds (us).
->>>>>>> 7d501a98
 
   // Before we used the macro NLOHMANN_DEFINE_TYPE_INTRUSIVE_WITH_DEFAULT here,
   // too. Now, we added an id to shuttling units that must be initialized
