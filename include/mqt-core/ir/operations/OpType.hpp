/*
 * Copyright (c) 2023 - 2025 Chair for Design Automation, TUM
 * Copyright (c) 2025 Munich Quantum Software Company GmbH
 * All rights reserved.
 *
 * SPDX-License-Identifier: MIT
 *
 * Licensed under the MIT License
 */

#pragma once

#include <cstdint>
#include <istream>
#include <ostream>
#include <string>

namespace qc {
<<<<<<< HEAD
// Natively supported operations of the QFR library
enum OpType : std::uint8_t {
  None,
  // Standard Operations
  GPhase,
  I,
  Barrier,
  H,
  X,
  Y,
  Z,
  S,
  Sdg,
  T,
  Tdg,
  V,
  Vdg,
  U,
  U2,
  P,
  SX,
  SXdg,
  RX,
  RY,
  RZ,
  SWAP,
  iSWAP,   // NOLINT (readability-identifier-naming)
  iSWAPdg, // NOLINT (readability-identifier-naming)
  Peres,
  Peresdg,
  DCX,
  ECR,
  RXX,
  RYY,
  RZZ,
  RZX,
  XXminusYY,
  XXplusYY,
  // Compound Operation
  Compound,
  // Non Unitary Operations
  Measure,
  Reset,
  Teleportation,
  // Classically-controlled Operation
  ClassicControlled,
  // Noise operations
  ATrue,
  AFalse,
  MultiATrue,
  MultiAFalse,
  // Neutral atom shuttling operations
  Bridge,
  Move,
  AodActivate,
  AodDeactivate,
  AodMove,
  // Number of OpTypes (needs to be last in the enum)
  OpCount,
=======

enum OpTypeFlags : uint8_t {
  OpTypeNone = 0b00,
  OpTypeInv = 0b01,
  OpTypeDiag = 0b10,
>>>>>>> cc425b95
};

constexpr static unsigned NUM_OP_TYPE_FLAG_BITS = 2;

<<<<<<< HEAD
inline std::string toString(const OpType& opType) {
  switch (opType) {
  case None:
    return "none";
  case GPhase:
    return "gphase";
  case I:
    return "i";
  case H:
    return "h";
  case X:
    return "x";
  case Y:
    return "y";
  case Z:
    return "z";
  case S:
    return "s";
  case Sdg:
    return "sdg";
  case T:
    return "t";
  case Tdg:
    return "tdg";
  case V:
    return "v";
  case Vdg:
    return "vdg";
  case U:
    return "u";
  case U2:
    return "u2";
  case P:
    return "p";
  case SX:
    return "sx";
  case SXdg:
    return "sxdg";
  case RX:
    return "rx";
  case RY:
    return "ry";
  case RZ:
    return "rz";
  case SWAP:
    return "swap";
  case iSWAP:
    return "iswap";
  case iSWAPdg:
    return "iswapdg";
  case Peres:
    return "peres";
  case Peresdg:
    return "peresdg";
  case DCX:
    return "dcx";
  case ECR:
    return "ecr";
  case RXX:
    return "rxx";
  case RYY:
    return "ryy";
  case RZZ:
    return "rzz";
  case RZX:
    return "rzx";
  case XXminusYY:
    return "xx_minus_yy";
  case XXplusYY:
    return "xx_plus_yy";
  case Compound:
    return "compound";
  case Measure:
    return "measure";
  case Reset:
    return "reset";
  case Barrier:
    return "barrier";
  case Teleportation:
    return "teleportation";
  case ClassicControlled:
    return "classic_controlled";
  case Bridge:
    return "bridge";
  case Move:
    return "move";
  case AodActivate:
    return "aod_activate";
  case AodDeactivate:
    return "aod_deactivate";
  case AodMove:
    return "aod_move";
  // GCOV_EXCL_START
  default:
    throw std::invalid_argument("Invalid OpType!");
    // GCOV_EXCL_STOP
  }
}
=======
// Natively supported operations of the MQT Core library
enum OpType : std::uint8_t {
#define HANDLE_OP_TYPE(N, id, flags, repr)                                     \
  id = ((N) << (NUM_OP_TYPE_FLAG_BITS)) | (flags),
#define LAST_OP_TYPE(N) OpTypeEnd = (N) << (NUM_OP_TYPE_FLAG_BITS),
#include "OpType.inc"

#undef HANDLE_OP_TYPE
#undef LAST_OP_TYPE
};

std::string toString(OpType opType);
>>>>>>> cc425b95

/**
 * @brief Gives a short name for the given OpType (at most 3 characters)
 * @param opType OpType to get the short name for
 * @return Short name for the given OpType
 */
std::string shortName(OpType opType);

[[nodiscard]] constexpr bool isTwoQubitGate(const OpType opType) {
  switch (opType) {
  case SWAP:
  case iSWAP:
  case iSWAPdg:
  case Peres:
  case Peresdg:
  case DCX:
  case ECR:
  case RXX:
  case RYY:
  case RZZ:
  case RZX:
  case XXminusYY:
  case XXplusYY:
    return true;
  default:
    return false;
  }
}

/**
 * @brief Checks if given OpType is a single qubit gate
 */
[[nodiscard]] constexpr bool isSingleQubitGate(const OpType type) {
  switch (type) {
  case I:
  case U:
  case U2:
  case P:
  case X:
  case Y:
  case Z:
  case H:
  case S:
  case Sdg:
  case T:
  case SX:
  case SXdg:
  case Tdg:
  case V:
  case Vdg:
  case RX:
  case RY:
  case RZ:
    return true;
  default:
    return false;
  }
}

inline std::ostream& operator<<(std::ostream& out, const OpType opType) {
  return out << toString(opType);
}

<<<<<<< HEAD
const inline static std::unordered_map<std::string, qc::OpType>
    OP_NAME_TO_TYPE = {
        {"none", OpType::None},
        {"gphase", OpType::GPhase},
        {"i", OpType::I},
        {"id", OpType::I},
        {"h", OpType::H},
        {"ch", OpType::H},
        {"x", OpType::X},
        {"cnot", OpType::X},
        {"cx", OpType::X},
        {"mcx", OpType::X},
        {"y", OpType::Y},
        {"cy", OpType::Y},
        {"z", OpType::Z},
        {"cz", OpType::Z},
        {"s", OpType::S},
        {"cs", OpType::S},
        {"sdg", OpType::Sdg},
        {"csdg", OpType::Sdg},
        {"t", OpType::T},
        {"ct", OpType::T},
        {"tdg", OpType::Tdg},
        {"ctdg", OpType::Tdg},
        {"v", OpType::V},
        {"vdg", OpType::Vdg},
        {"u", OpType::U},
        {"cu", OpType::U},
        {"u3", OpType::U},
        {"cu3", OpType::U},
        {"u2", OpType::U2},
        {"cu2", OpType::U2},
        {"p", OpType::P},
        {"cp", OpType::P},
        {"mcp", OpType::P},
        {"phase", OpType::P},
        {"cphase", OpType::P},
        {"mcphase", OpType::P},
        {"u1", OpType::P},
        {"cu1", OpType::P},
        {"sx", OpType::SX},
        {"csx", OpType::SX},
        {"sxdg", OpType::SXdg},
        {"csxdg", OpType::SXdg},
        {"rx", OpType::RX},
        {"crx", OpType::RX},
        {"ry", OpType::RY},
        {"cry", OpType::RY},
        {"rz", OpType::RZ},
        {"crz", OpType::RZ},
        {"swap", OpType::SWAP},
        {"cswap", OpType::SWAP},
        {"iswap", OpType::iSWAP},
        {"iswapdg", OpType::iSWAPdg},
        {"peres", OpType::Peres},
        {"peresdg", OpType::Peresdg},
        {"dcx", OpType::DCX},
        {"ecr", OpType::ECR},
        {"rxx", OpType::RXX},
        {"ryy", OpType::RYY},
        {"rzz", OpType::RZZ},
        {"rzx", OpType::RZX},
        {"xx_minus_yy", OpType::XXminusYY},
        {"xx_plus_yy", OpType::XXplusYY},
        {"measure", OpType::Measure},
        {"reset", OpType::Reset},
        {"barrier", OpType::Barrier},
        {"teleportation", OpType::Teleportation},
        {"classic_controlled", OpType::ClassicControlled},
        {"compound", OpType::Compound},
        {"bridge", OpType::Bridge},
        {"move", OpType::Move},
        {"aod_activate", OpType::AodActivate},
        {"aod_deactivate", OpType::AodDeactivate},
        {"aod_move", OpType::AodMove},
};

[[nodiscard]] inline OpType opTypeFromString(const std::string& opType) {
  // try to find the operation type in the map of known operation types and
  // return it if found or throw an exception otherwise.
  if (const auto it = OP_NAME_TO_TYPE.find(opType);
      it != OP_NAME_TO_TYPE.end()) {
    return OP_NAME_TO_TYPE.at(opType);
  }
  throw std::invalid_argument("Unsupported operation type: " + opType);
}
=======
[[nodiscard]] OpType opTypeFromString(const std::string& opType);
>>>>>>> cc425b95

inline std::istream& operator>>(std::istream& in, OpType& opType) {
  std::string opTypeStr;
  in >> opTypeStr;

  if (opTypeStr.empty()) {
    in.setstate(std::istream::failbit);
    return in;
  }

  opType = opTypeFromString(opTypeStr);
  return in;
}

} // namespace qc<|MERGE_RESOLUTION|>--- conflicted
+++ resolved
@@ -16,177 +16,15 @@
 #include <string>
 
 namespace qc {
-<<<<<<< HEAD
-// Natively supported operations of the QFR library
-enum OpType : std::uint8_t {
-  None,
-  // Standard Operations
-  GPhase,
-  I,
-  Barrier,
-  H,
-  X,
-  Y,
-  Z,
-  S,
-  Sdg,
-  T,
-  Tdg,
-  V,
-  Vdg,
-  U,
-  U2,
-  P,
-  SX,
-  SXdg,
-  RX,
-  RY,
-  RZ,
-  SWAP,
-  iSWAP,   // NOLINT (readability-identifier-naming)
-  iSWAPdg, // NOLINT (readability-identifier-naming)
-  Peres,
-  Peresdg,
-  DCX,
-  ECR,
-  RXX,
-  RYY,
-  RZZ,
-  RZX,
-  XXminusYY,
-  XXplusYY,
-  // Compound Operation
-  Compound,
-  // Non Unitary Operations
-  Measure,
-  Reset,
-  Teleportation,
-  // Classically-controlled Operation
-  ClassicControlled,
-  // Noise operations
-  ATrue,
-  AFalse,
-  MultiATrue,
-  MultiAFalse,
-  // Neutral atom shuttling operations
-  Bridge,
-  Move,
-  AodActivate,
-  AodDeactivate,
-  AodMove,
-  // Number of OpTypes (needs to be last in the enum)
-  OpCount,
-=======
 
 enum OpTypeFlags : uint8_t {
   OpTypeNone = 0b00,
   OpTypeInv = 0b01,
   OpTypeDiag = 0b10,
->>>>>>> cc425b95
 };
 
 constexpr static unsigned NUM_OP_TYPE_FLAG_BITS = 2;
 
-<<<<<<< HEAD
-inline std::string toString(const OpType& opType) {
-  switch (opType) {
-  case None:
-    return "none";
-  case GPhase:
-    return "gphase";
-  case I:
-    return "i";
-  case H:
-    return "h";
-  case X:
-    return "x";
-  case Y:
-    return "y";
-  case Z:
-    return "z";
-  case S:
-    return "s";
-  case Sdg:
-    return "sdg";
-  case T:
-    return "t";
-  case Tdg:
-    return "tdg";
-  case V:
-    return "v";
-  case Vdg:
-    return "vdg";
-  case U:
-    return "u";
-  case U2:
-    return "u2";
-  case P:
-    return "p";
-  case SX:
-    return "sx";
-  case SXdg:
-    return "sxdg";
-  case RX:
-    return "rx";
-  case RY:
-    return "ry";
-  case RZ:
-    return "rz";
-  case SWAP:
-    return "swap";
-  case iSWAP:
-    return "iswap";
-  case iSWAPdg:
-    return "iswapdg";
-  case Peres:
-    return "peres";
-  case Peresdg:
-    return "peresdg";
-  case DCX:
-    return "dcx";
-  case ECR:
-    return "ecr";
-  case RXX:
-    return "rxx";
-  case RYY:
-    return "ryy";
-  case RZZ:
-    return "rzz";
-  case RZX:
-    return "rzx";
-  case XXminusYY:
-    return "xx_minus_yy";
-  case XXplusYY:
-    return "xx_plus_yy";
-  case Compound:
-    return "compound";
-  case Measure:
-    return "measure";
-  case Reset:
-    return "reset";
-  case Barrier:
-    return "barrier";
-  case Teleportation:
-    return "teleportation";
-  case ClassicControlled:
-    return "classic_controlled";
-  case Bridge:
-    return "bridge";
-  case Move:
-    return "move";
-  case AodActivate:
-    return "aod_activate";
-  case AodDeactivate:
-    return "aod_deactivate";
-  case AodMove:
-    return "aod_move";
-  // GCOV_EXCL_START
-  default:
-    throw std::invalid_argument("Invalid OpType!");
-    // GCOV_EXCL_STOP
-  }
-}
-=======
 // Natively supported operations of the MQT Core library
 enum OpType : std::uint8_t {
 #define HANDLE_OP_TYPE(N, id, flags, repr)                                     \
@@ -199,7 +37,6 @@
 };
 
 std::string toString(OpType opType);
->>>>>>> cc425b95
 
 /**
  * @brief Gives a short name for the given OpType (at most 3 characters)
@@ -263,96 +100,7 @@
   return out << toString(opType);
 }
 
-<<<<<<< HEAD
-const inline static std::unordered_map<std::string, qc::OpType>
-    OP_NAME_TO_TYPE = {
-        {"none", OpType::None},
-        {"gphase", OpType::GPhase},
-        {"i", OpType::I},
-        {"id", OpType::I},
-        {"h", OpType::H},
-        {"ch", OpType::H},
-        {"x", OpType::X},
-        {"cnot", OpType::X},
-        {"cx", OpType::X},
-        {"mcx", OpType::X},
-        {"y", OpType::Y},
-        {"cy", OpType::Y},
-        {"z", OpType::Z},
-        {"cz", OpType::Z},
-        {"s", OpType::S},
-        {"cs", OpType::S},
-        {"sdg", OpType::Sdg},
-        {"csdg", OpType::Sdg},
-        {"t", OpType::T},
-        {"ct", OpType::T},
-        {"tdg", OpType::Tdg},
-        {"ctdg", OpType::Tdg},
-        {"v", OpType::V},
-        {"vdg", OpType::Vdg},
-        {"u", OpType::U},
-        {"cu", OpType::U},
-        {"u3", OpType::U},
-        {"cu3", OpType::U},
-        {"u2", OpType::U2},
-        {"cu2", OpType::U2},
-        {"p", OpType::P},
-        {"cp", OpType::P},
-        {"mcp", OpType::P},
-        {"phase", OpType::P},
-        {"cphase", OpType::P},
-        {"mcphase", OpType::P},
-        {"u1", OpType::P},
-        {"cu1", OpType::P},
-        {"sx", OpType::SX},
-        {"csx", OpType::SX},
-        {"sxdg", OpType::SXdg},
-        {"csxdg", OpType::SXdg},
-        {"rx", OpType::RX},
-        {"crx", OpType::RX},
-        {"ry", OpType::RY},
-        {"cry", OpType::RY},
-        {"rz", OpType::RZ},
-        {"crz", OpType::RZ},
-        {"swap", OpType::SWAP},
-        {"cswap", OpType::SWAP},
-        {"iswap", OpType::iSWAP},
-        {"iswapdg", OpType::iSWAPdg},
-        {"peres", OpType::Peres},
-        {"peresdg", OpType::Peresdg},
-        {"dcx", OpType::DCX},
-        {"ecr", OpType::ECR},
-        {"rxx", OpType::RXX},
-        {"ryy", OpType::RYY},
-        {"rzz", OpType::RZZ},
-        {"rzx", OpType::RZX},
-        {"xx_minus_yy", OpType::XXminusYY},
-        {"xx_plus_yy", OpType::XXplusYY},
-        {"measure", OpType::Measure},
-        {"reset", OpType::Reset},
-        {"barrier", OpType::Barrier},
-        {"teleportation", OpType::Teleportation},
-        {"classic_controlled", OpType::ClassicControlled},
-        {"compound", OpType::Compound},
-        {"bridge", OpType::Bridge},
-        {"move", OpType::Move},
-        {"aod_activate", OpType::AodActivate},
-        {"aod_deactivate", OpType::AodDeactivate},
-        {"aod_move", OpType::AodMove},
-};
-
-[[nodiscard]] inline OpType opTypeFromString(const std::string& opType) {
-  // try to find the operation type in the map of known operation types and
-  // return it if found or throw an exception otherwise.
-  if (const auto it = OP_NAME_TO_TYPE.find(opType);
-      it != OP_NAME_TO_TYPE.end()) {
-    return OP_NAME_TO_TYPE.at(opType);
-  }
-  throw std::invalid_argument("Unsupported operation type: " + opType);
-}
-=======
 [[nodiscard]] OpType opTypeFromString(const std::string& opType);
->>>>>>> cc425b95
 
 inline std::istream& operator>>(std::istream& in, OpType& opType) {
   std::string opTypeStr;
