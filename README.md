[![PyPI](https://img.shields.io/pypi/v/mqt.core?logo=pypi&style=flat-square)](https://pypi.org/project/mqt.core/)
![OS](https://img.shields.io/badge/os-linux%20%7C%20macos%20%7C%20windows-blue?style=flat-square)
[![License: MIT](https://img.shields.io/badge/license-MIT-blue.svg?style=flat-square)](https://opensource.org/licenses/MIT)
[![DOI](https://img.shields.io/badge/JOSS-10.21105/joss.07478-blue.svg?style=flat-square)](https://doi.org/10.21105/joss.07478)
[![CI](https://img.shields.io/github/actions/workflow/status/munich-quantum-toolkit/core/ci.yml?branch=main&style=flat-square&logo=github&label=ci)](https://github.com/munich-quantum-toolkit/core/actions/workflows/ci.yml)
[![CD](https://img.shields.io/github/actions/workflow/status/munich-quantum-toolkit/core/cd.yml?style=flat-square&logo=github&label=cd)](https://github.com/munich-quantum-toolkit/core/actions/workflows/cd.yml)
[![Documentation](https://img.shields.io/readthedocs/mqt-core?logo=readthedocs&style=flat-square)](https://mqt.readthedocs.io/projects/core)
[![codecov](https://img.shields.io/codecov/c/github/munich-quantum-toolkit/core?style=flat-square&logo=codecov)](https://codecov.io/gh/munich-quantum-toolkit/core)

<p align="center">
  <a href="https://mqt.readthedocs.io">
   <picture>
     <source media="(prefers-color-scheme: dark)" srcset="https://raw.githubusercontent.com/munich-quantum-toolkit/.github/refs/heads/main/docs/_static/logo-mqt-dark.svg" width="60%">
     <img src="https://raw.githubusercontent.com/munich-quantum-toolkit/.github/refs/heads/main/docs/_static/logo-mqt-light.svg" width="60%" alt="MQT Logo">
   </picture>
  </a>
</p>

# MQT Core - The Backbone of the Munich Quantum Toolkit (MQT)

<<<<<<< HEAD
MQT Core is an open-source C++20 and Python library for quantum computing that forms the backbone of the quantum software tools developed as part of the [_Munich Quantum Toolkit (MQT)_](https://mqt.readthedocs.io) [^1].
To this end, it consists of multiple components that are used throughout the MQT, including a fully fledged intermediate representation (IR) for quantum computations, a state-of-the-art decision diagram (DD) package for quantum computing, and a dedicated ZX-diagram package for working with the ZX-calculus.
=======
MQT Core is an open-source C++17 and Python library for quantum computing that forms the backbone of the quantum software tools developed as part of the [_Munich Quantum Toolkit (MQT)_](https://mqt.readthedocs.io).
>>>>>>> 1f95d923

<p align="center">
  <a href="https://mqt.readthedocs.io/projects/core">
  <img width=30% src="https://img.shields.io/badge/documentation-blue?style=for-the-badge&logo=read%20the%20docs" alt="Documentation" />
  </a>
</p>

## Key Features

- Fully fledged intermediate representation (IR) for quantum computations.
- A state-of-the-art decision diagram (DD) package for quantum computing.
- A dedicated ZX-diagram package for working with the ZX-calculus.

If you have any questions, feel free to create a [discussion](https://github.com/munich-quantum-toolkit/core/discussions) or an [issue](https://github.com/munich-quantum-toolkit/core/issues) on [GitHub](https://github.com/munich-quantum-toolkit/core).

## Contributors and Supporters

The _[Munich Quantum Toolkit (MQT)](https://mqt.readthedocs.io)_ is developed by the [Chair for Design Automation](https://www.cda.cit.tum.de/) at the [Technical University of Munich](https://www.tum.de/) and supported by the [Munich Quantum Software Company (MQSC)](https://munichquantum.software).
Among others, it is part of the [Munich Quantum Software Stack (MQSS)](https://www.munich-quantum-valley.de/research/research-areas/mqss) ecosystem, which is being developed as part of the [Munich Quantum Valley (MQV)](https://www.munich-quantum-valley.de) initiative.

<p align="center">
  <picture>
   <source media="(prefers-color-scheme: dark)" srcset="https://raw.githubusercontent.com/munich-quantum-toolkit/.github/refs/heads/main/docs/_static/mqt-logo-banner-dark.svg" width="90%">
   <img src="https://raw.githubusercontent.com/munich-quantum-toolkit/.github/refs/heads/main/docs/_static/mqt-logo-banner-light.svg" width="90%" alt="MQT Partner Logos">
  </picture>
</p>

Thank you to all the contributors who have helped make MQT Core a reality!

<p align="center">
<a href="https://github.com/munich-quantum-toolkit/core/graphs/contributors">
  <img src="https://contrib.rocks/image?repo=munich-quantum-toolkit/core" />
</a>
</p>

## Getting Started

`mqt.core` is available via [PyPI](https://pypi.org/project/mqt.core/) for all major operating systems and supports Python 3.9 to 3.13.

```console
(.venv) $ pip install mqt.core
```

The following code gives an example on the usage:

```python3
from mqt.core import QuantumComputation

qc = QuantumComputation(2, 2)
qc.h(0)
qc.cx(0, 1)
qc.measure(range(2), range(2))

print(qc)
```

**Detailed documentation and examples are available at [ReadTheDocs](https://mqt.readthedocs.io/projects/core).**

## System Requirements

Building (and running) is continuously tested under Linux, MacOS, and Windows using the [latest available system versions for GitHub Actions](https://github.com/actions/runner-images).
However, the implementation should be compatible with any current C++ compiler supporting C++20 and a minimum CMake version of 3.24.

MQT Core relies on some external dependencies:

- [nlohmann/json](https://github.com/nlohmann/json): A JSON library for modern C++.
- [boost/multiprecision](https://github.com/boostorg/multiprecision): A library for multiprecision arithmetic (used in the ZX package).
- [google/googletest](https://github.com/google/googletest): A testing framework for C++ (only used in tests).
- [pybind/pybind11_json](https://github.com/pybind/pybind11_json): Using nlohmann::json with pybind11 (only used for creating the Python bindings).

CMake will automatically look for installed versions of these libraries. If it does not find them, they will be fetched automatically at configure time via the [FetchContent](https://cmake.org/cmake/help/latest/module/FetchContent.html) module (check out the documentation for more information on how to customize this behavior).

It is recommended (although not required) to have [GraphViz](https://www.graphviz.org) installed for visualization purposes.

If you want to use the ZX library, it is recommended (although not strictly necessary) to have [GMP](https://gmplib.org/) installed in your system.

## Cite This

If you want to cite MQT Core, please use the following BibTeX entry:

```bibtex
@article{burgholzer2025MQTCore,
    title     = {{{MQT Core}}: {{The}} Backbone of the {{Munich Quantum Toolkit (MQT)}}},
    author    = {Lukas Burgholzer and Yannick Stade and Tom Peham and Robert Wille},
    year      = {2025},
    journal   = {Journal of Open Source Software},
    publisher = {The Open Journal},
    volume    = {10},
    number    = {108},
    pages     = {7478},
    doi       = {10.21105/joss.07478},
    url       = {https://doi.org/10.21105/joss.07478},
}
```

---

## Acknowledgements

The Munich Quantum Toolkit has been supported by the European
Research Council (ERC) under the European Union's Horizon 2020 research and innovation program (grant agreement
No. 101001318), the Bavarian State Ministry for Science and Arts through the Distinguished Professorship Program, as well as the
Munich Quantum Valley, which is supported by the Bavarian state government with funds from the Hightech Agenda Bayern Plus.

<p align="center">
  <picture>
    <source media="(prefers-color-scheme: dark)" srcset="https://raw.githubusercontent.com/munich-quantum-toolkit/.github/refs/heads/main/docs/_static/mqt-funding-footer-dark.svg" width="90%">
    <img src="https://raw.githubusercontent.com/munich-quantum-toolkit/.github/refs/heads/main/docs/_static/mqt-funding-footer-light.svg" width="90%" alt="MQT Funding Footer">
  </picture>
</p><|MERGE_RESOLUTION|>--- conflicted
+++ resolved
@@ -18,12 +18,7 @@
 
 # MQT Core - The Backbone of the Munich Quantum Toolkit (MQT)
 
-<<<<<<< HEAD
-MQT Core is an open-source C++20 and Python library for quantum computing that forms the backbone of the quantum software tools developed as part of the [_Munich Quantum Toolkit (MQT)_](https://mqt.readthedocs.io) [^1].
-To this end, it consists of multiple components that are used throughout the MQT, including a fully fledged intermediate representation (IR) for quantum computations, a state-of-the-art decision diagram (DD) package for quantum computing, and a dedicated ZX-diagram package for working with the ZX-calculus.
-=======
-MQT Core is an open-source C++17 and Python library for quantum computing that forms the backbone of the quantum software tools developed as part of the [_Munich Quantum Toolkit (MQT)_](https://mqt.readthedocs.io).
->>>>>>> 1f95d923
+MQT Core is an open-source C++20 and Python library for quantum computing that forms the backbone of the quantum software tools developed as part of the [_Munich Quantum Toolkit (MQT)_](https://mqt.readthedocs.io).
 
 <p align="center">
   <a href="https://mqt.readthedocs.io/projects/core">
