# Copyright (c) 2023 - 2025 Chair for Design Automation, TUM
# Copyright (c) 2025 Munich Quantum Software Company GmbH
# All rights reserved.
#
# SPDX-License-Identifier: MIT
#
# Licensed under the MIT License

# Declare all external dependencies and make sure that they are available.

include(FetchContent)
include(CMakeDependentOption)
set(FETCH_PACKAGES "")

if(BUILD_MQT_CORE_BINDINGS)
  if(NOT SKBUILD)
    # Manually detect the installed pybind11 package and import it into CMake.
    execute_process(
      COMMAND "${Python_EXECUTABLE}" -m pybind11 --cmakedir
      OUTPUT_STRIP_TRAILING_WHITESPACE
      OUTPUT_VARIABLE pybind11_DIR)
    list(APPEND CMAKE_PREFIX_PATH "${pybind11_DIR}")
  endif()

  message(STATUS "Python executable: ${Python_EXECUTABLE}")

  # add pybind11 library
  find_package(pybind11 3.0.0 CONFIG REQUIRED)
endif()

set(JSON_VERSION
    3.12.0
    CACHE STRING "nlohmann_json version")
set(JSON_URL https://github.com/nlohmann/json/releases/download/v${JSON_VERSION}/json.tar.xz)
set(JSON_SystemInclude
    ON
    CACHE INTERNAL "Treat the library headers like system headers")
cmake_dependent_option(JSON_Install "Install nlohmann_json library" ON "MQT_CORE_INSTALL" OFF)
FetchContent_Declare(nlohmann_json URL ${JSON_URL} FIND_PACKAGE_ARGS ${JSON_VERSION})
list(APPEND FETCH_PACKAGES nlohmann_json)

option(USE_SYSTEM_BOOST "Whether to try to use the system Boost installation" OFF)
set(BOOST_MIN_VERSION
    1.80.0
    CACHE STRING "Minimum required Boost version")
if(USE_SYSTEM_BOOST)
  find_package(Boost ${BOOST_MIN_VERSION} CONFIG REQUIRED)
else()
  set(BOOST_MP_STANDALONE
      ON
      CACHE INTERNAL "Use standalone boost multiprecision")
  set(BOOST_VERSION
      1_86_0
      CACHE INTERNAL "Boost version")
  set(BOOST_URL
      https://github.com/boostorg/multiprecision/archive/refs/tags/Boost_${BOOST_VERSION}.tar.gz)
  FetchContent_Declare(boost_mp URL ${BOOST_URL} FIND_PACKAGE_ARGS ${BOOST_MIN_VERSION} CONFIG
                                    NAMES boost_multiprecision)
  list(APPEND FETCH_PACKAGES boost_mp)
endif()

if(BUILD_MQT_CORE_TESTS)
  set(gtest_force_shared_crt
      ON
      CACHE BOOL "" FORCE)
  # Disable the install instructions for GTest, as we do not need them.
  set(INSTALL_GTEST
      OFF
      CACHE BOOL "" FORCE)
  set(GTEST_VERSION
      1.17.0
      CACHE STRING "Google Test version")
  set(GTEST_URL https://github.com/google/googletest/archive/refs/tags/v${GTEST_VERSION}.tar.gz)
  FetchContent_Declare(googletest URL ${GTEST_URL} FIND_PACKAGE_ARGS ${GTEST_VERSION} NAMES GTest)
  list(APPEND FETCH_PACKAGES googletest)
endif()

# cmake-format: off
set(QDMI_VERSION 1.2.0
        CACHE STRING "QDMI version")
<<<<<<< HEAD
set(QDMI_REV "8a92790b1d99ab35d05078390c562f0e76e563de"
        CACHE STRING "QDMI identifier (tag, branch or commit hash)")
set(QDMI_REPO_OWNER "Munich-Quantum-Software-Stack"
        CACHE STRING "QDMI repository owner (change when using a fork)")
=======
set(QDMI_REV "ef24581bdd746d068261a0600dbb6167befe9c5a"
        CACHE STRING "QDMI identifier (tag, branch or commit hash)")
set(QDMI_REPO_OWNER "Munich-Quantum-Software-Stack"
        CACHE STRING "QDMI repository owner (change when using a fork)")
cmake_dependent_option(QDMI_INSTALL "Install QDMI library" ON "MQT_CORE_INSTALL" OFF)
>>>>>>> c3b42340
# cmake-format: on
FetchContent_Declare(
  qdmi
  GIT_REPOSITORY https://github.com/${QDMI_REPO_OWNER}/qdmi.git
  GIT_TAG ${QDMI_REV}
  FIND_PACKAGE_ARGS ${QDMI_VERSION})
list(APPEND FETCH_PACKAGES qdmi)

set(SPDLOG_VERSION
    1.15.3
    CACHE STRING "spdlog version")
set(SPDLOG_URL https://github.com/gabime/spdlog/archive/refs/tags/v${SPDLOG_VERSION}.tar.gz)
# Add position independent code for spdlog, this is required for python bindings on linux
set(SPDLOG_BUILD_PIC ON)
<<<<<<< HEAD
=======
cmake_dependent_option(SPDLOG_INSTALL "Install spdlog library" ON "MQT_CORE_INSTALL" OFF)
>>>>>>> c3b42340
FetchContent_Declare(spdlog URL ${SPDLOG_URL} FIND_PACKAGE_ARGS ${SPDLOG_VERSION})
list(APPEND FETCH_PACKAGES spdlog)

# Make all declared dependencies available.
FetchContent_MakeAvailable(${FETCH_PACKAGES})<|MERGE_RESOLUTION|>--- conflicted
+++ resolved
@@ -78,18 +78,11 @@
 # cmake-format: off
 set(QDMI_VERSION 1.2.0
         CACHE STRING "QDMI version")
-<<<<<<< HEAD
-set(QDMI_REV "8a92790b1d99ab35d05078390c562f0e76e563de"
-        CACHE STRING "QDMI identifier (tag, branch or commit hash)")
-set(QDMI_REPO_OWNER "Munich-Quantum-Software-Stack"
-        CACHE STRING "QDMI repository owner (change when using a fork)")
-=======
 set(QDMI_REV "ef24581bdd746d068261a0600dbb6167befe9c5a"
         CACHE STRING "QDMI identifier (tag, branch or commit hash)")
 set(QDMI_REPO_OWNER "Munich-Quantum-Software-Stack"
         CACHE STRING "QDMI repository owner (change when using a fork)")
 cmake_dependent_option(QDMI_INSTALL "Install QDMI library" ON "MQT_CORE_INSTALL" OFF)
->>>>>>> c3b42340
 # cmake-format: on
 FetchContent_Declare(
   qdmi
@@ -104,10 +97,7 @@
 set(SPDLOG_URL https://github.com/gabime/spdlog/archive/refs/tags/v${SPDLOG_VERSION}.tar.gz)
 # Add position independent code for spdlog, this is required for python bindings on linux
 set(SPDLOG_BUILD_PIC ON)
-<<<<<<< HEAD
-=======
 cmake_dependent_option(SPDLOG_INSTALL "Install spdlog library" ON "MQT_CORE_INSTALL" OFF)
->>>>>>> c3b42340
 FetchContent_Declare(spdlog URL ${SPDLOG_URL} FIND_PACKAGE_ARGS ${SPDLOG_VERSION})
 list(APPEND FETCH_PACKAGES spdlog)
 
