--- conflicted
+++ resolved
@@ -4,11 +4,7 @@
 \begin{abstract}
 ```
 
-<<<<<<< HEAD
-MQT Core is an open-source C++20 and Python library for quantum computing that forms the backbone of the quantum software tools developed as part of the _{doc}`Munich Quantum Toolkit (MQT) <mqt:index>`_ [^1].
-=======
-MQT Core is an open-source C++17 and Python library for quantum computing that forms the backbone of the quantum software tools developed as part of the _{doc}`Munich Quantum Toolkit (MQT) <mqt:index>`_.
->>>>>>> 1f95d923
+MQT Core is an open-source C++20 and Python library for quantum computing that forms the backbone of the quantum software tools developed as part of the _{doc}`Munich Quantum Toolkit (MQT) <mqt:index>`_.
 To this end, MQT Core consists of multiple components that are used throughout the MQT, including a fully fledged intermediate representation (IR) for quantum computations, a state-of-the-art decision diagram (DD) package for quantum computing, and a state-of-the-art ZX-diagram package for working with the ZX-calculus.
 
 This documentation provides a comprehensive guide to the MQT Core library, including {doc}`installation instructions <installation>`, a {doc}`quickstart guide for the MQT Core IR <mqt_core_ir>`, its {doc}`decision diagram (DD) package <dd_package>`, and its {doc}`ZX-calculus package <zx_package>`, as well as detailed {doc}`API documentation <api/mqt/core/index>`.
