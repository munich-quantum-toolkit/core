--- conflicted
+++ resolved
@@ -6,14 +6,11 @@
 #
 # Licensed under the MIT License
 
+add_subdirectory(dialect)
+add_subdirectory(pipeline)
 add_subdirectory(translation)
-<<<<<<< HEAD
-add_subdirectory(pipeline)
 
 add_custom_target(mqt-core-mlir-unittests)
 
-add_dependencies(mqt-core-mlir-unittests mqt-core-mlir-translation-test
-                 mqt-core-mlir-compiler-pipeline-test)
-=======
-add_subdirectory(dialect)
->>>>>>> 7e1af5f3
+add_dependencies(mqt-core-mlir-unittests mqt-core-mlir-compiler-pipeline-test mqt-core-mlir-translation-test
+                 mqt-core-mlir-wireiterator-test)