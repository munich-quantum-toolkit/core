--- conflicted
+++ resolved
@@ -13,28 +13,20 @@
     func.func @bell() -> (!mqtopt.QubitRegister, i1, i1) {
         // CHECK: %[[Reg_0:.*]] = "mqtopt.allocQubitRegister"() <{size_attr = 2 : i64}>
         %reg_0 = "mqtopt.allocQubitRegister"() <{size_attr = 2 : i64}> : () -> !mqtopt.QubitRegister
-
         // CHECK: %[[Reg_1:.*]], %[[Q0_0:.*]] = "mqtopt.extractQubit"(%[[Reg_0]]) <{index_attr = 0 : i64}>
         %reg_1, %q0_0 = "mqtopt.extractQubit"(%reg_0) <{index_attr = 0 : i64}> : (!mqtopt.QubitRegister) -> (!mqtopt.QubitRegister, !mqtopt.Qubit)
         // CHECK: %[[Reg_2:.*]], %[[Q1_0:.*]] = "mqtopt.extractQubit"(%[[Reg_1]]) <{index_attr = 1 : i64}>
         %reg_2, %q1_0 = "mqtopt.extractQubit"(%reg_1) <{index_attr = 1 : i64}> : (!mqtopt.QubitRegister) -> (!mqtopt.QubitRegister, !mqtopt.Qubit)
-
         // CHECK: %[[Q0_1:.*]] = mqtopt.x() %[[Q0_0]] : !mqtopt.Qubit
         %q0_1 = mqtopt.x() %q0_0 : !mqtopt.Qubit
         // CHECK: %[[Q1_1:.*]] = mqtopt.x() %[[Q1_0]] : !mqtopt.Qubit
         %q1_1 = mqtopt.x() %q1_0 : !mqtopt.Qubit
-<<<<<<< HEAD
-        // CHECK: %[[Q01_2:.*]]:2 = mqtopt.x() %[[Q0_1]] ctrl %[[Q1_1]] : !mqtopt.Qubit, !mqtopt.Qubit
-        %q0_2, %q1_2 = mqtopt.x() %q0_1 ctrl %q1_1 : !mqtopt.Qubit, !mqtopt.Qubit
-        // CHECK: %[[Q1_3:.*]] = mqtopt.x() %[[Q01_2]]#1 : !mqtopt.Qubit
-=======
 
         // CHECK: %[[Q0_2:.*]], %[[Q1_2:.*]] = mqtopt.x() %[[Q0_1]] ctrl %[[Q1_1]] : !mqtopt.Qubit ctrl !mqtopt.Qubit
         %q0_2, %q1_2 = mqtopt.x() %q0_1 ctrl %q1_1 : !mqtopt.Qubit ctrl !mqtopt.Qubit
 
         // CHECK: %[[Q0_3:.*]], %[[C0_0:.*]] = "mqtopt.measure"(%[[Q0_2]])
         // CHECK: %[[Q1_3:.*]] = mqtopt.x() %[[Q1_2]] : !mqtopt.Qubit
->>>>>>> ff5c93b2
         %q1_3 = mqtopt.x() %q1_2 : !mqtopt.Qubit
 
         // CHECK: %[[Q0_3:.*]], %[[C0_0:.*]] = "mqtopt.measure"(%[[Q01_2]]#0) : (!mqtopt.Qubit) -> (!mqtopt.Qubit, i1)
