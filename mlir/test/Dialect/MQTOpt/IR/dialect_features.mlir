// Copyright (c) 2023 - 2025 Chair for Design Automation, TUM
// Copyright (c) 2025 Munich Quantum Software Company GmbH
// All rights reserved.
//
// SPDX-License-Identifier: MIT
//
// Licensed under the MIT License

// RUN: quantum-opt %s -split-input-file -verify-diagnostics | FileCheck %s

// -----
// This test checks if the AllocOp is parsed and handled correctly using a static attribute.
module {
    // CHECK-LABEL: func.func @testAllocOpAttribute
    func.func @testAllocOpAttribute() {
        // CHECK: %[[Reg_0:.*]] = "mqtopt.allocQubitRegister"() <{size_attr = 2 : i64}>

        %reg_0 = "mqtopt.allocQubitRegister"() <{size_attr = 2 : i64}> : () -> !mqtopt.QubitRegister
        return
    }
}

// -----
// This test checks if the AllocOp is parsed and handled correctly using a dynamic operand.
module {
    // CHECK-LABEL: func.func @testAllocOpOperand
    func.func @testAllocOpOperand() {
        // CHECK: %[[Size:.*]] = arith.constant 2
        // CHECK: %[[Reg_0:.*]] = "mqtopt.allocQubitRegister"(%[[Size]]) : (i64) -> !mqtopt.QubitRegister

        %size = arith.constant 2 : i64
        %reg_0 = "mqtopt.allocQubitRegister"(%size) : (i64) -> !mqtopt.QubitRegister
        return
    }
}

// -----
// This test checks if the AllocQubitOp is parsed and handled correctly.
module {
    // CHECK-LABEL: func.func @testAllocQubitOp
    func.func @testAllocQubitOp() {
<<<<<<< HEAD
        // CHECK: %[[Q0:.*]] = "mqtopt.allocQubit"() : () -> !mqtopt.Qubit

        %q0 = "mqtopt.allocQubit"() : () -> !mqtopt.Qubit
=======
        // CHECK: %[[Q0:.*]] = mqtopt.allocQubit
        // CHECK: %[[Q1:.*]] = mqtopt.allocQubit

        %q0 = "mqtopt.allocQubit"() : () -> !mqtopt.Qubit
        %1 = mqtopt.allocQubit
>>>>>>> 8bb58888
        return
    }
}

// -----
// This test checks if the DeallocQubitOp is parsed and handled correctly.
module {
    // CHECK-LABEL: func.func @testDeallocQubitOp
    func.func @testDeallocQubitOp() {
<<<<<<< HEAD
        // CHECK: %[[Q0:.*]] = "mqtopt.allocQubit"() : () -> !mqtopt.Qubit
        // CHECK: "mqtopt.deallocQubit"(%[[Q0]]) : (!mqtopt.Qubit) -> ()

        %q0 = "mqtopt.allocQubit"() : () -> !mqtopt.Qubit
        "mqtopt.deallocQubit"(%q0) : (!mqtopt.Qubit) -> ()
=======
        // CHECK: %[[Q0:.*]] = mqtopt.allocQubit
        // CHECK: %[[Q1:.*]] = mqtopt.allocQubit
        // CHECK: mqtopt.deallocQubit %[[Q0]]
        // CHECK: mqtopt.deallocQubit %[[Q1]]

        %q0 = "mqtopt.allocQubit"() : () -> !mqtopt.Qubit
        %1 = mqtopt.allocQubit

        "mqtopt.deallocQubit"(%q0) : (!mqtopt.Qubit) -> ()
        mqtopt.deallocQubit %1
>>>>>>> 8bb58888
        return
    }
}

// -----
// This test checks if the DeallocOp is parsed and handled correctly.
module {
    // CHECK-LABEL: func.func @testDeallocOp
    func.func @testDeallocOp() {
        // CHECK: "mqtopt.deallocQubitRegister"(%[[ANY:.*]])

        %reg_0 = "mqtopt.allocQubitRegister"() <{size_attr = 2 : i64}> : () -> !mqtopt.QubitRegister
        "mqtopt.deallocQubitRegister"(%reg_0) : (!mqtopt.QubitRegister) -> ()
        return
    }
}

// -----
// This test checks if the ExtractOp is parsed and handled correctly using a static attribute.
module {
    // CHECK-LABEL: func.func @testExtractOpAttribute
    func.func @testExtractOpAttribute() {
        // CHECK: %[[Reg_1:.*]], %[[Q_0:.*]] = "mqtopt.extractQubit"(%[[ANY:.*]]) <{index_attr = 0 : i64}>

        %reg_0 = "mqtopt.allocQubitRegister"() <{size_attr = 1 : i64}> : () -> !mqtopt.QubitRegister
        %reg_1, %q_0 = "mqtopt.extractQubit"(%reg_0) <{index_attr = 0 : i64}> : (!mqtopt.QubitRegister) -> (!mqtopt.QubitRegister, !mqtopt.Qubit)
        return
    }
}

// -----
// This test checks if the ExtractOp is parsed and handled correctly using a dynamic operand.
module {
    // CHECK-LABEL: func.func @testExtractOpOperand
    func.func @testExtractOpOperand() {
        // CHECK: %[[Index:.*]] = arith.constant 0
        // CHECK: %[[Reg_1:.*]], %[[Q_0:.*]] = "mqtopt.extractQubit"(%[[ANY:.*]], %[[Index]]) : (!mqtopt.QubitRegister, i64) -> (!mqtopt.QubitRegister, !mqtopt.Qubit)

        %reg_0 = "mqtopt.allocQubitRegister"() <{size_attr = 1 : i64}> : () -> !mqtopt.QubitRegister
        %index = arith.constant 0 : i64
        %reg_1, %q_0 = "mqtopt.extractQubit"(%reg_0, %index) : (!mqtopt.QubitRegister, i64) -> (!mqtopt.QubitRegister, !mqtopt.Qubit)
        return
    }
}

// -----
// This test checks if the InsertOp is parsed and handled correctly using a static attribute.
module {
    // CHECK-LABEL: func.func @testInsertOpAttribute
    func.func @testInsertOpAttribute() {
        // CHECK: %[[Reg_2:.*]] = "mqtopt.insertQubit"(%[[ANY:.*]], %[[ANY:.*]])  <{index_attr = 0 : i64}>

        %reg_0 = "mqtopt.allocQubitRegister"() <{size_attr = 1 : i64}> : () -> !mqtopt.QubitRegister
        %reg_1, %q_0 = "mqtopt.extractQubit"(%reg_0) <{index_attr = 0 : i64}> : (!mqtopt.QubitRegister) -> (!mqtopt.QubitRegister, !mqtopt.Qubit)
        %reg_2 = "mqtopt.insertQubit"(%reg_1, %q_0) <{index_attr = 0 : i64}> : (!mqtopt.QubitRegister, !mqtopt.Qubit) -> !mqtopt.QubitRegister
        return
    }
}

// -----
// This test checks if the InsertOp is parsed and handled correctly using a dynamic operand.
module {
    // CHECK-LABEL: func.func @testInsertOpOperand
    func.func @testInsertOpOperand() {
        // CHECK: %[[Index:.*]] = arith.constant 0
        // CHECK: %[[Reg_2:.*]] = "mqtopt.insertQubit"(%[[ANY:.*]], %[[ANY:.*]], %[[Index]])  : (!mqtopt.QubitRegister, !mqtopt.Qubit, i64) -> !mqtopt.QubitRegister

        %reg_0 = "mqtopt.allocQubitRegister"() <{size_attr = 1 : i64}> : () -> !mqtopt.QubitRegister
        %reg_1, %q_0 = "mqtopt.extractQubit"(%reg_0) <{index_attr = 0 : i64}> : (!mqtopt.QubitRegister) -> (!mqtopt.QubitRegister, !mqtopt.Qubit)
        %index = arith.constant 0 : i64
        %reg_2 = "mqtopt.insertQubit"(%reg_1, %q_0, %index) : (!mqtopt.QubitRegister, !mqtopt.Qubit, i64) -> !mqtopt.QubitRegister
        return
    }
}

// -----
// This test checks that all resources defined in the MQTOpt dialect are parsed and handled correctly using dynamic operands.
module {
    // CHECK-LABEL: func.func @testAllResourcesUsingOperands
    func.func @testAllResourcesUsingOperands() {
        // CHECK: %[[Size:.*]] = arith.constant 1 : i64
        // CHECK: %[[Reg_0:.*]] = "mqtopt.allocQubitRegister"(%[[Size]]) : (i64) -> !mqtopt.QubitRegister
        // CHECK: %[[Index:.*]] = arith.constant 0 : i64
        // CHECK: %[[Reg_1:.*]], %[[Q_0:.*]] = "mqtopt.extractQubit"(%[[Reg_0]], %[[Index]]) : (!mqtopt.QubitRegister, i64) -> (!mqtopt.QubitRegister, !mqtopt.Qubit)
        // CHECK: %[[Reg_2:.*]] = "mqtopt.insertQubit"(%[[Reg_1]], %[[Q_0]], %[[Index]])  : (!mqtopt.QubitRegister, !mqtopt.Qubit, i64) -> !mqtopt.QubitRegister
        // CHECK: "mqtopt.deallocQubitRegister"(%[[Reg_2]])

        %size = arith.constant 1 : i64
        %reg_0 = "mqtopt.allocQubitRegister"(%size) : (i64) -> !mqtopt.QubitRegister
        %index = arith.constant 0 : i64
        %reg_1, %q_0 = "mqtopt.extractQubit"(%reg_0, %index) : (!mqtopt.QubitRegister, i64) -> (!mqtopt.QubitRegister, !mqtopt.Qubit)
        %reg_2 = "mqtopt.insertQubit"(%reg_1, %q_0, %index) : (!mqtopt.QubitRegister, !mqtopt.Qubit, i64) -> !mqtopt.QubitRegister
        "mqtopt.deallocQubitRegister"(%reg_2) : (!mqtopt.QubitRegister) -> ()
        return
    }
}

// -----
// This test checks if the MeasureOp is parsed and handled correctly.
module {
    // CHECK-LABEL: func.func @testMeasureOp
    func.func @testMeasureOp() {
        // CHECK: %[[Q_1:.*]], [[M0_0:.*]] = "mqtopt.measure"(%[[ANY:.*]])

        %reg_0 = "mqtopt.allocQubitRegister"() <{size_attr = 1 : i64}> : () -> !mqtopt.QubitRegister
        %reg_1, %q_0 = "mqtopt.extractQubit"(%reg_0) <{index_attr = 0 : i64}> : (!mqtopt.QubitRegister) -> (!mqtopt.QubitRegister, !mqtopt.Qubit)
        %q_1, %m0_0 = "mqtopt.measure"(%q_0) : (!mqtopt.Qubit) -> (!mqtopt.Qubit, i1)
        %reg_2 = "mqtopt.insertQubit"(%reg_1, %q_1) <{index_attr = 0 : i64}> : (!mqtopt.QubitRegister, !mqtopt.Qubit) -> !mqtopt.QubitRegister
        "mqtopt.deallocQubitRegister"(%reg_2) : (!mqtopt.QubitRegister) -> ()
        return
    }
}

// -----
// This test checks if the MeasureOp on a static qubit is parsed and handled correctly.
module {
    // CHECK-LABEL: func.func @testMeasureOpStatic
    func.func @testMeasureOpStatic() {
        // CHECK: %[[Q_1:.*]], [[M0_0:.*]] = "mqtopt.measure"(%[[ANY:.*]])

        %q_0 = mqtopt.qubit 0
        %q_1, %m0_0 = "mqtopt.measure"(%q_0) : (!mqtopt.Qubit) -> (!mqtopt.Qubit, i1)

        return
    }
}

// -----
// This test checks if the ResetOp on a dynamic qubit is parsed and handled correctly.
module {
    // CHECK-LABEL: func.func @testResetOp
    func.func @testResetOp() {
        // CHECK: %[[Q_1:.*]] = "mqtopt.reset"(%[[ANY:.*]])

        %reg_0 = "mqtopt.allocQubitRegister"() <{size_attr = 1 : i64}> : () -> !mqtopt.QubitRegister
        %reg_1, %q_0 = "mqtopt.extractQubit"(%reg_0) <{index_attr = 0 : i64}> : (!mqtopt.QubitRegister) -> (!mqtopt.QubitRegister, !mqtopt.Qubit)
        %q_1 = "mqtopt.reset"(%q_0) : (!mqtopt.Qubit) -> (!mqtopt.Qubit)
        %reg_2 = "mqtopt.insertQubit"(%reg_1, %q_1) <{index_attr = 0 : i64}> : (!mqtopt.QubitRegister, !mqtopt.Qubit) -> !mqtopt.QubitRegister
        "mqtopt.deallocQubitRegister"(%reg_2) : (!mqtopt.QubitRegister) -> ()
        return
    }
}

// -----
// This test checks if the ResetOp on a static qubit is parsed and handled correctly.
module {
    // CHECK-LABEL: func.func @testResetOpStatic
    func.func @testResetOpStatic() {
        // CHECK: %[[Q_1:.*]] = "mqtopt.reset"(%[[ANY:.*]])

        %q_0 = mqtopt.qubit 0
        %q_1 = "mqtopt.reset"(%q_0) : (!mqtopt.Qubit) -> (!mqtopt.Qubit)

        return
    }
}

// -----
// This test checks if no-target operations without controls are parsed and handled correctly.
module {
    // CHECK-LABEL: func.func @testNoTargetNoControls
    func.func @testNoTargetNoControls() {
        // CHECK: %[[C0_F64:.*]] = arith.constant 3.000000e-01
        // CHECK: mqtopt.gphase(%[[C0_F64]])
        // CHECK: mqtopt.gphase(%[[C0_F64]])

        %c0_f64 = arith.constant 3.000000e-01 : f64
        mqtopt.gphase(%c0_f64) : ()
        mqtopt.gphase(%c0_f64)
        return
    }
}

// -----
// This test checks if no-target operations with controls are parsed and handled correctly.
module {
    // CHECK-LABEL: func.func @testNoTargetWithControls
    func.func @testNoTargetWithControls() {
        // CHECK: %[[C0_F64:.*]] = arith.constant 3.000000e-01
        // CHECK: %[[Q0_1:.*]] = mqtopt.gphase(%[[C0_F64]]) ctrl %[[ANY:.*]] : ctrl !mqtopt.Qubit
        // CHECK: %[[Q01:.*]]:2 = mqtopt.gphase(%[[C0_F64]]) ctrl %[[Q0_1]], %[[ANY:.*]] : ctrl !mqtopt.Qubit, !mqtopt.Qubit

        %reg_0 = "mqtopt.allocQubitRegister"() <{size_attr = 2 : i64}> : () -> !mqtopt.QubitRegister
        %reg_1, %q0_0 = "mqtopt.extractQubit"(%reg_0) <{index_attr = 0 : i64}> : (!mqtopt.QubitRegister) -> (!mqtopt.QubitRegister, !mqtopt.Qubit)
        %reg_2, %q1_0 = "mqtopt.extractQubit"(%reg_1) <{index_attr = 1 : i64}> : (!mqtopt.QubitRegister) -> (!mqtopt.QubitRegister, !mqtopt.Qubit)
        %c0_f64 = arith.constant 3.000000e-01 : f64
        %q0_1 = mqtopt.gphase(%c0_f64) ctrl %q0_0 : ctrl !mqtopt.Qubit
        %q0_2, %q1_1 = mqtopt.gphase(%c0_f64) ctrl %q0_1, %q1_0 : ctrl !mqtopt.Qubit, !mqtopt.Qubit
        %reg_3 = "mqtopt.insertQubit"(%reg_2, %q0_2) <{index_attr = 0 : i64}> : (!mqtopt.QubitRegister, !mqtopt.Qubit) -> !mqtopt.QubitRegister
        %reg_4 = "mqtopt.insertQubit"(%reg_3, %q1_1) <{index_attr = 0 : i64}> : (!mqtopt.QubitRegister, !mqtopt.Qubit) -> !mqtopt.QubitRegister
        "mqtopt.deallocQubitRegister"(%reg_4) : (!mqtopt.QubitRegister) -> ()
        return
    }
}

// -----
// This test checks if no-target operations with positive and negative controls are parsed and handled correctly.
module {
    // CHECK-LABEL: func.func @testNoTargetPositiveNegativeControls
    func.func @testNoTargetPositiveNegativeControls() {
        // CHECK: %[[C0_F64:.*]] = arith.constant 3.000000e-01
        // CHECK: %[[Q0_1:.*]], %[[Q1_1:.*]] = mqtopt.gphase(%[[C0_F64]]) ctrl %[[ANY:.*]] : ctrl !mqtopt.Qubit nctrl !mqtopt.Qubit

        %reg_0 = "mqtopt.allocQubitRegister"() <{size_attr = 2 : i64}> : () -> !mqtopt.QubitRegister
        %reg_1, %q0_0 = "mqtopt.extractQubit"(%reg_0) <{index_attr = 0 : i64}> : (!mqtopt.QubitRegister) -> (!mqtopt.QubitRegister, !mqtopt.Qubit)
        %reg_2, %q1_0 = "mqtopt.extractQubit"(%reg_1) <{index_attr = 1 : i64}> : (!mqtopt.QubitRegister) -> (!mqtopt.QubitRegister, !mqtopt.Qubit)
        %c0_f64 = arith.constant 3.000000e-01 : f64
        %q0_1, %q1_1 = mqtopt.gphase(%c0_f64) ctrl %q0_0 nctrl %q1_0 : ctrl !mqtopt.Qubit nctrl !mqtopt.Qubit
        %reg_3 = "mqtopt.insertQubit"(%reg_2, %q0_1) <{index_attr = 0 : i64}> : (!mqtopt.QubitRegister, !mqtopt.Qubit) -> !mqtopt.QubitRegister
        %reg_4 = "mqtopt.insertQubit"(%reg_3, %q1_1) <{index_attr = 0 : i64}> : (!mqtopt.QubitRegister, !mqtopt.Qubit) -> !mqtopt.QubitRegister
        "mqtopt.deallocQubitRegister"(%reg_4) : (!mqtopt.QubitRegister) -> ()
        return
    }
}

// -----
// This test checks if no-target operations with static controls are parsed and handled correctly.
module {
    // CHECK-LABEL: func.func @testNoTargetWithStaticControls
    func.func @testNoTargetWithStaticControls() {
        // CHECK: %[[C0_F64:.*]] = arith.constant 3.000000e-01
        // CHECK: %[[Q0_1:.*]] = mqtopt.gphase(%[[C0_F64]]) ctrl %[[ANY:.*]] : ctrl !mqtopt.Qubit
        // CHECK: %[[Q01:.*]]:2 = mqtopt.gphase(%[[C0_F64]]) ctrl %[[Q0_1]], %[[ANY:.*]] : ctrl !mqtopt.Qubit, !mqtopt.Qubit

        %q0_0 = mqtopt.qubit 0
        %q1_0 = mqtopt.qubit 1

        %c0_f64 = arith.constant 3.000000e-01 : f64
        %q0_1 = mqtopt.gphase(%c0_f64) ctrl %q0_0 : ctrl !mqtopt.Qubit
        %q0_2, %q1_1 = mqtopt.gphase(%c0_f64) ctrl %q0_1, %q1_0 : ctrl !mqtopt.Qubit, !mqtopt.Qubit

        return
    }
}

// -----
// This test checks if no-target operations with positive and negative static controls are parsed and handled correctly.
module {
    // CHECK-LABEL: func.func @testNoTargetPositiveNegativeStaticControls
    func.func @testNoTargetPositiveNegativeStaticControls() {
        // CHECK: %[[C0_F64:.*]] = arith.constant 3.000000e-01
        // CHECK: %[[Q0_1:.*]], %[[Q1_1:.*]] = mqtopt.gphase(%[[C0_F64]]) ctrl %[[ANY:.*]] : ctrl !mqtopt.Qubit nctrl !mqtopt.Qubit

        %q0_0 = mqtopt.qubit 0
        %q1_0 = mqtopt.qubit 1

        %c0_f64 = arith.constant 3.000000e-01 : f64
        %q0_1, %q1_1 = mqtopt.gphase(%c0_f64) ctrl %q0_0 nctrl %q1_0 : ctrl !mqtopt.Qubit nctrl !mqtopt.Qubit

        return
    }
}

// -----
// This test checks if single qubit gates on dynamic qubits are parsed and handled correctly.
module {
    // CHECK-LABEL: func.func @testSingleQubitOp
    func.func @testSingleQubitOp() {
        // CHECK: %[[Q_1:.*]] = mqtopt.i() %[[ANY:.*]] : !mqtopt.Qubit
        // CHECK: %[[Q_2:.*]] = mqtopt.h() %[[Q_1]] : !mqtopt.Qubit
        // CHECK: %[[Q_3:.*]] = mqtopt.x() %[[Q_2]] : !mqtopt.Qubit
        // CHECK: %[[Q_4:.*]] = mqtopt.y() %[[Q_3]] : !mqtopt.Qubit
        // CHECK: %[[Q_5:.*]] = mqtopt.z() %[[Q_4]] : !mqtopt.Qubit
        // CHECK: %[[Q_6:.*]] = mqtopt.s() %[[Q_5]] : !mqtopt.Qubit
        // CHECK: %[[Q_7:.*]] = mqtopt.sdg() %[[Q_6]] : !mqtopt.Qubit
        // CHECK: %[[Q_8:.*]] = mqtopt.t() %[[Q_7]] : !mqtopt.Qubit
        // CHECK: %[[Q_9:.*]] = mqtopt.tdg() %[[Q_8]] : !mqtopt.Qubit
        // CHECK: %[[Q_10:.*]] = mqtopt.v() %[[Q_9]] : !mqtopt.Qubit
        // CHECK: %[[Q_11:.*]] = mqtopt.vdg() %[[Q_10]] : !mqtopt.Qubit
        // CHECK: %[[Q_12:.*]] = mqtopt.sx() %[[Q_11]] : !mqtopt.Qubit
        // CHECK: %[[Q_13:.*]] = mqtopt.sxdg() %[[Q_12]] : !mqtopt.Qubit

        %reg_0 = "mqtopt.allocQubitRegister"() <{size_attr = 1 : i64}> : () -> !mqtopt.QubitRegister
        %reg_1, %q_0 = "mqtopt.extractQubit"(%reg_0) <{index_attr = 0 : i64}> : (!mqtopt.QubitRegister) -> (!mqtopt.QubitRegister, !mqtopt.Qubit)
        %q_1 = mqtopt.i() %q_0 : !mqtopt.Qubit
        %q_2 = mqtopt.h() %q_1 : !mqtopt.Qubit
        %q_3 = mqtopt.x() %q_2 : !mqtopt.Qubit
        %q_4 = mqtopt.y() %q_3 : !mqtopt.Qubit
        %q_5 = mqtopt.z() %q_4 : !mqtopt.Qubit
        %q_6 = mqtopt.s() %q_5 : !mqtopt.Qubit
        %q_7 = mqtopt.sdg() %q_6 : !mqtopt.Qubit
        %q_8 = mqtopt.t() %q_7 : !mqtopt.Qubit
        %q_9 = mqtopt.tdg() %q_8 : !mqtopt.Qubit
        %q_10 = mqtopt.v() %q_9 : !mqtopt.Qubit
        %q_11 = mqtopt.vdg() %q_10 : !mqtopt.Qubit
        %q_12 = mqtopt.sx() %q_11 : !mqtopt.Qubit
        %q_13 = mqtopt.sxdg() %q_12 : !mqtopt.Qubit
        %reg_2 = "mqtopt.insertQubit"(%reg_1, %q_13) <{index_attr = 0 : i64}> : (!mqtopt.QubitRegister, !mqtopt.Qubit) -> !mqtopt.QubitRegister
        "mqtopt.deallocQubitRegister"(%reg_2) : (!mqtopt.QubitRegister) -> ()
        return
    }
}

// -----
// This test checks if single qubit gates on static qubits are parsed and handled correctly.
module {
    // CHECK-LABEL: func.func @testSingleQubitOpStatic
    func.func @testSingleQubitOpStatic() {
        // CHECK: %[[Q_1:.*]] = mqtopt.i() %[[ANY:.*]] : !mqtopt.Qubit
        // CHECK: %[[Q_2:.*]] = mqtopt.h() %[[Q_1]] : !mqtopt.Qubit
        // CHECK: %[[Q_3:.*]] = mqtopt.x() %[[Q_2]] : !mqtopt.Qubit
        // CHECK: %[[Q_4:.*]] = mqtopt.y() %[[Q_3]] : !mqtopt.Qubit
        // CHECK: %[[Q_5:.*]] = mqtopt.z() %[[Q_4]] : !mqtopt.Qubit
        // CHECK: %[[Q_6:.*]] = mqtopt.s() %[[Q_5]] : !mqtopt.Qubit
        // CHECK: %[[Q_7:.*]] = mqtopt.sdg() %[[Q_6]] : !mqtopt.Qubit
        // CHECK: %[[Q_8:.*]] = mqtopt.t() %[[Q_7]] : !mqtopt.Qubit
        // CHECK: %[[Q_9:.*]] = mqtopt.tdg() %[[Q_8]] : !mqtopt.Qubit
        // CHECK: %[[Q_10:.*]] = mqtopt.v() %[[Q_9]] : !mqtopt.Qubit
        // CHECK: %[[Q_11:.*]] = mqtopt.vdg() %[[Q_10]] : !mqtopt.Qubit
        // CHECK: %[[Q_12:.*]] = mqtopt.sx() %[[Q_11]] : !mqtopt.Qubit
        // CHECK: %[[Q_13:.*]] = mqtopt.sxdg() %[[Q_12]] : !mqtopt.Qubit

        %q_0 = mqtopt.qubit 0

        %q_1 = mqtopt.i() %q_0 : !mqtopt.Qubit
        %q_2 = mqtopt.h() %q_1 : !mqtopt.Qubit
        %q_3 = mqtopt.x() %q_2 : !mqtopt.Qubit
        %q_4 = mqtopt.y() %q_3 : !mqtopt.Qubit
        %q_5 = mqtopt.z() %q_4 : !mqtopt.Qubit
        %q_6 = mqtopt.s() %q_5 : !mqtopt.Qubit
        %q_7 = mqtopt.sdg() %q_6 : !mqtopt.Qubit
        %q_8 = mqtopt.t() %q_7 : !mqtopt.Qubit
        %q_9 = mqtopt.tdg() %q_8 : !mqtopt.Qubit
        %q_10 = mqtopt.v() %q_9 : !mqtopt.Qubit
        %q_11 = mqtopt.vdg() %q_10 : !mqtopt.Qubit
        %q_12 = mqtopt.sx() %q_11 : !mqtopt.Qubit
        %q_13 = mqtopt.sxdg() %q_12 : !mqtopt.Qubit

        return
    }
}

// -----
// This test checks if parameterized single qubit gates on dynamic qubits are parsed and handled correctly.
module {
    // CHECK-LABEL: func.func @testSingleQubitRotationOp
    func.func @testSingleQubitRotationOp() {
        // CHECK: %[[C0_F64:.*]] = arith.constant 3.000000e-01
        // CHECK: %[[Q_1:.*]] = mqtopt.u(%[[C0_F64]], %[[C0_F64]], %[[C0_F64]]) %[[ANY:.*]] : !mqtopt.Qubit
        // CHECK: %[[Q_2:.*]] = mqtopt.u2(%[[C0_F64]], %[[C0_F64]] static [] mask [false, false]) %[[Q_1]] : !mqtopt.Qubit
        // CHECK: %[[Q_3:.*]] = mqtopt.p(%[[C0_F64]]) %[[Q_2]] : !mqtopt.Qubit
        // CHECK: %[[Q_4:.*]] = mqtopt.rx(%[[C0_F64]]) %[[Q_3]] : !mqtopt.Qubit
        // CHECK: %[[Q_5:.*]] = mqtopt.ry(%[[C0_F64]]) %[[Q_4]] : !mqtopt.Qubit
        // CHECK: %[[Q_6:.*]] = mqtopt.rz(%[[C0_F64]]) %[[Q_5]] : !mqtopt.Qubit

        %reg_0 = "mqtopt.allocQubitRegister"() <{size_attr = 1 : i64}> : () -> !mqtopt.QubitRegister
        %reg_1, %q_0 = "mqtopt.extractQubit"(%reg_0) <{index_attr = 0 : i64}> : (!mqtopt.QubitRegister) -> (!mqtopt.QubitRegister, !mqtopt.Qubit)
        %c0_f64 = arith.constant 3.000000e-01 : f64
        %q_1 = mqtopt.u(%c0_f64, %c0_f64, %c0_f64) %q_0 : !mqtopt.Qubit
        %q_2 = mqtopt.u2(%c0_f64, %c0_f64 static [] mask [false, false]) %q_1 : !mqtopt.Qubit
        %q_3 = mqtopt.p(%c0_f64) %q_2 : !mqtopt.Qubit
        %q_4 = mqtopt.rx(%c0_f64) %q_3 : !mqtopt.Qubit
        %q_5 = mqtopt.ry(%c0_f64) %q_4 : !mqtopt.Qubit
        %q_6 = mqtopt.rz(%c0_f64) %q_5 : !mqtopt.Qubit
        %reg_2 = "mqtopt.insertQubit"(%reg_1, %q_6) <{index_attr = 0 : i64}> : (!mqtopt.QubitRegister, !mqtopt.Qubit) -> !mqtopt.QubitRegister
        "mqtopt.deallocQubitRegister"(%reg_2) : (!mqtopt.QubitRegister) -> ()
        return
    }
}

// -----
// This test checks if parameterized single qubit gates on static qubits are parsed and handled correctly.
module {
    // CHECK-LABEL: func.func @testSingleQubitRotationOpStatic
    func.func @testSingleQubitRotationOpStatic() {
        // CHECK: %[[C0_F64:.*]] = arith.constant 3.000000e-01
        // CHECK: %[[Q_1:.*]] = mqtopt.u(%[[C0_F64]], %[[C0_F64]], %[[C0_F64]]) %[[ANY:.*]] : !mqtopt.Qubit
        // CHECK: %[[Q_2:.*]] = mqtopt.u2(%[[C0_F64]], %[[C0_F64]] static [] mask [false, false]) %[[Q_1]] : !mqtopt.Qubit
        // CHECK: %[[Q_3:.*]] = mqtopt.p(%[[C0_F64]]) %[[Q_2]] : !mqtopt.Qubit
        // CHECK: %[[Q_4:.*]] = mqtopt.rx(%[[C0_F64]]) %[[Q_3]] : !mqtopt.Qubit
        // CHECK: %[[Q_5:.*]] = mqtopt.ry(%[[C0_F64]]) %[[Q_4]] : !mqtopt.Qubit
        // CHECK: %[[Q_6:.*]] = mqtopt.rz(%[[C0_F64]]) %[[Q_5]] : !mqtopt.Qubit

        %q_0 = mqtopt.qubit 0

        %c0_f64 = arith.constant 3.000000e-01 : f64
        %q_1 = mqtopt.u(%c0_f64, %c0_f64, %c0_f64) %q_0 : !mqtopt.Qubit
        %q_2 = mqtopt.u2(%c0_f64, %c0_f64 static [] mask [false, false]) %q_1 : !mqtopt.Qubit
        %q_3 = mqtopt.p(%c0_f64) %q_2 : !mqtopt.Qubit
        %q_4 = mqtopt.rx(%c0_f64) %q_3 : !mqtopt.Qubit
        %q_5 = mqtopt.ry(%c0_f64) %q_4 : !mqtopt.Qubit
        %q_6 = mqtopt.rz(%c0_f64) %q_5 : !mqtopt.Qubit

        return
    }
}


// -----
// This test checks if controlled parameterized single qubit gates on dynamic qubits are parsed and handled correctly.
module {
    // CHECK-LABEL: func.func @testControlledSingleQubitRotationOp
    func.func @testControlledSingleQubitRotationOp() {
        // CHECK: %[[C0_F64:.*]] = arith.constant 3.000000e-01
        // CHECK: %[[Q0_1:.*]], %[[Q1_1:.*]] = mqtopt.u(%[[C0_F64]], %[[C0_F64]], %[[C0_F64]]) %[[ANY:.*]] ctrl %[[ANY:.*]] : !mqtopt.Qubit ctrl !mqtopt.Qubit
        // CHECK: %[[Q0_2:.*]], %[[Q1_2:.*]] = mqtopt.u2(%[[C0_F64]], %[[C0_F64]]) %[[Q0_1]] ctrl %[[Q1_1]] : !mqtopt.Qubit ctrl !mqtopt.Qubit
        // CHECK: %[[Q0_3:.*]], %[[Q1_3:.*]] = mqtopt.p(%[[C0_F64]]) %[[Q0_2]] ctrl %[[Q1_2]] : !mqtopt.Qubit ctrl !mqtopt.Qubit
        // CHECK: %[[Q0_4:.*]], %[[Q1_4:.*]] = mqtopt.rx(%[[C0_F64]]) %[[Q0_3]] ctrl %[[Q1_3]] : !mqtopt.Qubit ctrl !mqtopt.Qubit
        // CHECK: %[[Q0_5:.*]], %[[Q1_5:.*]] = mqtopt.ry(%[[C0_F64]]) %[[Q0_4]] ctrl %[[Q1_4]] : !mqtopt.Qubit ctrl !mqtopt.Qubit
        // CHECK: %[[Q0_6:.*]], %[[Q1_6:.*]] = mqtopt.rz(%[[C0_F64]]) %[[Q0_5]] ctrl %[[Q1_5]] : !mqtopt.Qubit ctrl !mqtopt.Qubit

        %reg_0 = "mqtopt.allocQubitRegister"() <{size_attr = 2 : i64}> : () -> !mqtopt.QubitRegister
        %reg_1, %q0_0 = "mqtopt.extractQubit"(%reg_0) <{index_attr = 0 : i64}> : (!mqtopt.QubitRegister) -> (!mqtopt.QubitRegister, !mqtopt.Qubit)
        %reg_2, %q1_0 = "mqtopt.extractQubit"(%reg_1) <{index_attr = 1 : i64}> : (!mqtopt.QubitRegister) -> (!mqtopt.QubitRegister, !mqtopt.Qubit)
        %c0_f64 = arith.constant 3.000000e-01 : f64
        %q0_1, %q1_1 = mqtopt.u(%c0_f64, %c0_f64, %c0_f64) %q0_0 ctrl %q1_0 : !mqtopt.Qubit ctrl !mqtopt.Qubit
        %q0_2, %q1_2 = mqtopt.u2(%c0_f64, %c0_f64) %q0_1 ctrl %q1_1 : !mqtopt.Qubit ctrl !mqtopt.Qubit
        %q0_3, %q1_3 = mqtopt.p(%c0_f64) %q0_2 ctrl %q1_2 : !mqtopt.Qubit ctrl !mqtopt.Qubit
        %q0_4, %q1_4 = mqtopt.rx(%c0_f64) %q0_3 ctrl %q1_3 : !mqtopt.Qubit ctrl !mqtopt.Qubit
        %q0_5, %q1_5 = mqtopt.ry(%c0_f64) %q0_4 ctrl %q1_4 : !mqtopt.Qubit ctrl !mqtopt.Qubit
        %q0_6, %q1_6 = mqtopt.rz(%c0_f64) %q0_5 ctrl %q1_5 : !mqtopt.Qubit ctrl !mqtopt.Qubit
        %reg_3 = "mqtopt.insertQubit"(%reg_2, %q0_6) <{index_attr = 0 : i64}> : (!mqtopt.QubitRegister, !mqtopt.Qubit) -> !mqtopt.QubitRegister
        %reg_4 = "mqtopt.insertQubit"(%reg_3, %q1_0) <{index_attr = 1 : i64}> : (!mqtopt.QubitRegister, !mqtopt.Qubit) -> !mqtopt.QubitRegister
        "mqtopt.deallocQubitRegister"(%reg_4) : (!mqtopt.QubitRegister) -> ()
        return
    }
}

// -----
// This test checks if controlled parameterized single qubit gates on static qubits are parsed and handled correctly.
module {
    // CHECK-LABEL: func.func @testControlledSingleQubitRotationOpStatic
    func.func @testControlledSingleQubitRotationOpStatic() {
        // CHECK: %[[C0_F64:.*]] = arith.constant 3.000000e-01
        // CHECK: %[[Q0_1:.*]], %[[Q1_1:.*]] = mqtopt.u(%[[C0_F64]], %[[C0_F64]], %[[C0_F64]]) %[[ANY:.*]] ctrl %[[ANY:.*]] : !mqtopt.Qubit ctrl !mqtopt.Qubit
        // CHECK: %[[Q0_2:.*]], %[[Q1_2:.*]] = mqtopt.u2(%[[C0_F64]], %[[C0_F64]]) %[[Q0_1]] ctrl %[[Q1_1]] : !mqtopt.Qubit ctrl !mqtopt.Qubit
        // CHECK: %[[Q0_3:.*]], %[[Q1_3:.*]] = mqtopt.p(%[[C0_F64]]) %[[Q0_2]] ctrl %[[Q1_2]] : !mqtopt.Qubit ctrl !mqtopt.Qubit
        // CHECK: %[[Q0_4:.*]], %[[Q1_4:.*]] = mqtopt.rx(%[[C0_F64]]) %[[Q0_3]] ctrl %[[Q1_3]] : !mqtopt.Qubit ctrl !mqtopt.Qubit
        // CHECK: %[[Q0_5:.*]], %[[Q1_5:.*]] = mqtopt.ry(%[[C0_F64]]) %[[Q0_4]] ctrl %[[Q1_4]] : !mqtopt.Qubit ctrl !mqtopt.Qubit
        // CHECK: %[[Q0_6:.*]], %[[Q1_6:.*]] = mqtopt.rz(%[[C0_F64]]) %[[Q0_5]] ctrl %[[Q1_5]] : !mqtopt.Qubit ctrl !mqtopt.Qubit

        %q0_0 = mqtopt.qubit 0
        %q1_0 = mqtopt.qubit 1

        %c0_f64 = arith.constant 3.000000e-01 : f64
        %q0_1, %q1_1 = mqtopt.u(%c0_f64, %c0_f64, %c0_f64) %q0_0 ctrl %q1_0 : !mqtopt.Qubit ctrl !mqtopt.Qubit
        %q0_2, %q1_2 = mqtopt.u2(%c0_f64, %c0_f64) %q0_1 ctrl %q1_1 : !mqtopt.Qubit ctrl !mqtopt.Qubit
        %q0_3, %q1_3 = mqtopt.p(%c0_f64) %q0_2 ctrl %q1_2 : !mqtopt.Qubit ctrl !mqtopt.Qubit
        %q0_4, %q1_4 = mqtopt.rx(%c0_f64) %q0_3 ctrl %q1_3 : !mqtopt.Qubit ctrl !mqtopt.Qubit
        %q0_5, %q1_5 = mqtopt.ry(%c0_f64) %q0_4 ctrl %q1_4 : !mqtopt.Qubit ctrl !mqtopt.Qubit
        %q0_6, %q1_6 = mqtopt.rz(%c0_f64) %q0_5 ctrl %q1_5 : !mqtopt.Qubit ctrl !mqtopt.Qubit

        return
    }
}

// -----
// This test checks if an CX gate on dynamic qubits is parsed and handled correctly.
module {
    // CHECK-LABEL: func.func @testCXOp
    func.func @testCXOp() {
        // CHECK: %[[Q1_1:.*]], %[[Q0_1:.*]] = mqtopt.x() %[[ANY:.*]] ctrl %[[ANY:.*]] : !mqtopt.Qubit ctrl !mqtopt.Qubit

        %reg_0 = "mqtopt.allocQubitRegister"() <{size_attr = 2 : i64}> : () -> !mqtopt.QubitRegister
        %reg_1, %q0_0 = "mqtopt.extractQubit"(%reg_0) <{index_attr = 0 : i64}> : (!mqtopt.QubitRegister) -> (!mqtopt.QubitRegister, !mqtopt.Qubit)
        %reg_2, %q1_0 = "mqtopt.extractQubit"(%reg_1) <{index_attr = 1 : i64}> : (!mqtopt.QubitRegister) -> (!mqtopt.QubitRegister, !mqtopt.Qubit)
        %q1_1, %q0_1 = mqtopt.x() %q1_0 ctrl %q0_0 : !mqtopt.Qubit ctrl !mqtopt.Qubit
        %reg_3 = "mqtopt.insertQubit"(%reg_2, %q0_1) <{index_attr = 0 : i64}> : (!mqtopt.QubitRegister, !mqtopt.Qubit) -> !mqtopt.QubitRegister
        %reg_4 = "mqtopt.insertQubit"(%reg_3, %q1_1) <{index_attr = 1 : i64}> : (!mqtopt.QubitRegister, !mqtopt.Qubit) -> !mqtopt.QubitRegister
        "mqtopt.deallocQubitRegister"(%reg_4) : (!mqtopt.QubitRegister) -> ()
        return
    }
}

// -----
// This test checks if a negative CX gate on dynamic qubits is parsed and handled correctly.
module {
    // CHECK-LABEL: func.func @testNegativeCXOp
    func.func @testNegativeCXOp() {
        // CHECK: %[[Q1_1:.*]], %[[Q0_1:.*]] = mqtopt.x() %[[ANY:.*]] nctrl %[[ANY:.*]] : !mqtopt.Qubit nctrl !mqtopt.Qubit

        %reg_0 = "mqtopt.allocQubitRegister"() <{size_attr = 2 : i64}> : () -> !mqtopt.QubitRegister
        %reg_1, %q0_0 = "mqtopt.extractQubit"(%reg_0) <{index_attr = 0 : i64}> : (!mqtopt.QubitRegister) -> (!mqtopt.QubitRegister, !mqtopt.Qubit)
        %reg_2, %q1_0 = "mqtopt.extractQubit"(%reg_1) <{index_attr = 1 : i64}> : (!mqtopt.QubitRegister) -> (!mqtopt.QubitRegister, !mqtopt.Qubit)
        %q1_1, %q0_1 = mqtopt.x() %q1_0 nctrl %q0_0 : !mqtopt.Qubit nctrl !mqtopt.Qubit
        %reg_3 = "mqtopt.insertQubit"(%reg_2, %q0_1) <{index_attr = 0 : i64}> : (!mqtopt.QubitRegister, !mqtopt.Qubit) -> !mqtopt.QubitRegister
        %reg_4 = "mqtopt.insertQubit"(%reg_3, %q1_1) <{index_attr = 1 : i64}> : (!mqtopt.QubitRegister, !mqtopt.Qubit) -> !mqtopt.QubitRegister
        "mqtopt.deallocQubitRegister"(%reg_4) : (!mqtopt.QubitRegister) -> ()
        return
    }
}

// -----
// This test checks if an CX gate on static qubits is parsed and handled correctly.
module {
    // CHECK-LABEL: func.func @testCXOpStatic
    func.func @testCXOpStatic() {
        // CHECK: %[[Q1_1:.*]], %[[Q0_1:.*]] = mqtopt.x() %[[ANY:.*]] ctrl %[[ANY:.*]] : !mqtopt.Qubit ctrl !mqtopt.Qubit

        %q0_0 = mqtopt.qubit 0
        %q1_0 = mqtopt.qubit 1

        %q1_1, %q0_1 = mqtopt.x() %q1_0 ctrl %q0_0 : !mqtopt.Qubit ctrl !mqtopt.Qubit

        return
    }
}

// -----
// This test checks if a negative CX gate on static qubits is parsed and handled correctly.
module {
    // CHECK-LABEL: func.func @testNegativeCXOpStatic
    func.func @testNegativeCXOpStatic() {
        // CHECK: %[[Q1_1:.*]], %[[Q0_1:.*]] = mqtopt.x() %[[ANY:.*]] nctrl %[[ANY:.*]] : !mqtopt.Qubit nctrl !mqtopt.Qubit

        %q0_0 = mqtopt.qubit 0
        %q1_0 = mqtopt.qubit 1

        %q1_1, %q0_1 = mqtopt.x() %q1_0 nctrl %q0_0 : !mqtopt.Qubit nctrl !mqtopt.Qubit

        return
    }
}

// -----
// This test checks if an MCX gate on dynamic qubits is parsed and handled correctly.
module {
    // CHECK-LABEL: func.func @testMCXOp
    func.func @testMCXOp() {
        // CHECK: %[[Q1_1:.*]], %[[Q02_1:.*]]:2 = mqtopt.x() %[[ANY:.*]] ctrl %[[ANY:.*]], %[[ANY:.*]] : !mqtopt.Qubit ctrl !mqtopt.Qubit, !mqtopt.Qubit

        %reg_0 = "mqtopt.allocQubitRegister"() <{size_attr = 3 : i64}> : () -> !mqtopt.QubitRegister
        %reg_1, %q0_0 = "mqtopt.extractQubit"(%reg_0) <{index_attr = 0 : i64}> : (!mqtopt.QubitRegister) -> (!mqtopt.QubitRegister, !mqtopt.Qubit)
        %reg_2, %q1_0 = "mqtopt.extractQubit"(%reg_1) <{index_attr = 1 : i64}> : (!mqtopt.QubitRegister) -> (!mqtopt.QubitRegister, !mqtopt.Qubit)
        %reg_3, %q2_0 = "mqtopt.extractQubit"(%reg_2) <{index_attr = 2 : i64}> : (!mqtopt.QubitRegister) -> (!mqtopt.QubitRegister, !mqtopt.Qubit)

        //===------------------------------------------------------------------===//
        // q0_0: ──■── q02_1#0
        //       ┌─┴─┐
        // q1_0: ┤ X ├ q1_1
        //       └─┬─┘
        // q2_0: ──■── q02_1#1
        //===----------------------------------------------------------------===//

        %q1_1, %q02_1:2 = mqtopt.x() %q1_0 ctrl %q0_0, %q2_0 : !mqtopt.Qubit ctrl !mqtopt.Qubit, !mqtopt.Qubit
        %reg_4 = "mqtopt.insertQubit"(%reg_3, %q02_1#0) <{index_attr = 0 : i64}> : (!mqtopt.QubitRegister, !mqtopt.Qubit) -> !mqtopt.QubitRegister
        %reg_5 = "mqtopt.insertQubit"(%reg_4, %q1_1) <{index_attr = 1 : i64}> : (!mqtopt.QubitRegister, !mqtopt.Qubit) -> !mqtopt.QubitRegister
        %reg_6 = "mqtopt.insertQubit"(%reg_5, %q02_1#1) <{index_attr = 2 : i64}> : (!mqtopt.QubitRegister, !mqtopt.Qubit) -> !mqtopt.QubitRegister
        "mqtopt.deallocQubitRegister"(%reg_6) : (!mqtopt.QubitRegister) -> ()
        return
    }
}


// -----
// This test checks if an MCX gate on static qubits is parsed and handled correctly.
module {
    // CHECK-LABEL: func.func @testMCXOpStatic
    func.func @testMCXOpStatic() {
        // CHECK: %[[Q1_1:.*]], %[[Q02_1:.*]]:2 = mqtopt.x() %[[ANY:.*]] ctrl %[[ANY:.*]], %[[ANY:.*]] : !mqtopt.Qubit ctrl !mqtopt.Qubit, !mqtopt.Qubit

        %q0_0 = mqtopt.qubit 0
        %q1_0 = mqtopt.qubit 1
        %q2_0 = mqtopt.qubit 2

        //===------------------------------------------------------------------===//
        // q0_0: ──■── q02_1#0
        //       ┌─┴─┐
        // q1_0: ┤ X ├ q1_1
        //       └─┬─┘
        // q2_0: ──■── q02_1#1
        //===----------------------------------------------------------------===//

        %q1_1, %q02_1:2 = mqtopt.x() %q1_0 ctrl %q0_0, %q2_0 : !mqtopt.Qubit ctrl !mqtopt.Qubit, !mqtopt.Qubit

        return
    }
}

// -----
// This test checks if an MCX gate on dynamic qubits is parsed and handled correctly.
module {
    // CHECK-LABEL: func.func @testMCXOpAlternativeFormat
    func.func @testMCXOpAlternativeFormat() {
        // CHECK: %[[Q1_1:.*]], %[[Q02_1:.*]]:2 = mqtopt.x() %[[ANY:.*]] ctrl %[[ANY:.*]], %[[ANY:.*]] : !mqtopt.Qubit ctrl !mqtopt.Qubit, !mqtopt.Qubit

        %reg_0 = "mqtopt.allocQubitRegister"() <{size_attr = 3 : i64}> : () -> !mqtopt.QubitRegister
        %reg_1, %q0_0 = "mqtopt.extractQubit"(%reg_0) <{index_attr = 0 : i64}> : (!mqtopt.QubitRegister) -> (!mqtopt.QubitRegister, !mqtopt.Qubit)
        %reg_2, %q1_0 = "mqtopt.extractQubit"(%reg_1) <{index_attr = 1 : i64}> : (!mqtopt.QubitRegister) -> (!mqtopt.QubitRegister, !mqtopt.Qubit)
        %reg_3, %q2_0 = "mqtopt.extractQubit"(%reg_2) <{index_attr = 2 : i64}> : (!mqtopt.QubitRegister) -> (!mqtopt.QubitRegister, !mqtopt.Qubit)

        //===------------------------------------------------------------------===//
        // q0_0: ──■── q102_1#0
        //       ┌─┴─┐
        // q1_0: ┤ X ├ q102_1#1
        //       └─┬─┘
        // q2_0: ──■── q102_1#2
        //===----------------------------------------------------------------===//

        %q102_1:3 = mqtopt.x() %q1_0 ctrl %q0_0, %q2_0 : !mqtopt.Qubit ctrl !mqtopt.Qubit, !mqtopt.Qubit

        %reg_4 = "mqtopt.insertQubit"(%reg_3, %q102_1#1) <{index_attr = 0 : i64}> : (!mqtopt.QubitRegister, !mqtopt.Qubit) -> !mqtopt.QubitRegister
        %reg_5 = "mqtopt.insertQubit"(%reg_4, %q102_1#0) <{index_attr = 1 : i64}> : (!mqtopt.QubitRegister, !mqtopt.Qubit) -> !mqtopt.QubitRegister
        %reg_6 = "mqtopt.insertQubit"(%reg_5, %q102_1#2) <{index_attr = 2 : i64}> : (!mqtopt.QubitRegister, !mqtopt.Qubit) -> !mqtopt.QubitRegister
        "mqtopt.deallocQubitRegister"(%reg_6) : (!mqtopt.QubitRegister) -> ()
        return
    }
}

// -----
// This test checks if an MCX gate on static qubits is parsed and handled correctly.
module {
    // CHECK-LABEL: func.func @testMCXOpAlternativeFormatStatic
    func.func @testMCXOpAlternativeFormatStatic() {
        // CHECK: %[[Q1_1:.*]], %[[Q02_1:.*]]:2 = mqtopt.x() %[[ANY:.*]] ctrl %[[ANY:.*]], %[[ANY:.*]] : !mqtopt.Qubit ctrl !mqtopt.Qubit, !mqtopt.Qubit

        %q0_0 = mqtopt.qubit 0
        %q1_0 = mqtopt.qubit 1
        %q2_0 = mqtopt.qubit 2

        //===------------------------------------------------------------------===//
        // q0_0: ──■── q102_1#0
        //       ┌─┴─┐
        // q1_0: ┤ X ├ q102_1#1
        //       └─┬─┘
        // q2_0: ──■── q102_1#2
        //===----------------------------------------------------------------===//

        %q102_1:3 = mqtopt.x() %q1_0 ctrl %q0_0, %q2_0 : !mqtopt.Qubit ctrl !mqtopt.Qubit, !mqtopt.Qubit

        return
    }
}

// -----
// This test checks if a negative MCX gate on dynamic qubits is parsed and handled correctly.
module {
    // CHECK-LABEL: func.func @testNegativeMCXOp
    func.func @testNegativeMCXOp() {
        // CHECK: %[[Q1_1:.*]], %[[Q02_1:.*]]:2 = mqtopt.x() %[[ANY:.*]] nctrl %[[ANY:.*]], %[[ANY:.*]] : !mqtopt.Qubit nctrl !mqtopt.Qubit, !mqtopt.Qubit

        %reg_0 = "mqtopt.allocQubitRegister"() <{size_attr = 3 : i64}> : () -> !mqtopt.QubitRegister
        %reg_1, %q0_0 = "mqtopt.extractQubit"(%reg_0) <{index_attr = 0 : i64}> : (!mqtopt.QubitRegister) -> (!mqtopt.QubitRegister, !mqtopt.Qubit)
        %reg_2, %q1_0 = "mqtopt.extractQubit"(%reg_1) <{index_attr = 1 : i64}> : (!mqtopt.QubitRegister) -> (!mqtopt.QubitRegister, !mqtopt.Qubit)
        %reg_3, %q2_0 = "mqtopt.extractQubit"(%reg_2) <{index_attr = 2 : i64}> : (!mqtopt.QubitRegister) -> (!mqtopt.QubitRegister, !mqtopt.Qubit)

        //===------------------------------------------------------------------===//
        // q0_0: ──○── q02_1#0
        //       ┌─┴─┐
        // q1_0: ┤ X ├ q1_1
        //       └─┬─┘
        // q2_0: ──○── q02_1#1
        //===----------------------------------------------------------------===//

        %q1_1, %q02_1:2 = mqtopt.x() %q1_0 nctrl %q0_0, %q2_0 : !mqtopt.Qubit nctrl !mqtopt.Qubit, !mqtopt.Qubit
        %reg_4 = "mqtopt.insertQubit"(%reg_3, %q02_1#0) <{index_attr = 0 : i64}> : (!mqtopt.QubitRegister, !mqtopt.Qubit) -> !mqtopt.QubitRegister
        %reg_5 = "mqtopt.insertQubit"(%reg_4, %q1_1) <{index_attr = 1 : i64}> : (!mqtopt.QubitRegister, !mqtopt.Qubit) -> !mqtopt.QubitRegister
        %reg_6 = "mqtopt.insertQubit"(%reg_5, %q02_1#1) <{index_attr = 2 : i64}> : (!mqtopt.QubitRegister, !mqtopt.Qubit) -> !mqtopt.QubitRegister
        "mqtopt.deallocQubitRegister"(%reg_6) : (!mqtopt.QubitRegister) -> ()
        return
    }
}

// -----
// This test checks if a negative MCX gate on static qubits is parsed and handled correctly.
module {
    // CHECK-LABEL: func.func @testNegativeMCXOpStatic
    func.func @testNegativeMCXOpStatic() {
        // CHECK: %[[Q1_1:.*]], %[[Q02_1:.*]]:2 = mqtopt.x() %[[ANY:.*]] nctrl %[[ANY:.*]], %[[ANY:.*]] : !mqtopt.Qubit nctrl !mqtopt.Qubit, !mqtopt.Qubit

        %q0_0 = mqtopt.qubit 0
        %q1_0 = mqtopt.qubit 1
        %q2_0 = mqtopt.qubit 2

        //===------------------------------------------------------------------===//
        // q0_0: ──○── q02_1#0
        //       ┌─┴─┐
        // q1_0: ┤ X ├ q1_1
        //       └─┬─┘
        // q2_0: ──○── q02_1#1
        //===----------------------------------------------------------------===//

        %q1_1, %q02_1:2 = mqtopt.x() %q1_0 nctrl %q0_0, %q2_0 : !mqtopt.Qubit nctrl !mqtopt.Qubit, !mqtopt.Qubit

        return
    }
}

// -----
// This test checks if an MCX gate on dynamic qubits is parsed and handled correctly using different types of controls.
module {
    // CHECK-LABEL: func.func @testMixedMCXOp
    func.func @testMixedMCXOp() {
        // CHECK: %[[Q1_1:.*]], %[[Q0_1:.*]], %[[Q2_1:.*]] = mqtopt.x() %[[ANY:.*]] ctrl %[[ANY:.*]] nctrl %[[ANY:.*]] : !mqtopt.Qubit ctrl !mqtopt.Qubit nctrl !mqtopt.Qubit

        %reg_0 = "mqtopt.allocQubitRegister"() <{size_attr = 3 : i64}> : () -> !mqtopt.QubitRegister
        %reg_1, %q0_0 = "mqtopt.extractQubit"(%reg_0) <{index_attr = 0 : i64}> : (!mqtopt.QubitRegister) -> (!mqtopt.QubitRegister, !mqtopt.Qubit)
        %reg_2, %q1_0 = "mqtopt.extractQubit"(%reg_1) <{index_attr = 1 : i64}> : (!mqtopt.QubitRegister) -> (!mqtopt.QubitRegister, !mqtopt.Qubit)
        %reg_3, %q2_0 = "mqtopt.extractQubit"(%reg_2) <{index_attr = 2 : i64}> : (!mqtopt.QubitRegister) -> (!mqtopt.QubitRegister, !mqtopt.Qubit)

        //===------------------------------------------------------------------===//
        // q0_0: ──■── q0_1
        //       ┌─┴─┐
        // q1_0: ┤ X ├ q1_1
        //       └─┬─┘
        // q2_0: ──○── q2_1
        //===----------------------------------------------------------------===//

        %q1_1, %q0_1, %q2_1 = mqtopt.x() %q1_0 ctrl %q0_0 nctrl %q2_0 : !mqtopt.Qubit ctrl !mqtopt.Qubit nctrl !mqtopt.Qubit
        %reg_4 = "mqtopt.insertQubit"(%reg_3, %q0_1) <{index_attr = 0 : i64}> : (!mqtopt.QubitRegister, !mqtopt.Qubit) -> !mqtopt.QubitRegister
        %reg_5 = "mqtopt.insertQubit"(%reg_4, %q1_1) <{index_attr = 1 : i64}> : (!mqtopt.QubitRegister, !mqtopt.Qubit) -> !mqtopt.QubitRegister
        %reg_6 = "mqtopt.insertQubit"(%reg_5, %q2_1) <{index_attr = 2 : i64}> : (!mqtopt.QubitRegister, !mqtopt.Qubit) -> !mqtopt.QubitRegister
        "mqtopt.deallocQubitRegister"(%reg_6) : (!mqtopt.QubitRegister) -> ()
        return
    }
}

// -----
// This test checks if an MCX gate on static qubits is parsed and handled correctly using different types of controls.
module {
    // CHECK-LABEL: func.func @testMixedMCXOpStatic
    func.func @testMixedMCXOpStatic() {
        // CHECK: %[[Q1_1:.*]], %[[Q0_1:.*]], %[[Q2_1:.*]] = mqtopt.x() %[[ANY:.*]] ctrl %[[ANY:.*]] nctrl %[[ANY:.*]] : !mqtopt.Qubit ctrl !mqtopt.Qubit nctrl !mqtopt.Qubit

        %q0_0 = mqtopt.qubit 0
        %q1_0 = mqtopt.qubit 1
        %q2_0 = mqtopt.qubit 2

        //===------------------------------------------------------------------===//
        // q0_0: ──■── q0_1
        //       ┌─┴─┐
        // q1_0: ┤ X ├ q1_1
        //       └─┬─┘
        // q2_0: ──○── q2_1
        //===----------------------------------------------------------------===//

        %q1_1, %q0_1, %q2_1 = mqtopt.x() %q1_0 ctrl %q0_0 nctrl %q2_0 : !mqtopt.Qubit ctrl !mqtopt.Qubit nctrl !mqtopt.Qubit

        return
    }
}

// -----
// This test checks if two target gates on dynamic qubits are parsed and handled correctly.
module {
    // CHECK-LABEL: func.func @testTwoTargetOp
    func.func @testTwoTargetOp() {
        // CHECK: %[[Q01_1:.*]]:2 = mqtopt.swap() %[[ANY:.*]], %[[ANY:.*]] : !mqtopt.Qubit, !mqtopt.Qubit
        // CHECK: %[[Q01_2:.*]]:2 = mqtopt.iswap() %[[Q01_1]]#0, %[[Q01_1]]#1 : !mqtopt.Qubit, !mqtopt.Qubit
        // CHECK: %[[Q01_3:.*]]:2 = mqtopt.iswapdg() %[[Q01_2]]#0, %[[Q01_2]]#1 : !mqtopt.Qubit, !mqtopt.Qubit
        // CHECK: %[[Q01_4:.*]]:2 = mqtopt.peres() %[[Q01_3]]#0, %[[Q01_3]]#1 : !mqtopt.Qubit, !mqtopt.Qubit
        // CHECK: %[[Q01_5:.*]]:2 = mqtopt.peresdg() %[[Q01_4]]#0, %[[Q01_4]]#1 : !mqtopt.Qubit, !mqtopt.Qubit
        // CHECK: %[[Q01_6:.*]]:2 = mqtopt.dcx() %[[Q01_5]]#0, %[[Q01_5]]#1 : !mqtopt.Qubit, !mqtopt.Qubit
        // CHECK: %[[Q01_7:.*]]:2 = mqtopt.ecr() %[[Q01_6]]#0, %[[Q01_6]]#1 : !mqtopt.Qubit, !mqtopt.Qubit

        %reg_0 = "mqtopt.allocQubitRegister"() <{size_attr = 2 : i64}> : () -> !mqtopt.QubitRegister
        %reg_1, %q0_0 = "mqtopt.extractQubit"(%reg_0) <{index_attr = 0 : i64}> : (!mqtopt.QubitRegister) -> (!mqtopt.QubitRegister, !mqtopt.Qubit)
        %reg_2, %q1_0 = "mqtopt.extractQubit"(%reg_1) <{index_attr = 1 : i64}> : (!mqtopt.QubitRegister) -> (!mqtopt.QubitRegister, !mqtopt.Qubit)
        %q0_1, %q1_1 = mqtopt.swap() %q0_0, %q1_0 : !mqtopt.Qubit, !mqtopt.Qubit
        %q0_2, %q1_2 = mqtopt.iswap() %q0_1, %q1_1 : !mqtopt.Qubit, !mqtopt.Qubit
        %q0_3, %q1_3 = mqtopt.iswapdg() %q0_2, %q1_2 : !mqtopt.Qubit, !mqtopt.Qubit
        %q0_4, %q1_4 = mqtopt.peres() %q0_3, %q1_3 : !mqtopt.Qubit, !mqtopt.Qubit
        %q0_5, %q1_5 = mqtopt.peresdg() %q0_4, %q1_4 : !mqtopt.Qubit, !mqtopt.Qubit
        %q0_6, %q1_6 = mqtopt.dcx() %q0_5, %q1_5 : !mqtopt.Qubit, !mqtopt.Qubit
        %q0_7, %q1_7 = mqtopt.ecr() %q0_6, %q1_6 : !mqtopt.Qubit, !mqtopt.Qubit
        %reg_3 = "mqtopt.insertQubit"(%reg_2, %q0_7) <{index_attr = 0 : i64}> : (!mqtopt.QubitRegister, !mqtopt.Qubit) -> !mqtopt.QubitRegister
        %reg_4 = "mqtopt.insertQubit"(%reg_3, %q1_7) <{index_attr = 1 : i64}> : (!mqtopt.QubitRegister, !mqtopt.Qubit) -> !mqtopt.QubitRegister
        "mqtopt.deallocQubitRegister"(%reg_4) : (!mqtopt.QubitRegister) -> ()
        return
    }
}

// -----
// This test checks if two target gates on static qubits are parsed and handled correctly.
module {
    // CHECK-LABEL: func.func @testTwoTargetOpStatic
    func.func @testTwoTargetOpStatic() {
        // CHECK: %[[Q01_1:.*]]:2 = mqtopt.swap() %[[ANY:.*]], %[[ANY:.*]] : !mqtopt.Qubit, !mqtopt.Qubit
        // CHECK: %[[Q01_2:.*]]:2 = mqtopt.iswap() %[[Q01_1]]#0, %[[Q01_1]]#1 : !mqtopt.Qubit, !mqtopt.Qubit
        // CHECK: %[[Q01_3:.*]]:2 = mqtopt.iswapdg() %[[Q01_2]]#0, %[[Q01_2]]#1 : !mqtopt.Qubit, !mqtopt.Qubit
        // CHECK: %[[Q01_4:.*]]:2 = mqtopt.peres() %[[Q01_3]]#0, %[[Q01_3]]#1 : !mqtopt.Qubit, !mqtopt.Qubit
        // CHECK: %[[Q01_5:.*]]:2 = mqtopt.peresdg() %[[Q01_4]]#0, %[[Q01_4]]#1 : !mqtopt.Qubit, !mqtopt.Qubit
        // CHECK: %[[Q01_6:.*]]:2 = mqtopt.dcx() %[[Q01_5]]#0, %[[Q01_5]]#1 : !mqtopt.Qubit, !mqtopt.Qubit
        // CHECK: %[[Q01_7:.*]]:2 = mqtopt.ecr() %[[Q01_6]]#0, %[[Q01_6]]#1 : !mqtopt.Qubit, !mqtopt.Qubit

        %q0_0 = mqtopt.qubit 0
        %q1_0 = mqtopt.qubit 1

        %q0_1, %q1_1 = mqtopt.swap() %q0_0, %q1_0 : !mqtopt.Qubit, !mqtopt.Qubit
        %q0_2, %q1_2 = mqtopt.iswap() %q0_1, %q1_1 : !mqtopt.Qubit, !mqtopt.Qubit
        %q0_3, %q1_3 = mqtopt.iswapdg() %q0_2, %q1_2 : !mqtopt.Qubit, !mqtopt.Qubit
        %q0_4, %q1_4 = mqtopt.peres() %q0_3, %q1_3 : !mqtopt.Qubit, !mqtopt.Qubit
        %q0_5, %q1_5 = mqtopt.peresdg() %q0_4, %q1_4 : !mqtopt.Qubit, !mqtopt.Qubit
        %q0_6, %q1_6 = mqtopt.dcx() %q0_5, %q1_5 : !mqtopt.Qubit, !mqtopt.Qubit
        %q0_7, %q1_7 = mqtopt.ecr() %q0_6, %q1_6 : !mqtopt.Qubit, !mqtopt.Qubit

        return
    }
}

// -----
// This test checks if a controlled SWAP gate on dynamic qubits is parsed and handled correctly.
module {
    // CHECK-LABEL: func.func @testControlledSWAPOp
    func.func @testControlledSWAPOp() {
        // CHECK: %[[Q01_1:.*]]:2, %[[Q2_1:.*]] = mqtopt.swap() %[[ANY:.*]], %[[ANY:.*]] ctrl %[[ANY:.*]] : !mqtopt.Qubit, !mqtopt.Qubit ctrl !mqtopt.Qubit

        %reg_0 = "mqtopt.allocQubitRegister"() <{size_attr = 3 : i64}> : () -> !mqtopt.QubitRegister
        %reg_1, %q0_0 = "mqtopt.extractQubit"(%reg_0) <{index_attr = 0 : i64}> : (!mqtopt.QubitRegister) -> (!mqtopt.QubitRegister, !mqtopt.Qubit)
        %reg_2, %q1_0 = "mqtopt.extractQubit"(%reg_1) <{index_attr = 1 : i64}> : (!mqtopt.QubitRegister) -> (!mqtopt.QubitRegister, !mqtopt.Qubit)
        %reg_3, %q2_0 = "mqtopt.extractQubit"(%reg_2) <{index_attr = 2 : i64}> : (!mqtopt.QubitRegister) -> (!mqtopt.QubitRegister, !mqtopt.Qubit)
        %q0_1, %q1_1, %q2_1 = mqtopt.swap() %q0_0, %q1_0 ctrl %q2_0 : !mqtopt.Qubit, !mqtopt.Qubit ctrl !mqtopt.Qubit
        %reg_4 = "mqtopt.insertQubit"(%reg_3, %q0_1) <{index_attr = 0 : i64}> : (!mqtopt.QubitRegister, !mqtopt.Qubit) -> !mqtopt.QubitRegister
        %reg_5 = "mqtopt.insertQubit"(%reg_4, %q1_1) <{index_attr = 1 : i64}> : (!mqtopt.QubitRegister, !mqtopt.Qubit) -> !mqtopt.QubitRegister
        %reg_6 = "mqtopt.insertQubit"(%reg_5, %q2_1) <{index_attr = 2 : i64}> : (!mqtopt.QubitRegister, !mqtopt.Qubit) -> !mqtopt.QubitRegister
        "mqtopt.deallocQubitRegister"(%reg_6) : (!mqtopt.QubitRegister) -> ()
        return
    }
}

// -----
// This test checks if a negative controlled SWAP gate on dynamic qubits is parsed and handled correctly.
module {
    // CHECK-LABEL: func.func @testNegativeControlledSWAPOp
    func.func @testNegativeControlledSWAPOp() {
        // CHECK: %[[Q01_1:.*]]:2, %[[Q2_1:.*]] = mqtopt.swap() %[[ANY:.*]], %[[ANY:.*]] nctrl %[[ANY:.*]] : !mqtopt.Qubit, !mqtopt.Qubit nctrl !mqtopt.Qubit

        %reg_0 = "mqtopt.allocQubitRegister"() <{size_attr = 3 : i64}> : () -> !mqtopt.QubitRegister
        %reg_1, %q0_0 = "mqtopt.extractQubit"(%reg_0) <{index_attr = 0 : i64}> : (!mqtopt.QubitRegister) -> (!mqtopt.QubitRegister, !mqtopt.Qubit)
        %reg_2, %q1_0 = "mqtopt.extractQubit"(%reg_1) <{index_attr = 1 : i64}> : (!mqtopt.QubitRegister) -> (!mqtopt.QubitRegister, !mqtopt.Qubit)
        %reg_3, %q2_0 = "mqtopt.extractQubit"(%reg_2) <{index_attr = 2 : i64}> : (!mqtopt.QubitRegister) -> (!mqtopt.QubitRegister, !mqtopt.Qubit)
        %q0_1, %q1_1, %q2_1 = mqtopt.swap() %q0_0, %q1_0 nctrl %q2_0 : !mqtopt.Qubit, !mqtopt.Qubit nctrl !mqtopt.Qubit
        %reg_4 = "mqtopt.insertQubit"(%reg_3, %q0_1) <{index_attr = 0 : i64}> : (!mqtopt.QubitRegister, !mqtopt.Qubit) -> !mqtopt.QubitRegister
        %reg_5 = "mqtopt.insertQubit"(%reg_4, %q1_1) <{index_attr = 1 : i64}> : (!mqtopt.QubitRegister, !mqtopt.Qubit) -> !mqtopt.QubitRegister
        %reg_6 = "mqtopt.insertQubit"(%reg_5, %q2_1) <{index_attr = 2 : i64}> : (!mqtopt.QubitRegister, !mqtopt.Qubit) -> !mqtopt.QubitRegister
        "mqtopt.deallocQubitRegister"(%reg_6) : (!mqtopt.QubitRegister) -> ()
        return
    }
}

// -----
// This test checks if a controlled SWAP gate on static qubits is parsed and handled correctly.
module {
    // CHECK-LABEL: func.func @testControlledSWAPOpStatic
    func.func @testControlledSWAPOpStatic() {
        // CHECK: %[[Q01_1:.*]]:2, %[[Q2_1:.*]] = mqtopt.swap() %[[ANY:.*]], %[[ANY:.*]] ctrl %[[ANY:.*]] : !mqtopt.Qubit, !mqtopt.Qubit ctrl !mqtopt.Qubit

        %q0_0 = mqtopt.qubit 0
        %q1_0 = mqtopt.qubit 1
        %q2_0 = mqtopt.qubit 2

        %q0_1, %q1_1, %q2_1 = mqtopt.swap() %q0_0, %q1_0 ctrl %q2_0 : !mqtopt.Qubit, !mqtopt.Qubit ctrl !mqtopt.Qubit

        return
    }
}

// -----
// This test checks if a negative controlled SWAP gate on static qubits is parsed and handled correctly.
module {
    // CHECK-LABEL: func.func @testNegativeControlledSWAPOpStatic
    func.func @testNegativeControlledSWAPOpStatic() {
        // CHECK: %[[Q01_1:.*]]:2, %[[Q2_1:.*]] = mqtopt.swap() %[[ANY:.*]], %[[ANY:.*]] nctrl %[[ANY:.*]] : !mqtopt.Qubit, !mqtopt.Qubit nctrl !mqtopt.Qubit

        %q0_0 = mqtopt.qubit 0
        %q1_0 = mqtopt.qubit 1
        %q2_0 = mqtopt.qubit 2

        %q0_1, %q1_1, %q2_1 = mqtopt.swap() %q0_0, %q1_0 nctrl %q2_0 : !mqtopt.Qubit, !mqtopt.Qubit nctrl !mqtopt.Qubit

        return
    }
}

// -----
// This test checks if a mixed controlled SWAP gate on dynamic qubits is parsed and handled correctly.
module {
    // CHECK-LABEL: func.func @testMixedControlledSWAPOp
    func.func @testMixedControlledSWAPOp() {
        // CHECK: %[[Q01_1:.*]]:2, %[[Q2_1:.*]], %[[Q3_1:.*]] = mqtopt.swap() %[[ANY:.*]], %[[ANY:.*]] ctrl %[[ANY:.*]] nctrl %[[ANY:.*]] : !mqtopt.Qubit, !mqtopt.Qubit ctrl !mqtopt.Qubit nctrl !mqtopt.Qubit

        %reg_0 = "mqtopt.allocQubitRegister"() <{size_attr = 4 : i64}> : () -> !mqtopt.QubitRegister
        %reg_1, %q0_0 = "mqtopt.extractQubit"(%reg_0) <{index_attr = 0 : i64}> : (!mqtopt.QubitRegister) -> (!mqtopt.QubitRegister, !mqtopt.Qubit)
        %reg_2, %q1_0 = "mqtopt.extractQubit"(%reg_1) <{index_attr = 1 : i64}> : (!mqtopt.QubitRegister) -> (!mqtopt.QubitRegister, !mqtopt.Qubit)
        %reg_3, %q2_0 = "mqtopt.extractQubit"(%reg_2) <{index_attr = 2 : i64}> : (!mqtopt.QubitRegister) -> (!mqtopt.QubitRegister, !mqtopt.Qubit)
        %reg_4, %q3_0 = "mqtopt.extractQubit"(%reg_3) <{index_attr = 3 : i64}> : (!mqtopt.QubitRegister) -> (!mqtopt.QubitRegister, !mqtopt.Qubit)

        //===------------------------------------------------------------------===//
        //       ┌──────┐
        // q0_0: ┤      ├ q0_1
        //       │ SWAP │
        // q1_0: ┤      ├ q1_1
        //       └───┬──┘
        // q2_0: ────■─── q2_1
        //           │
        // q3_0: ────■─── q3_1
        //===----------------------------------------------------------------===//

        %q0_1, %q1_1, %q2_1, %q3_1 = mqtopt.swap() %q0_0, %q1_0 ctrl %q2_0 nctrl %q3_0 : !mqtopt.Qubit, !mqtopt.Qubit ctrl !mqtopt.Qubit nctrl !mqtopt.Qubit
        %reg_5 = "mqtopt.insertQubit"(%reg_4, %q0_1) <{index_attr = 0 : i64}> : (!mqtopt.QubitRegister, !mqtopt.Qubit) -> !mqtopt.QubitRegister
        %reg_6 = "mqtopt.insertQubit"(%reg_5, %q1_1) <{index_attr = 1 : i64}> : (!mqtopt.QubitRegister, !mqtopt.Qubit) -> !mqtopt.QubitRegister
        %reg_7 = "mqtopt.insertQubit"(%reg_6, %q2_1) <{index_attr = 2 : i64}> : (!mqtopt.QubitRegister, !mqtopt.Qubit) -> !mqtopt.QubitRegister
        %reg_8 = "mqtopt.insertQubit"(%reg_7, %q3_1) <{index_attr = 3 : i64}> : (!mqtopt.QubitRegister, !mqtopt.Qubit) -> !mqtopt.QubitRegister
        "mqtopt.deallocQubitRegister"(%reg_8) : (!mqtopt.QubitRegister) -> ()
        return
    }
}

// -----
// This test checks if a mixed controlled SWAP gate on static qubits is parsed and handled correctly.
module {
    // CHECK-LABEL: func.func @testMixedControlledSWAPOpStatic
    func.func @testMixedControlledSWAPOpStatic() {
        // CHECK: %[[Q01_1:.*]]:2, %[[Q2_1:.*]], %[[Q3_1:.*]] = mqtopt.swap() %[[ANY:.*]], %[[ANY:.*]] ctrl %[[ANY:.*]] nctrl %[[ANY:.*]] : !mqtopt.Qubit, !mqtopt.Qubit ctrl !mqtopt.Qubit nctrl !mqtopt.Qubit

        %q0_0 = mqtopt.qubit 0
        %q1_0 = mqtopt.qubit 1
        %q2_0 = mqtopt.qubit 2
        %q3_0 = mqtopt.qubit 3

        //===------------------------------------------------------------------===//
        //       ┌──────┐
        // q0_0: ┤      ├ q0_1
        //       │ SWAP │
        // q1_0: ┤      ├ q1_1
        //       └───┬──┘
        // q2_0: ────■─── q2_1
        //           │
        // q3_0: ────■─── q3_1
        //===----------------------------------------------------------------===//

        %q0_1, %q1_1, %q2_1, %q3_1 = mqtopt.swap() %q0_0, %q1_0 ctrl %q2_0 nctrl %q3_0 : !mqtopt.Qubit, !mqtopt.Qubit ctrl !mqtopt.Qubit nctrl !mqtopt.Qubit

        return
    }
}

// -----
// This test checks if parameterized multiple qubit gates on dynamic qubits are parsed and handled correctly.
module {
    // CHECK-LABEL: func.func @testMultipleQubitRotationOp
    func.func @testMultipleQubitRotationOp() {
        // CHECK: %[[C0_F64:.*]] = arith.constant 3.000000e-01 : f64
        // CHECK: %[[Q01_1:.*]]:2 = mqtopt.rxx(%[[C0_F64]]) %[[ANY:.*]], %[[ANY:.*]] : !mqtopt.Qubit, !mqtopt.Qubit
        // CHECK: %[[Q01_2:.*]]:2 = mqtopt.ryy(%[[C0_F64]]) %[[Q01_1]]#0, %[[Q01_1]]#1 : !mqtopt.Qubit, !mqtopt.Qubit
        // CHECK: %[[Q01_3:.*]]:2 = mqtopt.rzz(%[[C0_F64]]) %[[Q01_2]]#0, %[[Q01_2]]#1 : !mqtopt.Qubit, !mqtopt.Qubit
        // CHECK: %[[Q01_4:.*]]:2 = mqtopt.rzx(%[[C0_F64]]) %[[Q01_3]]#0, %[[Q01_3]]#1 : !mqtopt.Qubit, !mqtopt.Qubit
        // CHECK: %[[Q01_5:.*]]:2 = mqtopt.xxminusyy(%[[C0_F64]], %[[C0_F64]]) %[[Q01_4]]#0, %[[Q01_4]]#1 : !mqtopt.Qubit, !mqtopt.Qubit
        // CHECK: %[[Q01_6:.*]]:2 = mqtopt.xxplusyy(%[[C0_F64]], %[[C0_F64]]) %[[Q01_5]]#0, %[[Q01_5]]#1 : !mqtopt.Qubit, !mqtopt.Qubit

        %reg_0 = "mqtopt.allocQubitRegister"() <{size_attr = 2 : i64}> : () -> !mqtopt.QubitRegister
        %reg_1, %q0_0 = "mqtopt.extractQubit"(%reg_0) <{index_attr = 0 : i64}> : (!mqtopt.QubitRegister) -> (!mqtopt.QubitRegister, !mqtopt.Qubit)
        %reg_2, %q1_0 = "mqtopt.extractQubit"(%reg_1) <{index_attr = 1 : i64}> : (!mqtopt.QubitRegister) -> (!mqtopt.QubitRegister, !mqtopt.Qubit)
        %c0_f64 = arith.constant 3.000000e-01 : f64
        %q01_1:2 = mqtopt.rxx(%c0_f64) %q0_0, %q1_0 : !mqtopt.Qubit, !mqtopt.Qubit
        %q01_2:2 = mqtopt.ryy(%c0_f64) %q01_1#0, %q01_1#1 : !mqtopt.Qubit, !mqtopt.Qubit
        %q01_3:2 = mqtopt.rzz(%c0_f64) %q01_2#0, %q01_2#1 : !mqtopt.Qubit, !mqtopt.Qubit
        %q01_4:2 = mqtopt.rzx(%c0_f64) %q01_3#0, %q01_3#1 : !mqtopt.Qubit, !mqtopt.Qubit
        %q01_5:2 = mqtopt.xxminusyy(%c0_f64, %c0_f64) %q01_4#0, %q01_4#1 : !mqtopt.Qubit, !mqtopt.Qubit
        %q01_6:2 = mqtopt.xxplusyy(%c0_f64, %c0_f64) %q01_5#0, %q01_5#1 : !mqtopt.Qubit, !mqtopt.Qubit
        %reg_3 = "mqtopt.insertQubit"(%reg_2, %q01_6#0) <{index_attr = 0 : i64}> : (!mqtopt.QubitRegister, !mqtopt.Qubit) -> !mqtopt.QubitRegister
        %reg_4 = "mqtopt.insertQubit"(%reg_3, %q01_6#1) <{index_attr = 1 : i64}> : (!mqtopt.QubitRegister, !mqtopt.Qubit) -> !mqtopt.QubitRegister
        "mqtopt.deallocQubitRegister"(%reg_4) : (!mqtopt.QubitRegister) -> ()
        return
    }
}

// -----
// This test checks if parameterized multiple qubit gates on static qubits are parsed and handled correctly.
module {
    // CHECK-LABEL: func.func @testMultipleQubitRotationOpStatic
    func.func @testMultipleQubitRotationOpStatic() {
        // CHECK: %[[C0_F64:.*]] = arith.constant 3.000000e-01 : f64
        // CHECK: %[[Q01_1:.*]]:2 = mqtopt.rxx(%[[C0_F64]]) %[[ANY:.*]], %[[ANY:.*]] : !mqtopt.Qubit, !mqtopt.Qubit
        // CHECK: %[[Q01_2:.*]]:2 = mqtopt.ryy(%[[C0_F64]]) %[[Q01_1]]#0, %[[Q01_1]]#1 : !mqtopt.Qubit, !mqtopt.Qubit
        // CHECK: %[[Q01_3:.*]]:2 = mqtopt.rzz(%[[C0_F64]]) %[[Q01_2]]#0, %[[Q01_2]]#1 : !mqtopt.Qubit, !mqtopt.Qubit
        // CHECK: %[[Q01_4:.*]]:2 = mqtopt.rzx(%[[C0_F64]]) %[[Q01_3]]#0, %[[Q01_3]]#1 : !mqtopt.Qubit, !mqtopt.Qubit
        // CHECK: %[[Q01_5:.*]]:2 = mqtopt.xxminusyy(%[[C0_F64]], %[[C0_F64]]) %[[Q01_4]]#0, %[[Q01_4]]#1 : !mqtopt.Qubit, !mqtopt.Qubit
        // CHECK: %[[Q01_6:.*]]:2 = mqtopt.xxplusyy(%[[C0_F64]], %[[C0_F64]]) %[[Q01_5]]#0, %[[Q01_5]]#1 : !mqtopt.Qubit, !mqtopt.Qubit

        %q0_0 = mqtopt.qubit 0
        %q1_0 = mqtopt.qubit 1

        %c0_f64 = arith.constant 3.000000e-01 : f64
        %q01_1:2 = mqtopt.rxx(%c0_f64) %q0_0, %q1_0 : !mqtopt.Qubit, !mqtopt.Qubit
        %q01_2:2 = mqtopt.ryy(%c0_f64) %q01_1#0, %q01_1#1 : !mqtopt.Qubit, !mqtopt.Qubit
        %q01_3:2 = mqtopt.rzz(%c0_f64) %q01_2#0, %q01_2#1 : !mqtopt.Qubit, !mqtopt.Qubit
        %q01_4:2 = mqtopt.rzx(%c0_f64) %q01_3#0, %q01_3#1 : !mqtopt.Qubit, !mqtopt.Qubit
        %q01_5:2 = mqtopt.xxminusyy(%c0_f64, %c0_f64) %q01_4#0, %q01_4#1 : !mqtopt.Qubit, !mqtopt.Qubit
        %q01_6:2 = mqtopt.xxplusyy(%c0_f64, %c0_f64) %q01_5#0, %q01_5#1 : !mqtopt.Qubit, !mqtopt.Qubit

        return
    }
}

// -----
// This test checks if parameterized multiple qubit gates on dynamic qubits are parsed and handled correctly.
module {
    // CHECK-LABEL: func.func @testControlledMultipleQubitRotationOp
    func.func @testControlledMultipleQubitRotationOp() {
        // CHECK: %[[C0_F64:.*]] = arith.constant 3.000000e-01 : f64
        // CHECK: %[[Q01_1:.*]]:2, %[[Q2_1:.*]] = mqtopt.rxx(%[[C0_F64]]) %[[ANY:.*]], %[[ANY:.*]] ctrl %[[ANY:.*]] : !mqtopt.Qubit, !mqtopt.Qubit ctrl !mqtopt.Qubit
        // CHECK: %[[Q01_2:.*]]:2, %[[Q2_2:.*]] = mqtopt.ryy(%[[C0_F64]]) %[[Q01_1]]#0, %[[Q01_1]]#1 ctrl %[[Q2_1]] : !mqtopt.Qubit, !mqtopt.Qubit ctrl !mqtopt.Qubit
        // CHECK: %[[Q01_3:.*]]:2, %[[Q2_3:.*]] = mqtopt.rzz(%[[C0_F64]]) %[[Q01_2]]#0, %[[Q01_2]]#1 ctrl %[[Q2_2]] : !mqtopt.Qubit, !mqtopt.Qubit ctrl !mqtopt.Qubit
        // CHECK: %[[Q01_4:.*]]:2, %[[Q2_4:.*]] = mqtopt.rzx(%[[C0_F64]]) %[[Q01_3]]#0, %[[Q01_3]]#1 ctrl %[[Q2_3]] : !mqtopt.Qubit, !mqtopt.Qubit ctrl !mqtopt.Qubit
        // CHECK: %[[Q01_5:.*]]:2, %[[Q2_5:.*]] = mqtopt.xxminusyy(%[[C0_F64]], %[[C0_F64]]) %[[Q01_4]]#0, %[[Q01_4]]#1 ctrl %[[Q2_4]] : !mqtopt.Qubit, !mqtopt.Qubit ctrl !mqtopt.Qubit
        // CHECK: %[[Q01_6:.*]]:2, %[[Q2_6:.*]] = mqtopt.xxplusyy(%[[C0_F64]], %[[C0_F64]]) %[[Q01_5]]#0, %[[Q01_5]]#1 ctrl %[[Q2_5]] : !mqtopt.Qubit, !mqtopt.Qubit ctrl !mqtopt.Qubit

        %reg_0 = "mqtopt.allocQubitRegister"() <{size_attr = 2 : i64}> : () -> !mqtopt.QubitRegister
        %reg_1, %q0_0 = "mqtopt.extractQubit"(%reg_0) <{index_attr = 0 : i64}> : (!mqtopt.QubitRegister) -> (!mqtopt.QubitRegister, !mqtopt.Qubit)
        %reg_2, %q1_0 = "mqtopt.extractQubit"(%reg_1) <{index_attr = 1 : i64}> : (!mqtopt.QubitRegister) -> (!mqtopt.QubitRegister, !mqtopt.Qubit)
        %reg_3, %q2_0 = "mqtopt.extractQubit"(%reg_2) <{index_attr = 2 : i64}> : (!mqtopt.QubitRegister) -> (!mqtopt.QubitRegister, !mqtopt.Qubit)
        %c0_f64 = arith.constant 3.000000e-01 : f64
        %q01_1:2, %q2_1 = mqtopt.rxx(%c0_f64) %q0_0, %q1_0 ctrl %q2_0 : !mqtopt.Qubit, !mqtopt.Qubit ctrl !mqtopt.Qubit
        %q01_2:2, %q2_2 = mqtopt.ryy(%c0_f64) %q01_1#0, %q01_1#1 ctrl %q2_1 : !mqtopt.Qubit, !mqtopt.Qubit ctrl !mqtopt.Qubit
        %q01_3:2, %q2_3 = mqtopt.rzz(%c0_f64) %q01_2#0, %q01_2#1 ctrl %q2_2 : !mqtopt.Qubit, !mqtopt.Qubit ctrl !mqtopt.Qubit
        %q01_4:2, %q2_4 = mqtopt.rzx(%c0_f64) %q01_3#0, %q01_3#1 ctrl %q2_3 : !mqtopt.Qubit, !mqtopt.Qubit ctrl !mqtopt.Qubit
        %q01_5:2, %q2_5 = mqtopt.xxminusyy(%c0_f64, %c0_f64) %q01_4#0, %q01_4#1 ctrl %q2_4 : !mqtopt.Qubit, !mqtopt.Qubit ctrl !mqtopt.Qubit
        %q01_6:2, %q2_6 = mqtopt.xxplusyy(%c0_f64, %c0_f64) %q01_5#0, %q01_5#1 ctrl %q2_5 : !mqtopt.Qubit, !mqtopt.Qubit ctrl !mqtopt.Qubit
        %reg_4 = "mqtopt.insertQubit"(%reg_3, %q01_6#0) <{index_attr = 0 : i64}> : (!mqtopt.QubitRegister, !mqtopt.Qubit) -> !mqtopt.QubitRegister
        %reg_5 = "mqtopt.insertQubit"(%reg_4, %q01_6#1) <{index_attr = 1 : i64}> : (!mqtopt.QubitRegister, !mqtopt.Qubit) -> !mqtopt.QubitRegister
        %reg_6 = "mqtopt.insertQubit"(%reg_5, %q2_6) <{index_attr = 2 : i64}> : (!mqtopt.QubitRegister, !mqtopt.Qubit) -> !mqtopt.QubitRegister
        "mqtopt.deallocQubitRegister"(%reg_6) : (!mqtopt.QubitRegister) -> ()
        return
    }
}

// -----
// This test checks if parameterized multiple qubit gates on static qubits are parsed and handled correctly.
module {
    // CHECK-LABEL: func.func @testControlledMultipleQubitRotationOp
    func.func @testControlledMultipleQubitRotationOp() {
        // CHECK: %[[C0_F64:.*]] = arith.constant 3.000000e-01 : f64
        // CHECK: %[[Q01_1:.*]]:2, %[[Q2_1:.*]] = mqtopt.rxx(%[[C0_F64]]) %[[ANY:.*]], %[[ANY:.*]] ctrl %[[ANY:.*]] : !mqtopt.Qubit, !mqtopt.Qubit ctrl !mqtopt.Qubit
        // CHECK: %[[Q01_2:.*]]:2, %[[Q2_2:.*]] = mqtopt.ryy(%[[C0_F64]]) %[[Q01_1]]#0, %[[Q01_1]]#1 ctrl %[[Q2_1]] : !mqtopt.Qubit, !mqtopt.Qubit ctrl !mqtopt.Qubit
        // CHECK: %[[Q01_3:.*]]:2, %[[Q2_3:.*]] = mqtopt.rzz(%[[C0_F64]]) %[[Q01_2]]#0, %[[Q01_2]]#1 ctrl %[[Q2_2]] : !mqtopt.Qubit, !mqtopt.Qubit ctrl !mqtopt.Qubit
        // CHECK: %[[Q01_4:.*]]:2, %[[Q2_4:.*]] = mqtopt.rzx(%[[C0_F64]]) %[[Q01_3]]#0, %[[Q01_3]]#1 ctrl %[[Q2_3]] : !mqtopt.Qubit, !mqtopt.Qubit ctrl !mqtopt.Qubit
        // CHECK: %[[Q01_5:.*]]:2, %[[Q2_5:.*]] = mqtopt.xxminusyy(%[[C0_F64]], %[[C0_F64]]) %[[Q01_4]]#0, %[[Q01_4]]#1 ctrl %[[Q2_4]] : !mqtopt.Qubit, !mqtopt.Qubit ctrl !mqtopt.Qubit
        // CHECK: %[[Q01_6:.*]]:2, %[[Q2_6:.*]] = mqtopt.xxplusyy(%[[C0_F64]], %[[C0_F64]]) %[[Q01_5]]#0, %[[Q01_5]]#1 ctrl %[[Q2_5]] : !mqtopt.Qubit, !mqtopt.Qubit ctrl !mqtopt.Qubit

        %q0_0 = mqtopt.qubit 0
        %q1_0 = mqtopt.qubit 1
        %q2_0 = mqtopt.qubit 2

        %c0_f64 = arith.constant 3.000000e-01 : f64
        %q01_1:2, %q2_1 = mqtopt.rxx(%c0_f64) %q0_0, %q1_0 ctrl %q2_0 : !mqtopt.Qubit, !mqtopt.Qubit ctrl !mqtopt.Qubit
        %q01_2:2, %q2_2 = mqtopt.ryy(%c0_f64) %q01_1#0, %q01_1#1 ctrl %q2_1 : !mqtopt.Qubit, !mqtopt.Qubit ctrl !mqtopt.Qubit
        %q01_3:2, %q2_3 = mqtopt.rzz(%c0_f64) %q01_2#0, %q01_2#1 ctrl %q2_2 : !mqtopt.Qubit, !mqtopt.Qubit ctrl !mqtopt.Qubit
        %q01_4:2, %q2_4 = mqtopt.rzx(%c0_f64) %q01_3#0, %q01_3#1 ctrl %q2_3 : !mqtopt.Qubit, !mqtopt.Qubit ctrl !mqtopt.Qubit
        %q01_5:2, %q2_5 = mqtopt.xxminusyy(%c0_f64, %c0_f64) %q01_4#0, %q01_4#1 ctrl %q2_4 : !mqtopt.Qubit, !mqtopt.Qubit ctrl !mqtopt.Qubit
        %q01_6:2, %q2_6 = mqtopt.xxplusyy(%c0_f64, %c0_f64) %q01_5#0, %q01_5#1 ctrl %q2_5 : !mqtopt.Qubit, !mqtopt.Qubit ctrl !mqtopt.Qubit

        return
    }
}

// -----
// This test expects an error to be thrown when an alloc op defines size operands and attributes.
module {
    func.func @testAllocOperandAndAttribute() {
        %reg_size = arith.constant 3 : i64

        // expected-error-re@+1 {{'mqtopt.allocQubitRegister' op exactly one attribute ({{.*}}) or operand ({{.*}}) must be provided for 'size'}}
        %reg = "mqtopt.allocQubitRegister"(%reg_size) <{size_attr = 3 : i64}> : (i64) -> !mqtopt.QubitRegister

        return
    }
}

// -----
// This test expects an error to be thrown when an alloc op does not define size operands nor attributes.
module {
    func.func @testAllocMissingSize() {
        // expected-error-re@+1 {{'mqtopt.allocQubitRegister' op exactly one attribute ({{.*}}) or operand ({{.*}}) must be provided for 'size'}}
        %reg = "mqtopt.allocQubitRegister"() : () -> !mqtopt.QubitRegister

        return
    }
}

// -----
// This test expects an error to be thrown when an extract op defines index operands and attributes.
module {
    func.func @testExtractOperandAndAttribute() {
        %reg = "mqtopt.allocQubitRegister"() <{size_attr = 1 : i64}> : () -> !mqtopt.QubitRegister
        %idx = arith.constant 0 : i64

        // expected-error-re@+1 {{'mqtopt.extractQubit' op exactly one attribute ({{.*}}) or operand ({{.*}}) must be provided for 'index'}}
        %reg2, %q_0 = "mqtopt.extractQubit"(%reg, %idx) <{index_attr = 0 : i64}> : (!mqtopt.QubitRegister, i64) -> (!mqtopt.QubitRegister, !mqtopt.Qubit)

        return
  }
}

// -----
// This test expects an error to be thrown when an extract op does not define index operands nor attributes.
module {
    func.func @testExtractMissingIndex() {
        %reg = "mqtopt.allocQubitRegister"() <{size_attr = 1 : i64}> : () -> !mqtopt.QubitRegister
        %idx = arith.constant 0 : i64

        // expected-error-re@+1 {{'mqtopt.extractQubit' op exactly one attribute ({{.*}}) or operand ({{.*}}) must be provided for 'index'}}
        %reg2, %q_0 = "mqtopt.extractQubit"(%reg) : (!mqtopt.QubitRegister) -> (!mqtopt.QubitRegister, !mqtopt.Qubit)

        return
  }
}

// -----
// This test expects an error to be thrown when an insert op defines index operands and attributes.
module {
    func.func @testInsertOperandAndAttribute() {
        %reg_0 = "mqtopt.allocQubitRegister"() <{size_attr = 1 : i64}> : () -> !mqtopt.QubitRegister
        %reg_1, %q_0  = "mqtopt.extractQubit"(%reg_0) <{index_attr = 0 : i64}> : (!mqtopt.QubitRegister) -> (!mqtopt.QubitRegister, !mqtopt.Qubit)
        %idx = arith.constant 0 : i64

        // expected-error-re@+1 {{'mqtopt.insertQubit' op exactly one attribute ({{.*}}) or operand ({{.*}}) must be provided for 'index'}}
        %reg_2 = "mqtopt.insertQubit"(%reg_1, %q_0, %idx) <{index_attr = 0 : i64}> : (!mqtopt.QubitRegister, !mqtopt.Qubit, i64) -> !mqtopt.QubitRegister

        return
    }
}

// -----
// This test expects an error to be thrown when an insert op does not define index operands nor attributes.
module {
    func.func @testInsertMissingIndex() {
        %reg_0 = "mqtopt.allocQubitRegister"() <{size_attr = 1 : i64}> : () -> !mqtopt.QubitRegister
        %reg_1, %q_0  = "mqtopt.extractQubit"(%reg_0) <{index_attr = 0 : i64}> : (!mqtopt.QubitRegister) -> (!mqtopt.QubitRegister, !mqtopt.Qubit)
        %idx = arith.constant 0 : i64

        // expected-error-re@+1 {{'mqtopt.insertQubit' op exactly one attribute ({{.*}}) or operand ({{.*}}) must be provided for 'index'}}
        %reg_2 = "mqtopt.insertQubit"(%reg_1, %q_0) : (!mqtopt.QubitRegister, !mqtopt.Qubit) -> !mqtopt.QubitRegister

        return
    }
}

// -----
// This test expects an error to be thrown when parsing a controlled operation.
module {
    func.func @testCtrlOpMismatchInOutputs() {
        %reg_0 = "mqtopt.allocQubitRegister"() <{size_attr = 2 : i64}> : () -> !mqtopt.QubitRegister
        %reg_1, %q0_0 = "mqtopt.extractQubit"(%reg_0) <{index_attr = 0 : i64}> : (!mqtopt.QubitRegister) -> (!mqtopt.QubitRegister, !mqtopt.Qubit)
        %reg_2, %q1_0 = "mqtopt.extractQubit"(%reg_0) <{index_attr = 1 : i64}> : (!mqtopt.QubitRegister) -> (!mqtopt.QubitRegister, !mqtopt.Qubit)

        // expected-error@+1 {{operation defines 2 results but was provided 1 to bind}}
        %q1_1 = mqtopt.x() %q1_0 ctrl %q0_0 : !mqtopt.Qubit ctrl !mqtopt.Qubit

        return
    }
}

// -----
// This test expects an error to be thrown when parsing a controlled operation using an invalid format.
module {
    func.func @testCtrlOpInvalidFormat() {
        %reg_0 = "mqtopt.allocQubitRegister"() <{size_attr = 2 : i64}> : () -> !mqtopt.QubitRegister
        %reg_1, %q0_0 = "mqtopt.extractQubit"(%reg_0) <{index_attr = 0 : i64}> : (!mqtopt.QubitRegister) -> (!mqtopt.QubitRegister, !mqtopt.Qubit)
        %reg_2, %q1_0 = "mqtopt.extractQubit"(%reg_0) <{index_attr = 1 : i64}> : (!mqtopt.QubitRegister) -> (!mqtopt.QubitRegister, !mqtopt.Qubit)

        // expected-error@+1 {{number of positively-controlling input qubits (0) and positively-controlling output qubits (1) must be the same}}
        %q1_1, %q0_1 = mqtopt.x() %q1_0 ctrl : !mqtopt.Qubit ctrl !mqtopt.Qubit

        return
    }
}

// -----
// This test expects an error to be thrown when parsing a controlled operation using an invalid format.
module {
    func.func @testNegCtrlOpInvalidFormat() {
        %reg_0 = "mqtopt.allocQubitRegister"() <{size_attr = 2 : i64}> : () -> !mqtopt.QubitRegister
        %reg_1, %q0_0 = "mqtopt.extractQubit"(%reg_0) <{index_attr = 0 : i64}> : (!mqtopt.QubitRegister) -> (!mqtopt.QubitRegister, !mqtopt.Qubit)
        %reg_2, %q1_0 = "mqtopt.extractQubit"(%reg_0) <{index_attr = 1 : i64}> : (!mqtopt.QubitRegister) -> (!mqtopt.QubitRegister, !mqtopt.Qubit)

        // expected-error@+1 {{number of negatively-controlling input qubits (0) and negatively-controlling output qubits (1) must be the same}}
        %q1_1, %q0_1 = mqtopt.x() %q1_0 nctrl : !mqtopt.Qubit nctrl !mqtopt.Qubit

        return
    }
}

// -----
// This test expects an error to be thrown when parsing a parameterised operation.
module {
    func.func @testParamOpInvalidFormat() {
        %reg_0 = "mqtopt.allocQubitRegister"() <{size_attr = 1 : i64}> : () -> !mqtopt.QubitRegister
        %reg_1, %q_0 = "mqtopt.extractQubit"(%reg_0) <{index_attr = 0 : i64}> : (!mqtopt.QubitRegister) -> (!mqtopt.QubitRegister, !mqtopt.Qubit)
        %c0_f64 = arith.constant 3.000000e-01 : f64

        // expected-error@+1 {{operation expects exactly 3 parameters but got 2}}
        %q_1 = mqtopt.u(%c0_f64, %c0_f64) %q_0 : !mqtopt.Qubit

        return
    }
}

// -----
// This test checks if a no-target arity constraint operation detects correctly when a target is provided.
module {
    func.func @testNoTargetContainsTarget() {
        %reg_0 = "mqtopt.allocQubitRegister"() <{size_attr = 1 : i64}> : () -> !mqtopt.QubitRegister
        %reg_1, %q_0 = "mqtopt.extractQubit"(%reg_0)  <{index_attr = 0 : i64}> : (!mqtopt.QubitRegister) -> (!mqtopt.QubitRegister, !mqtopt.Qubit)

        %c0_f64 = arith.constant 3.000000e-01 : f64
        // expected-error@+1 {{number of input qubits (1) must be 0}}
        %q_1 = mqtopt.gphase(%c0_f64) %q_0 : !mqtopt.Qubit

        %reg_2 = "mqtopt.insertQubit"(%reg_1, %q_1) <{index_attr = 0 : i64}> : (!mqtopt.QubitRegister, !mqtopt.Qubit) -> !mqtopt.QubitRegister
        "mqtopt.deallocQubitRegister"(%reg_2) : (!mqtopt.QubitRegister) -> ()

        return
    }
}

// -----
// This test checks if static parameters for rotation operations are parsed correctly.
module {
    // CHECK-LABEL: func.func @testStaticParameters
    func.func @testStaticParameters() {
        // CHECK: %[[ANY:.*]] = mqtopt.u( static [1.000000e-01, 2.000000e-01, 3.000000e-01]) %[[ANY:.*]] : !mqtopt.Qubit
        // CHECK: %[[ANY:.*]] = mqtopt.u( static [1.000000e-01, 2.000000e-01, 3.000000e-01] mask [true, true, true]) %[[ANY:.*]] : !mqtopt.Qubit

        %reg_0 = "mqtopt.allocQubitRegister"() <{size_attr = 1 : i64}> : () -> !mqtopt.QubitRegister
        %reg_1, %q_0 = "mqtopt.extractQubit"(%reg_0)  <{index_attr = 0 : i64}> : (!mqtopt.QubitRegister) -> (!mqtopt.QubitRegister, !mqtopt.Qubit)

        %q_1 = mqtopt.u(static [1.00000e-01, 2.00000e-01, 3.00000e-01]) %q_0 : !mqtopt.Qubit
        %q_2 = mqtopt.u(static [1.00000e-01, 2.00000e-01, 3.00000e-01] mask [true, true, true]) %q_1 : !mqtopt.Qubit

        %reg_2 = "mqtopt.insertQubit"(%reg_1, %q_2) <{index_attr = 0 : i64}> : (!mqtopt.QubitRegister, !mqtopt.Qubit) -> !mqtopt.QubitRegister
        "mqtopt.deallocQubitRegister"(%reg_2) : (!mqtopt.QubitRegister) -> ()

        return
    }
}

// -----
// This test checks if static parameters together with dynamic parameters for rotation operations are parsed correctly.
module {
    // CHECK-LABEL: func.func @testStaticAndDynamicParameters
    func.func @testStaticAndDynamicParameters() {
        // CHECK: %[[ANY:.*]] = mqtopt.u(%[[ANY:.*]] static [1.000000e-01, 2.000000e-01] mask [true, false, true]) %[[ANY:.*]] : !mqtopt.Qubit

        %reg_0 = "mqtopt.allocQubitRegister"() <{size_attr = 1 : i64}> : () -> !mqtopt.QubitRegister
        %reg_1, %q_0 = "mqtopt.extractQubit"(%reg_0)  <{index_attr = 0 : i64}> : (!mqtopt.QubitRegister) -> (!mqtopt.QubitRegister, !mqtopt.Qubit)

        %c0_f64 = arith.constant 3.000000e-01 : f64
        %q_1 = mqtopt.u(%c0_f64 static [1.00000e-01, 2.00000e-01] mask [true, false, true]) %q_0 : !mqtopt.Qubit

        %reg_2 = "mqtopt.insertQubit"(%reg_1, %q_1) <{index_attr = 0 : i64}> : (!mqtopt.QubitRegister, !mqtopt.Qubit) -> !mqtopt.QubitRegister
        "mqtopt.deallocQubitRegister"(%reg_2) : (!mqtopt.QubitRegister) -> ()

        return
    }
}

// -----
// This test checks if static parameters and dynamic parameters surpassing the limit of parameters together is detected correctly.
module {
    func.func @testTooManyStaticAndDynamicParameters() {
        %reg_0 = "mqtopt.allocQubitRegister"() <{size_attr = 1 : i64}> : () -> !mqtopt.QubitRegister
        %reg_1, %q_0 = "mqtopt.extractQubit"(%reg_0)  <{index_attr = 0 : i64}> : (!mqtopt.QubitRegister) -> (!mqtopt.QubitRegister, !mqtopt.Qubit)

        %c0_f64 = arith.constant 3.000000e-01 : f64
        // expected-error@+1 {{operation expects exactly 3 parameters but got 4}}
        %q_1 = mqtopt.u(%c0_f64, %c0_f64 static [1.00000e-01, 2.00000e-01] mask [true, false, true]) %q_0 : !mqtopt.Qubit

        %reg_2 = "mqtopt.insertQubit"(%reg_1, %q_1) <{index_attr = 0 : i64}> : (!mqtopt.QubitRegister, !mqtopt.Qubit) -> !mqtopt.QubitRegister
        "mqtopt.deallocQubitRegister"(%reg_2) : (!mqtopt.QubitRegister) -> ()

        return
    }
}

// -----
// This test checks if static parameters and dynamic parameters being passed without a mask is detected correctly.
module {
    func.func @testStaticAndDynamicParametersNoMask() {
        %reg_0 = "mqtopt.allocQubitRegister"() <{size_attr = 1 : i64}> : () -> !mqtopt.QubitRegister
        %reg_1, %q_0 = "mqtopt.extractQubit"(%reg_0)  <{index_attr = 0 : i64}> : (!mqtopt.QubitRegister) -> (!mqtopt.QubitRegister, !mqtopt.Qubit)

        %c0_f64 = arith.constant 3.000000e-01 : f64
        // expected-error@+1 {{operation has mixed dynamic and static parameters but no parameter mask}}
        %q_1 = mqtopt.u(%c0_f64 static [1.00000e-01, 2.00000e-01]) %q_0 : !mqtopt.Qubit

        %reg_2 = "mqtopt.insertQubit"(%reg_1, %q_1) <{index_attr = 0 : i64}> : (!mqtopt.QubitRegister, !mqtopt.Qubit) -> !mqtopt.QubitRegister
        "mqtopt.deallocQubitRegister"(%reg_2) : (!mqtopt.QubitRegister) -> ()

        return
    }
}

// -----
// This test checks if a static parameter mask with incorrect size is detected correctly.
module {
    func.func @testStaticAndDynamicParametersWrongSizeMask() {
        %reg_0 = "mqtopt.allocQubitRegister"() <{size_attr = 1 : i64}> : () -> !mqtopt.QubitRegister
        %reg_1, %q_0 = "mqtopt.extractQubit"(%reg_0)  <{index_attr = 0 : i64}> : (!mqtopt.QubitRegister) -> (!mqtopt.QubitRegister, !mqtopt.Qubit)

        %c0_f64 = arith.constant 3.000000e-01 : f64
        // expected-error@+1 {{operation expects exactly 3 parameters but has a parameter mask with 2 entries}}
        %q_1 = mqtopt.u(%c0_f64 static [1.00000e-01, 2.00000e-01] mask [true, true]) %q_0 : !mqtopt.Qubit

        %reg_2 = "mqtopt.insertQubit"(%reg_1, %q_1) <{index_attr = 0 : i64}> : (!mqtopt.QubitRegister, !mqtopt.Qubit) -> !mqtopt.QubitRegister
        "mqtopt.deallocQubitRegister"(%reg_2) : (!mqtopt.QubitRegister) -> ()

        return
    }
}

// -----
// This test checks if a static parameter mask with an incorrect number of true entries is detected correctly.
module {
    func.func @testStaticAndDynamicParametersIncorrectTrueEntriesInMask() {
        %reg_0 = "mqtopt.allocQubitRegister"() <{size_attr = 1 : i64}> : () -> !mqtopt.QubitRegister
        %reg_1, %q_0 = "mqtopt.extractQubit"(%reg_0)  <{index_attr = 0 : i64}> : (!mqtopt.QubitRegister) -> (!mqtopt.QubitRegister, !mqtopt.Qubit)

        %c0_f64 = arith.constant 3.000000e-01 : f64
        // expected-error@+1 {{operation has 2 static parameter(s) but has a parameter mask with 3 true entries}}
        %q_1 = mqtopt.u(%c0_f64 static [1.00000e-01, 2.00000e-01] mask [true, true, true]) %q_0 : !mqtopt.Qubit

        %reg_2 = "mqtopt.insertQubit"(%reg_1, %q_1) <{index_attr = 0 : i64}> : (!mqtopt.QubitRegister, !mqtopt.Qubit) -> !mqtopt.QubitRegister
        "mqtopt.deallocQubitRegister"(%reg_2) : (!mqtopt.QubitRegister) -> ()

        return
    }
}

// -----
// This test checks if a static parameter mask with `true` parameters even though the operation has no static parameters is detected correctly.
module {
    func.func @testParametersMaskWithTrueEntriesButNoStaticParameters() {
        %reg_0 = "mqtopt.allocQubitRegister"() <{size_attr = 1 : i64}> : () -> !mqtopt.QubitRegister
        %reg_1, %q_0 = "mqtopt.extractQubit"(%reg_0)  <{index_attr = 0 : i64}> : (!mqtopt.QubitRegister) -> (!mqtopt.QubitRegister, !mqtopt.Qubit)

        %c0_f64 = arith.constant 3.000000e-01 : f64
        // expected-error@+1 {{operation has no static parameter but has a parameter mask with 1 true entries}}
        %q_1 = mqtopt.u(%c0_f64, %c0_f64, %c0_f64 static [] mask [true, false, false]) %q_0 : !mqtopt.Qubit

        %reg_2 = "mqtopt.insertQubit"(%reg_1, %q_1) <{index_attr = 0 : i64}> : (!mqtopt.QubitRegister, !mqtopt.Qubit) -> !mqtopt.QubitRegister
        "mqtopt.deallocQubitRegister"(%reg_2) : (!mqtopt.QubitRegister) -> ()

        return
    }
}

// -----
// This test checks if a no-control gate being passed a control is detected correctly.
module {
    func.func @testNoControlWithControl() {
        %reg_0 = "mqtopt.allocQubitRegister"() <{size_attr = 2 : i64}> : () -> !mqtopt.QubitRegister
        %reg_1, %q0_0 = "mqtopt.extractQubit"(%reg_0)  <{index_attr = 0 : i64}> : (!mqtopt.QubitRegister) -> (!mqtopt.QubitRegister, !mqtopt.Qubit)
        %reg_2, %q1_0 = "mqtopt.extractQubit"(%reg_1)  <{index_attr = 1 : i64}> : (!mqtopt.QubitRegister) -> (!mqtopt.QubitRegister, !mqtopt.Qubit)

        // expected-error@+1 {{'mqtopt.barrier' op Gate marked as NoControl should not have control qubits}}
        %q0_1, %q1_1 = mqtopt.barrier() %q0_0 ctrl %q1_0 : !mqtopt.Qubit ctrl !mqtopt.Qubit

        %reg_3 = "mqtopt.insertQubit"(%reg_2, %q0_1) <{index_attr = 0 : i64}> : (!mqtopt.QubitRegister, !mqtopt.Qubit) -> !mqtopt.QubitRegister
        %reg_4 = "mqtopt.insertQubit"(%reg_3, %q1_1) <{index_attr = 1 : i64}> : (!mqtopt.QubitRegister, !mqtopt.Qubit) -> !mqtopt.QubitRegister
        "mqtopt.deallocQubitRegister"(%reg_2) : (!mqtopt.QubitRegister) -> ()

        return
    }
}

// -----
// This test checks if incorrect output type format is detected correctly when `)` is missing.
module {
    func.func @testOutputTypeFormatErrorMissingClosingParenthesis() {
        %c0_f64 = arith.constant 3.000000e-01 : f64
        // expected-error@+1 {{expected ')'}}
        mqtopt.gphase(%c0_f64) : (

        return
    }
}

// -----
// This test checks if incorrect output type format is detected correctly when the type list ends with a `,`.
module {
    func.func @testOutputTypeFormatErrorEndsWithComma() {
        %reg_0 = "mqtopt.allocQubitRegister"() <{size_attr = 1 : i64}> : () -> !mqtopt.QubitRegister
        %reg_1, %q_0 = "mqtopt.extractQubit"(%reg_0)  <{index_attr = 0 : i64}> : (!mqtopt.QubitRegister) -> (!mqtopt.QubitRegister, !mqtopt.Qubit)

        // expected-error@+1 {{expected non-function type}}
        %q_1 = mqtopt.i() %q_0 : !mqtopt.Qubit,

        %reg_2 = "mqtopt.insertQubit"(%reg_1, %q_1) <{index_attr = 0 : i64}> : (!mqtopt.QubitRegister, !mqtopt.Qubit) -> !mqtopt.QubitRegister
        "mqtopt.deallocQubitRegister"(%reg_2) : (!mqtopt.QubitRegister) -> ()

        return
    }
}

// -----
// This test checks if incorrect output type format is detected correctly when the `ctrl` keyword is provided without types.
module {
    func.func @testOutputTypeFormatCtrlKeywordWithoutTypes() {
        %reg_0 = "mqtopt.allocQubitRegister"() <{size_attr = 1 : i64}> : () -> !mqtopt.QubitRegister
        %reg_1, %q_0 = "mqtopt.extractQubit"(%reg_0)  <{index_attr = 0 : i64}> : (!mqtopt.QubitRegister) -> (!mqtopt.QubitRegister, !mqtopt.Qubit)

        // expected-error@+1 {{expected non-function type}}
        %q_1 = mqtopt.i() %q_0 : !mqtopt.Qubit ctrl
        // expected-error@+2 {{custom op 'mqtopt.i' expected at least one type after `ctrl` keyword}}

        %reg_2 = "mqtopt.insertQubit"(%reg_1, %q_1) <{index_attr = 0 : i64}> : (!mqtopt.QubitRegister, !mqtopt.Qubit) -> !mqtopt.QubitRegister
        "mqtopt.deallocQubitRegister"(%reg_2) : (!mqtopt.QubitRegister) -> ()

        return
    }
}

// -----
// This test checks if incorrect output type format is detected correctly when the `nctrl` keyword is provided without types.
module {
    func.func @testOutputTypeFormatNctrlKeywordWithoutTypes() {
        %reg_0 = "mqtopt.allocQubitRegister"() <{size_attr = 1 : i64}> : () -> !mqtopt.QubitRegister
        %reg_1, %q_0 = "mqtopt.extractQubit"(%reg_0)  <{index_attr = 0 : i64}> : (!mqtopt.QubitRegister) -> (!mqtopt.QubitRegister, !mqtopt.Qubit)

        // expected-error@+1 {{expected non-function type}}
        %q_1 = mqtopt.i() %q_0 : !mqtopt.Qubit nctrl
        // expected-error@+2 {{custom op 'mqtopt.i' expected at least one type after `nctrl` keyword}}

        %reg_2 = "mqtopt.insertQubit"(%reg_1, %q_1) <{index_attr = 0 : i64}> : (!mqtopt.QubitRegister, !mqtopt.Qubit) -> !mqtopt.QubitRegister
        "mqtopt.deallocQubitRegister"(%reg_2) : (!mqtopt.QubitRegister) -> ()

        return
    }
}

// -----
// This test checks if incorrect output type format is detected correctly when nothing is provided after `:`.
module {
    func.func @testOutputTypeFormatErrorNoTypingInformation() {
        %c0_f64 = arith.constant 3.000000e-01 : f64
        // expected-error@+3 {{custom op 'mqtopt.gphase' expected at least one type after `:`}}
        mqtopt.gphase(%c0_f64) :

        return
    }
}

// -----
// This test checks if a Bell state is parsed and handled correctly by using many instructions tested above.
module {
    // CHECK-LABEL: func.func @bellState
    func.func @bellState() {
        // CHECK: %[[Reg_0:.*]] = "mqtopt.allocQubitRegister"
        // CHECK: %[[Reg_1:.*]], %[[Q0_0:.*]] = "mqtopt.extractQubit"(%[[Reg_0]]) <{index_attr = 0 : i64}>
        // CHECK: %[[Reg_2:.*]], %[[Q1_0:.*]] = "mqtopt.extractQubit"(%[[Reg_1]]) <{index_attr = 1 : i64}>
        // CHECK: %[[Q0_1:.*]] = mqtopt.h() %[[Q0_0]] : !mqtopt.Qubit
        // CHECK: %[[Q1_1:.*]], %[[Q0_2:.*]] = mqtopt.x() %[[Q1_0:.*]] ctrl %[[Q0_1:.*]] : !mqtopt.Qubit ctrl !mqtopt.Qubit
        // CHECK: %[[Q0_3:.*]], [[M0_0:.*]] = "mqtopt.measure"(%[[Q0_2]])
        // CHECK: %[[Q1_2:.*]], %[[M1_0:.*]] = "mqtopt.measure"(%[[Q1_1]]) : (!mqtopt.Qubit) -> (!mqtopt.Qubit, i1)
        // CHECK: %[[Reg_3:.*]] = "mqtopt.insertQubit"(%[[Reg_2]], %[[Q0_3]]) <{index_attr = 0 : i64}>
        // CHECK: %[[Reg_4:.*]] = "mqtopt.insertQubit"(%[[Reg_3]], %[[Q1_2]]) <{index_attr = 1 : i64}>
        // CHECK: "mqtopt.deallocQubitRegister"(%[[Reg_4]]) : (!mqtopt.QubitRegister) -> ()

        %reg_0 = "mqtopt.allocQubitRegister"() <{size_attr = 2 : i64}> : () -> !mqtopt.QubitRegister
        %reg_1, %q0_0 = "mqtopt.extractQubit"(%reg_0) <{index_attr = 0 : i64}> : (!mqtopt.QubitRegister) -> (!mqtopt.QubitRegister, !mqtopt.Qubit)
        %reg_2, %q1_0 = "mqtopt.extractQubit"(%reg_1) <{index_attr = 1 : i64}> : (!mqtopt.QubitRegister) -> (!mqtopt.QubitRegister, !mqtopt.Qubit)
        %q0_1 = mqtopt.h() %q0_0 : !mqtopt.Qubit
        %q1_1, %q0_2 = mqtopt.x() %q1_0 ctrl %q0_1 : !mqtopt.Qubit ctrl !mqtopt.Qubit
        %q0_3, %m0_0 = "mqtopt.measure"(%q0_2) : (!mqtopt.Qubit) -> (!mqtopt.Qubit, i1)
        %q1_2, %m1_0 = "mqtopt.measure"(%q1_1) : (!mqtopt.Qubit) -> (!mqtopt.Qubit, i1)
        %reg_3 = "mqtopt.insertQubit"(%reg_2, %q0_3) <{index_attr = 0 : i64}> : (!mqtopt.QubitRegister, !mqtopt.Qubit) -> !mqtopt.QubitRegister
        %reg_4 = "mqtopt.insertQubit"(%reg_3, %q1_2) <{index_attr = 1 : i64}> : (!mqtopt.QubitRegister, !mqtopt.Qubit) -> !mqtopt.QubitRegister
        "mqtopt.deallocQubitRegister"(%reg_4) : (!mqtopt.QubitRegister) -> ()
        return
    }
}<|MERGE_RESOLUTION|>--- conflicted
+++ resolved
@@ -39,17 +39,11 @@
 module {
     // CHECK-LABEL: func.func @testAllocQubitOp
     func.func @testAllocQubitOp() {
-<<<<<<< HEAD
-        // CHECK: %[[Q0:.*]] = "mqtopt.allocQubit"() : () -> !mqtopt.Qubit
-
-        %q0 = "mqtopt.allocQubit"() : () -> !mqtopt.Qubit
-=======
         // CHECK: %[[Q0:.*]] = mqtopt.allocQubit
         // CHECK: %[[Q1:.*]] = mqtopt.allocQubit
 
         %q0 = "mqtopt.allocQubit"() : () -> !mqtopt.Qubit
         %1 = mqtopt.allocQubit
->>>>>>> 8bb58888
         return
     }
 }
@@ -59,13 +53,6 @@
 module {
     // CHECK-LABEL: func.func @testDeallocQubitOp
     func.func @testDeallocQubitOp() {
-<<<<<<< HEAD
-        // CHECK: %[[Q0:.*]] = "mqtopt.allocQubit"() : () -> !mqtopt.Qubit
-        // CHECK: "mqtopt.deallocQubit"(%[[Q0]]) : (!mqtopt.Qubit) -> ()
-
-        %q0 = "mqtopt.allocQubit"() : () -> !mqtopt.Qubit
-        "mqtopt.deallocQubit"(%q0) : (!mqtopt.Qubit) -> ()
-=======
         // CHECK: %[[Q0:.*]] = mqtopt.allocQubit
         // CHECK: %[[Q1:.*]] = mqtopt.allocQubit
         // CHECK: mqtopt.deallocQubit %[[Q0]]
@@ -76,7 +63,6 @@
 
         "mqtopt.deallocQubit"(%q0) : (!mqtopt.Qubit) -> ()
         mqtopt.deallocQubit %1
->>>>>>> 8bb58888
         return
     }
 }
