/*
 * Copyright (c) 2023 - 2025 Chair for Design Automation, TUM
 * Copyright (c) 2025 Munich Quantum Software Company GmbH
 * All rights reserved.
 *
 * SPDX-License-Identifier: MIT
 *
 * Licensed under the MIT License
 */

// macro to add the conversion pattern from any opt gate operation to the same
// gate operation in the ref dialect
#define ADD_CONVERT_PATTERN(gate)                                              \
  patterns                                                                     \
      .add<ConvertMQTOptGateOp<::mqt::ir::opt::gate, ::mqt::ir::ref::gate>>(   \
          typeConverter, context);

#include "mlir/Conversion/MQTOptToMQTRef/MQTOptToMQTRef.h"

#include "mlir/Dialect/MQTOpt/IR/MQTOptDialect.h"
#include "mlir/Dialect/MQTRef/IR/MQTRefDialect.h"

#include <cstdint>
#include <mlir/Dialect/Func/IR/FuncOps.h>
#include <mlir/Dialect/Func/Transforms/FuncConversions.h>
#include <mlir/IR/BuiltinAttributes.h>
#include <mlir/IR/MLIRContext.h>
#include <mlir/IR/OperationSupport.h>
#include <mlir/IR/PatternMatch.h>
#include <mlir/IR/Value.h>
#include <mlir/IR/ValueRange.h>
#include <mlir/Support/LLVM.h>
#include <mlir/Support/LogicalResult.h>
#include <mlir/Transforms/DialectConversion.h>
#include <utility>

namespace mqt::ir {

using namespace mlir;

#define GEN_PASS_DEF_MQTOPTTOMQTREF
#include "mlir/Conversion/MQTOptToMQTRef/MQTOptToMQTRef.h.inc"

class MQTOptToMQTRefTypeConverter final : public TypeConverter {
public:
  explicit MQTOptToMQTRefTypeConverter(MLIRContext* ctx) {
    // Identity conversion
    addConversion([](Type type) { return type; });

    // QubitType conversion
    addConversion([ctx](opt::QubitType /*type*/) -> Type {
      return ref::QubitType::get(ctx);
    });

    // QregType conversion
    addConversion([ctx](opt::QubitRegisterType /*type*/) -> Type {
      return ref::QubitRegisterType::get(ctx);
    });
  }
};

struct ConvertMQTOptAlloc final : OpConversionPattern<opt::AllocOp> {
  using OpConversionPattern::OpConversionPattern;

  LogicalResult
  matchAndRewrite(opt::AllocOp op, OpAdaptor /*adaptor*/,
                  ConversionPatternRewriter& rewriter) const override {
    // prepare return type
    const auto& qregType = ref::QubitRegisterType::get(rewriter.getContext());

    // prepare size attribute
    auto sizeAttr = op.getSizeAttr()
                        ? rewriter.getI64IntegerAttr(
                              static_cast<int64_t>(*op.getSizeAttr()))
                        : IntegerAttr{};

    // replace the opt alloc operation with a ref alloc operation
    rewriter.replaceOpWithNewOp<ref::AllocOp>(op, qregType, op.getSize(),
                                              sizeAttr);

    return success();
  }
};

struct ConvertMQTOptDealloc final : OpConversionPattern<opt::DeallocOp> {
  using OpConversionPattern::OpConversionPattern;

  LogicalResult
  matchAndRewrite(const opt::DeallocOp op, OpAdaptor adaptor,
                  ConversionPatternRewriter& rewriter) const override {
    rewriter.replaceOpWithNewOp<ref::DeallocOp>(op, adaptor.getQreg());
    return success();
  }
};

struct ConvertMQTOptAllocQubit final : OpConversionPattern<opt::AllocQubitOp> {
  using OpConversionPattern::OpConversionPattern;

  LogicalResult
<<<<<<< HEAD
  matchAndRewrite(opt::AllocQubitOp op, OpAdaptor /*adaptor*/,
                  ConversionPatternRewriter& rewriter) const override {
    // prepare return type
    const auto& qubitType = ref::QubitType::get(rewriter.getContext());

    // replace the opt alloc operation with a ref alloc operation
    rewriter.replaceOpWithNewOp<ref::AllocQubitOp>(op, qubitType);

=======
  matchAndRewrite(const opt::AllocQubitOp op, OpAdaptor /*adaptor*/,
                  ConversionPatternRewriter& rewriter) const override {
    rewriter.replaceOpWithNewOp<ref::AllocQubitOp>(op);
>>>>>>> 8bb58888
    return success();
  }
};

struct ConvertMQTOptDeallocQubit final
    : OpConversionPattern<opt::DeallocQubitOp> {
  using OpConversionPattern::OpConversionPattern;

  LogicalResult
  matchAndRewrite(const opt::DeallocQubitOp op, OpAdaptor adaptor,
                  ConversionPatternRewriter& rewriter) const override {
    rewriter.replaceOpWithNewOp<ref::DeallocQubitOp>(op, adaptor.getQubit());
    return success();
  }
};

struct ConvertMQTOptExtract final : OpConversionPattern<opt::ExtractOp> {
  using OpConversionPattern::OpConversionPattern;

  LogicalResult
  matchAndRewrite(opt::ExtractOp op, OpAdaptor adaptor,
                  ConversionPatternRewriter& rewriter) const override {
    // create result type
    const auto& qubitType = ref::QubitType::get(rewriter.getContext());

    const auto& refQreg = adaptor.getInQreg();

    // create new operation
    auto mqtrefOp = rewriter.create<ref::ExtractOp>(op.getLoc(), qubitType,
                                                    refQreg, adaptor.getIndex(),
                                                    adaptor.getIndexAttrAttr());

    // replace the results of the old operation with the new results and delete
    // old operation
    rewriter.replaceOp(op, ValueRange({refQreg, mqtrefOp.getOutQubit()}));
    return success();
  }
};

struct ConvertMQTOptInsert final : OpConversionPattern<opt::InsertOp> {
  using OpConversionPattern::OpConversionPattern;

  LogicalResult
  matchAndRewrite(opt::InsertOp op, OpAdaptor adaptor,
                  ConversionPatternRewriter& rewriter) const override {
    // replace the result of the old operation with the new result and delete
    // old operation
    rewriter.replaceOp(op, adaptor.getInQreg());
    return success();
  }
};

struct ConvertMQTOptMeasure final : OpConversionPattern<opt::MeasureOp> {
  using OpConversionPattern::OpConversionPattern;

  LogicalResult
  matchAndRewrite(opt::MeasureOp op, OpAdaptor adaptor,
                  ConversionPatternRewriter& rewriter) const override {

    const auto& oldBit = op.getOutBit();
    const auto& refQubit = adaptor.getInQubit();

    // create new operation
    auto mqtrefOp = rewriter.create<ref::MeasureOp>(op.getLoc(),
                                                    oldBit.getType(), refQubit);

    const auto& newBit = mqtrefOp.getOutBit();

    // concatenate the ref qubit and the bit
    const SmallVector<Value> newValues{refQubit, newBit};

    // replace the results of the old operation with the new results and delete
    // old operation
    rewriter.replaceOp(op, newValues);
    return success();
  }
};

struct ConvertMQTOptReset final : OpConversionPattern<opt::ResetOp> {
  using OpConversionPattern::OpConversionPattern;

  LogicalResult
  matchAndRewrite(opt::ResetOp op, OpAdaptor adaptor,
                  ConversionPatternRewriter& rewriter) const override {
    const auto& refQubit = adaptor.getInQubit();

    // create new operation
    rewriter.create<ref::ResetOp>(op.getLoc(), refQubit);

    // replace the results of the old operation with the new results and delete
    // old operation
    rewriter.replaceOp(op, refQubit);
    return success();
  }
};

struct ConvertMQTOptQubit final : OpConversionPattern<opt::QubitOp> {
  using OpConversionPattern::OpConversionPattern;

  LogicalResult
  matchAndRewrite(opt::QubitOp op, OpAdaptor /*adaptor*/,
                  ConversionPatternRewriter& rewriter) const override {
    const auto& qubitType = ref::QubitType::get(rewriter.getContext());
    rewriter.replaceOpWithNewOp<ref::QubitOp>(op, qubitType, op.getIndex());
    return success();
  }
};

template <typename MQTGateOptOp, typename MQTGateRefOp>
struct ConvertMQTOptGateOp final : OpConversionPattern<MQTGateOptOp> {
  using OpConversionPattern<MQTGateOptOp>::OpConversionPattern;

  LogicalResult
  matchAndRewrite(MQTGateOptOp op, typename MQTGateOptOp::Adaptor adaptor,
                  ConversionPatternRewriter& rewriter) const override {
    // get all the input qubits including the ctrl qubits
    const auto& refInQubitsValues = adaptor.getInQubits();
    const auto& refPosCtrlQubitsValues = adaptor.getPosCtrlInQubits();
    const auto& refNegCtrlQubitsValues = adaptor.getNegCtrlInQubits();

    // append them to a single vector
    SmallVector<Value> refQubitsValues;
    refQubitsValues.reserve(refInQubitsValues.size() +
                            refPosCtrlQubitsValues.size() +
                            refNegCtrlQubitsValues.size());
    refQubitsValues.append(refInQubitsValues.begin(), refInQubitsValues.end());
    refQubitsValues.append(refPosCtrlQubitsValues.begin(),
                           refPosCtrlQubitsValues.end());
    refQubitsValues.append(refNegCtrlQubitsValues.begin(),
                           refNegCtrlQubitsValues.end());

    // get the static params and paramMask if they exist
    auto staticParams = op.getStaticParams()
                            ? DenseF64ArrayAttr::get(rewriter.getContext(),
                                                     *op.getStaticParams())
                            : DenseF64ArrayAttr{};
    auto paramMask = op.getParamsMask()
                         ? DenseBoolArrayAttr::get(rewriter.getContext(),
                                                   *op.getParamsMask())
                         : DenseBoolArrayAttr{};

    // create new operation
    rewriter.create<MQTGateRefOp>(
        op.getLoc(), staticParams, paramMask, op.getParams(), refInQubitsValues,
        refPosCtrlQubitsValues, refNegCtrlQubitsValues);

    // replace the results of the old operation with the new results and delete
    // old operation
    rewriter.replaceOp(op, refQubitsValues);

    return success();
  }
};

struct MQTOptToMQTRef final : impl::MQTOptToMQTRefBase<MQTOptToMQTRef> {
  using MQTOptToMQTRefBase::MQTOptToMQTRefBase;
  void runOnOperation() override {
    MLIRContext* context = &getContext();
    auto* module = getOperation();

    ConversionTarget target(*context);
    RewritePatternSet patterns(context);
    MQTOptToMQTRefTypeConverter typeConverter(context);

    target.addIllegalDialect<opt::MQTOptDialect>();
    target.addLegalDialect<ref::MQTRefDialect>();

    patterns.add<ConvertMQTOptAlloc, ConvertMQTOptDealloc,
                 ConvertMQTOptAllocQubit, ConvertMQTOptDeallocQubit,
                 ConvertMQTOptInsert, ConvertMQTOptExtract,
                 ConvertMQTOptMeasure, ConvertMQTOptReset, ConvertMQTOptQubit>(
        typeConverter, context);

    ADD_CONVERT_PATTERN(GPhaseOp)
    ADD_CONVERT_PATTERN(IOp)
    ADD_CONVERT_PATTERN(BarrierOp)
    ADD_CONVERT_PATTERN(HOp)
    ADD_CONVERT_PATTERN(XOp)
    ADD_CONVERT_PATTERN(YOp)
    ADD_CONVERT_PATTERN(ZOp)
    ADD_CONVERT_PATTERN(SOp)
    ADD_CONVERT_PATTERN(SdgOp)
    ADD_CONVERT_PATTERN(TOp)
    ADD_CONVERT_PATTERN(TdgOp)
    ADD_CONVERT_PATTERN(VOp)
    ADD_CONVERT_PATTERN(VdgOp)
    ADD_CONVERT_PATTERN(UOp)
    ADD_CONVERT_PATTERN(U2Op)
    ADD_CONVERT_PATTERN(POp)
    ADD_CONVERT_PATTERN(SXOp)
    ADD_CONVERT_PATTERN(SXdgOp)
    ADD_CONVERT_PATTERN(RXOp)
    ADD_CONVERT_PATTERN(RYOp)
    ADD_CONVERT_PATTERN(RZOp)
    ADD_CONVERT_PATTERN(SWAPOp)
    ADD_CONVERT_PATTERN(iSWAPOp)
    ADD_CONVERT_PATTERN(iSWAPdgOp)
    ADD_CONVERT_PATTERN(PeresOp)
    ADD_CONVERT_PATTERN(PeresdgOp)
    ADD_CONVERT_PATTERN(DCXOp)
    ADD_CONVERT_PATTERN(ECROp)
    ADD_CONVERT_PATTERN(RXXOp)
    ADD_CONVERT_PATTERN(RYYOp)
    ADD_CONVERT_PATTERN(RZZOp)
    ADD_CONVERT_PATTERN(RZXOp)
    ADD_CONVERT_PATTERN(XXminusYYOp)
    ADD_CONVERT_PATTERN(XXplusYYOp)

    // conversion of mqtopt types in func.func signatures
    populateFunctionOpInterfaceTypeConversionPattern<func::FuncOp>(
        patterns, typeConverter);
    target.addDynamicallyLegalOp<func::FuncOp>([&](func::FuncOp op) {
      return typeConverter.isSignatureLegal(op.getFunctionType()) &&
             typeConverter.isLegal(&op.getBody());
    });

    // conversion of mqtopt types in func.return
    populateReturnOpTypeConversionPattern(patterns, typeConverter);
    target.addDynamicallyLegalOp<func::ReturnOp>(
        [&](const func::ReturnOp op) { return typeConverter.isLegal(op); });

    // conversion of mqtopt types in func.call
    populateCallOpTypeConversionPattern(patterns, typeConverter);
    target.addDynamicallyLegalOp<func::CallOp>(
        [&](const func::CallOp op) { return typeConverter.isLegal(op); });

    // conversion of mqtopt types in control-flow ops; e.g. cf.br
    populateBranchOpInterfaceTypeConversionPattern(patterns, typeConverter);

    if (failed(applyPartialConversion(module, target, std::move(patterns)))) {
      signalPassFailure();
    }
  };
};

} // namespace mqt::ir<|MERGE_RESOLUTION|>--- conflicted
+++ resolved
@@ -97,20 +97,9 @@
   using OpConversionPattern::OpConversionPattern;
 
   LogicalResult
-<<<<<<< HEAD
-  matchAndRewrite(opt::AllocQubitOp op, OpAdaptor /*adaptor*/,
-                  ConversionPatternRewriter& rewriter) const override {
-    // prepare return type
-    const auto& qubitType = ref::QubitType::get(rewriter.getContext());
-
-    // replace the opt alloc operation with a ref alloc operation
-    rewriter.replaceOpWithNewOp<ref::AllocQubitOp>(op, qubitType);
-
-=======
   matchAndRewrite(const opt::AllocQubitOp op, OpAdaptor /*adaptor*/,
                   ConversionPatternRewriter& rewriter) const override {
     rewriter.replaceOpWithNewOp<ref::AllocQubitOp>(op);
->>>>>>> 8bb58888
     return success();
   }
 };
