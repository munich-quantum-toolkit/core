--- conflicted
+++ resolved
@@ -235,11 +235,7 @@
 
   Value fluxQubit;
   if (inCtrlOp == 0) {
-<<<<<<< HEAD
-
-=======
     assert(qubitMap.contains(quartzQubit) && "Quartz qubit not found");
->>>>>>> c333456e
     fluxQubit = qubitMap[quartzQubit];
 
   } else {
