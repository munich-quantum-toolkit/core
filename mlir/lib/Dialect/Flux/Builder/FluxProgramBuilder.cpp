--- conflicted
+++ resolved
@@ -623,10 +623,6 @@
 }
 
 OwningOpRef<ModuleOp> FluxProgramBuilder::finalize() {
-<<<<<<< HEAD
-  // Automatically deallocate all remaining valid qubits
-  for (const auto qubit : validQubits[funcRegion]) {
-=======
   checkFinalized();
 
   // Ensure that main function exists and insertion point is valid
@@ -659,7 +655,6 @@
     return opA->isBeforeInBlock(opB);
   });
   for (auto qubit : sortedQubits) {
->>>>>>> c333456e
     create<DeallocOp>(loc, qubit);
   }
 
