/*
 * Copyright (c) 2023 - 2025 Chair for Design Automation, TUM
 * Copyright (c) 2025 Munich Quantum Software Company GmbH
 * All rights reserved.
 *
 * SPDX-License-Identifier: MIT
 *
 * Licensed under the MIT License
 */

#include "ir/QuantumComputation.hpp"
#include "ir/operations/OpType.hpp"
#include "mlir/Dialect/MQTOpt/IR/MQTOptDialect.h"
#include "mlir/Dialect/MQTOpt/Transforms/Passes.h"

<<<<<<< HEAD
#include "llvm/Support/raw_ostream.h"

#include <mlir/Dialect/Arith/IR/Arith.h>
=======
#include <cstddef>
#include <cstdint>
#include <llvm/Support/raw_ostream.h>
#include <mlir/IR/BuiltinTypes.h>
>>>>>>> cebd9a9f
#include <mlir/IR/MLIRContext.h>
#include <mlir/IR/PatternMatch.h>
#include <mlir/IR/Value.h>
#include <mlir/IR/ValueRange.h>
#include <mlir/Support/LogicalResult.h>
#include <stdexcept>
#include <vector>

namespace mqt::ir::opt {
/// Analysis pattern that creates MLIR instructions from a given
/// qc::QuantumComputation. These instructions replace an existing `AllocOp`
/// that has the `to_replace` attribute set.
struct FromQuantumComputationPattern final : mlir::OpRewritePattern<AllocOp> {
  qc::QuantumComputation& circuit; // NOLINT(*-avoid-const-or-ref-data-members)

  explicit FromQuantumComputationPattern(mlir::MLIRContext* context,
                                         qc::QuantumComputation& qc)
      : OpRewritePattern(context), circuit(qc) {}

  // clang-tidy false positive
  // NOLINTNEXTLINE(*-convert-member-functions-to-static)
  [[nodiscard]] mlir::LogicalResult match(const AllocOp op) const override {
    return op->hasAttr("to_replace") ? mlir::success() : mlir::failure();
  }

  /**
   * @brief Creates an ExtractOp that extracts the qubit at the given index from
   * the given register.
   *
   * @param reg The register to extract the qubit from.
   * @param index The index of the qubit to extract.
   * @param rewriter The pattern rewriter to use.
   *
   * @return The created ExtractOp.
   */
  static ExtractOp createRegisterAccess(mlir::Value reg, const size_t index,
                                        mlir::PatternRewriter& rewriter) {
    return rewriter.create<ExtractOp>(
        reg.getLoc(),
        mlir::TypeRange{QubitRegisterType::get(rewriter.getContext()),
                        QubitType::get(rewriter.getContext())},
        reg, nullptr,
        rewriter.getI64IntegerAttr(static_cast<std::int64_t>(index)));
  }

  /**
   * @brief Creates an InsertOp that inserts the given qubit into the given
   * register at the specified index.
   *
   * @param allocOp The AllocOp that defined the original register.
   * @param reg The register into which the qubit will be inserted.
   * @param qubit The qubit to insert into the register.
   * @param index The index at which to insert the qubit.
   * @param rewriter The pattern rewriter to use.
   *
   * @return The created InsertOp.
   */
  static InsertOp createRegisterInsert(AllocOp allocOp,
                                       mlir::TypedValue<QubitRegisterType> reg,
                                       mlir::Value qubit, const size_t index,
                                       mlir::PatternRewriter& rewriter) {
    auto insert = rewriter.create<InsertOp>(
        allocOp.getLoc(),
        QubitRegisterType::get(rewriter.getContext()), // Result type
        reg,            // The register to insert into
        qubit, nullptr, // The qubit to insert
        rewriter.getI64IntegerAttr(static_cast<std::int64_t>(index)) // Index
    );
    return insert;
  }

  /**
   * @brief Creates a unitary operation on a given qubit with any number of
   * positive or negative controls.
   *
   * @param loc The location of the operation.
   * @param type The type of the unitary operation.
   * @param inQubit The qubit to apply the unitary operation to.
   * @param controlQubitsPositive The positive control qubits.
   * @param controlQubitsNegative The negative control qubits.
   * @param rewriter The pattern rewriter to use.
   *
   * @return The created UnitaryOp.
   */
  static UnitaryInterface createUnitaryOp(
      const mlir::Location loc, const qc::OpType type,
      const mlir::Value inQubit, mlir::ValueRange controlQubitsPositive,
      mlir::ValueRange controlQubitsNegative, mlir::PatternRewriter& rewriter) {
    switch (type) {
    case qc::OpType::X:
<<<<<<< HEAD
      return rewriter.create<XOp>(loc, outTypes, mlir::DenseF64ArrayAttr{},
                                  mlir::DenseBoolArrayAttr{},
                                  mlir::ValueRange{}, mlir::ValueRange{inQubit},
                                  controlQubitsPositive, controlQubitsNegative);
    case qc::OpType::H:
      return rewriter.create<HOp>(loc, outTypes, mlir::DenseF64ArrayAttr{},
                                  mlir::DenseBoolArrayAttr{},
                                  mlir::ValueRange{}, mlir::ValueRange{inQubit},
                                  controlQubitsPositive, controlQubitsNegative);
=======
      return rewriter.create<XOp>(
          loc, inQubit.getType(), controlQubitsPositive.getType(),
          controlQubitsNegative.getType(), mlir::DenseF64ArrayAttr{},
          mlir::DenseBoolArrayAttr{}, mlir::ValueRange{},
          mlir::ValueRange{inQubit}, controlQubitsPositive,
          controlQubitsNegative);
    case qc::OpType::H:
      return rewriter.create<HOp>(
          loc, inQubit.getType(), controlQubitsPositive.getType(),
          controlQubitsNegative.getType(), mlir::DenseF64ArrayAttr{},
          mlir::DenseBoolArrayAttr{}, mlir::ValueRange{},
          mlir::ValueRange{inQubit}, controlQubitsPositive,
          controlQubitsNegative);
>>>>>>> cebd9a9f
    default:
      throw std::runtime_error("Unsupported operation type");
    }
  }

  /**
   * @brief Creates a MeasureOp on a given qubit.
   *
   * @param loc The location of the operation.
   * @param targetQubit The qubit to measure.
   * @param rewriter The pattern rewriter to use.
   *
   * @return The created MeasureOp.
   */
  static MeasureOp createMeasureOp(const mlir::Location loc,
                                   mlir::Value targetQubit,
                                   mlir::PatternRewriter& rewriter) {
    return rewriter.create<MeasureOp>(
        loc,
        mlir::TypeRange{QubitType::get(rewriter.getContext()),
                        rewriter.getI1Type()},
        targetQubit);
  }

  /**
   * @brief Updates the inputs of the function's `return` operation.
   *
   * The previous operation used constant `false` values for the returns of type
   * `i1`. After this update, the measurement results are used instead.
   *
   * @param returnOperation The `return` operation to update.
   * @param register The register to use as the new return value.
   * @param measurementValues The values to use as the new return values.
   * @param rewriter The pattern rewriter to use.
   */
  static void
  updateReturnOperation(mlir::Operation* returnOperation, mlir::Value reg,
                        const std::vector<mlir::Value>& measurementValues,
                        mlir::PatternRewriter& rewriter) {
    auto* const cloned = rewriter.clone(*returnOperation);
    cloned->setOperand(0, reg);
    for (size_t i = 0; i < measurementValues.size(); i++) {
      cloned->setOperand(i + 1, measurementValues[i]);
    }
    rewriter.replaceOp(returnOperation, cloned);
  }

  void rewrite(AllocOp op, mlir::PatternRewriter& rewriter) const override {
    const std::size_t numQubits = circuit.getNqubits();

    // Prepare list of measurement results for later use.
    std::vector<mlir::Value> measurementValues(numQubits);

    // Create a new qubit register with the correct number of qubits.
    auto newAlloc = rewriter.create<AllocOp>(
        op.getLoc(), QubitRegisterType::get(rewriter.getContext()), nullptr,
        rewriter.getIntegerAttr(rewriter.getI64Type(),
                                static_cast<std::int64_t>(numQubits)));
    newAlloc->setAttr("mqt_core", rewriter.getUnitAttr());

    // We start by first extracting each qubit from the register. The current
    // `Value` representations of each qubit are stored in the
    // `currentQubitVariables` vector.
    auto currentRegister = newAlloc.getResult();
    std::vector<mlir::Value> currentQubitVariables(numQubits);
    for (size_t i = 0; i < numQubits; i++) {
      auto newRegisterAccess =
          createRegisterAccess(currentRegister, i, rewriter);
      currentQubitVariables[i] = newRegisterAccess.getOutQubit();
      currentRegister = newRegisterAccess.getOutQreg();
    }

    // Iterate over each operation in the circuit and create the corresponding
    // MLIR operations.
    for (const auto& o : circuit) {
      // Collect the positive and negative control qubits for the operation in
      // separate vectors.
      std::vector<int> controlQubitIndicesPositive;
      std::vector<int> controlQubitIndicesNegative;
      std::vector<mlir::Value> controlQubitsPositive;
      std::vector<mlir::Value> controlQubitsNegative;
      for (const auto& control : o->getControls()) {
        if (control.type == qc::Control::Type::Pos) {
          controlQubitIndicesPositive.emplace_back(control.qubit);
          controlQubitsPositive.emplace_back(
              currentQubitVariables[control.qubit]);
        } else {
          controlQubitIndicesNegative.emplace_back(control.qubit);
          controlQubitsNegative.emplace_back(
              currentQubitVariables[control.qubit]);
        }
      }

      if (o->getType() == qc::OpType::X || o->getType() == qc::OpType::H) {
        // For unitary operations, we call the `createUnitaryOp` function. We
        // then have to update the `currentQubitVariables` vector with the new
        // qubit values.
        UnitaryInterface newUnitaryOp = createUnitaryOp(
            op->getLoc(), o->getType(),
            currentQubitVariables[o->getTargets()[0]], controlQubitsPositive,
            controlQubitsNegative, rewriter);
        currentQubitVariables[o->getTargets()[0]] =
            newUnitaryOp.getAllOutQubits()[0];
        for (size_t i = 0; i < controlQubitsPositive.size(); i++) {
          currentQubitVariables[controlQubitIndicesPositive[i]] =
              newUnitaryOp.getAllOutQubits()[i + 1];
        }
        for (size_t i = 0; i < controlQubitsNegative.size(); i++) {
          currentQubitVariables[controlQubitIndicesNegative[i]] =
              newUnitaryOp
                  .getAllOutQubits()[i + 1 + controlQubitsPositive.size()];
        }
      } else if (o->getType() == qc::OpType::Measure) {
        // For measurement operations, we call the `createMeasureOp` function.
        // We then update the `currentQubitVariables` and `measurementValues`
        // vectors.
        MeasureOp newMeasureOp = createMeasureOp(
            op->getLoc(), currentQubitVariables[o->getTargets()[0]], rewriter);
        currentQubitVariables[o->getTargets()[0]] =
            newMeasureOp.getOutQubits()[0];
        measurementValues[o->getTargets()[0]] = newMeasureOp.getOutBits()[0];
      } else {
        llvm::outs() << "ERROR: Unsupported operation type " << o->getType()
                     << "\n";
      }
    }

<<<<<<< HEAD
    // Finally, check if the return operation needs to be updated with the
    // measurement results and then replace the original `alloc` operation with
    // the updated one.
    if (measurementValues[0]) {
      auto returnOperation = *op->getUsers().begin();
      updateReturnOperation(returnOperation, measurementValues, rewriter);
    }
=======
    // Now insert all the qubits back into the registers they were extracted
    // from.
    for (size_t i = 0; i < numQubits; i++) {
      auto insertOp = createRegisterInsert(
          newAlloc, currentRegister, currentQubitVariables[i], i, rewriter);
      // Keep track of qubit register access
      currentRegister = insertOp.getOutQreg();
    }

    // Finally, the return operation needs to be updated with the measurement
    // results and then replace the original `alloc` operation with the updated
    // one.
    auto* const returnOperation = *op->getUsers().begin();
    updateReturnOperation(returnOperation, currentRegister, measurementValues,
                          rewriter);
>>>>>>> cebd9a9f
    rewriter.replaceOp(op, newAlloc);
  }
};

/**
 * @brief Populates the given pattern set with the
 * `FromQuantumComputationPattern`.
 *
 * @param patterns The pattern set to populate.
 * @param circuit The quantum computation to create MLIR instructions from.
 */
void populateFromQuantumComputationPatterns(mlir::RewritePatternSet& patterns,
                                            qc::QuantumComputation& circuit) {
  patterns.add<FromQuantumComputationPattern>(patterns.getContext(), circuit);
}

} // namespace mqt::ir::opt<|MERGE_RESOLUTION|>--- conflicted
+++ resolved
@@ -13,16 +13,10 @@
 #include "mlir/Dialect/MQTOpt/IR/MQTOptDialect.h"
 #include "mlir/Dialect/MQTOpt/Transforms/Passes.h"
 
-<<<<<<< HEAD
-#include "llvm/Support/raw_ostream.h"
-
-#include <mlir/Dialect/Arith/IR/Arith.h>
-=======
 #include <cstddef>
 #include <cstdint>
 #include <llvm/Support/raw_ostream.h>
 #include <mlir/IR/BuiltinTypes.h>
->>>>>>> cebd9a9f
 #include <mlir/IR/MLIRContext.h>
 #include <mlir/IR/PatternMatch.h>
 #include <mlir/IR/Value.h>
@@ -113,17 +107,6 @@
       mlir::ValueRange controlQubitsNegative, mlir::PatternRewriter& rewriter) {
     switch (type) {
     case qc::OpType::X:
-<<<<<<< HEAD
-      return rewriter.create<XOp>(loc, outTypes, mlir::DenseF64ArrayAttr{},
-                                  mlir::DenseBoolArrayAttr{},
-                                  mlir::ValueRange{}, mlir::ValueRange{inQubit},
-                                  controlQubitsPositive, controlQubitsNegative);
-    case qc::OpType::H:
-      return rewriter.create<HOp>(loc, outTypes, mlir::DenseF64ArrayAttr{},
-                                  mlir::DenseBoolArrayAttr{},
-                                  mlir::ValueRange{}, mlir::ValueRange{inQubit},
-                                  controlQubitsPositive, controlQubitsNegative);
-=======
       return rewriter.create<XOp>(
           loc, inQubit.getType(), controlQubitsPositive.getType(),
           controlQubitsNegative.getType(), mlir::DenseF64ArrayAttr{},
@@ -137,7 +120,6 @@
           mlir::DenseBoolArrayAttr{}, mlir::ValueRange{},
           mlir::ValueRange{inQubit}, controlQubitsPositive,
           controlQubitsNegative);
->>>>>>> cebd9a9f
     default:
       throw std::runtime_error("Unsupported operation type");
     }
@@ -265,15 +247,6 @@
       }
     }
 
-<<<<<<< HEAD
-    // Finally, check if the return operation needs to be updated with the
-    // measurement results and then replace the original `alloc` operation with
-    // the updated one.
-    if (measurementValues[0]) {
-      auto returnOperation = *op->getUsers().begin();
-      updateReturnOperation(returnOperation, measurementValues, rewriter);
-    }
-=======
     // Now insert all the qubits back into the registers they were extracted
     // from.
     for (size_t i = 0; i < numQubits; i++) {
@@ -289,7 +262,6 @@
     auto* const returnOperation = *op->getUsers().begin();
     updateReturnOperation(returnOperation, currentRegister, measurementValues,
                           rewriter);
->>>>>>> cebd9a9f
     rewriter.replaceOp(op, newAlloc);
   }
 };
