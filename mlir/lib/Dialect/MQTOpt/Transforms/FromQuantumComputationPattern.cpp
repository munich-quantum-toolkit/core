/*
 * Copyright (c) 2023 - 2025 Chair for Design Automation, TUM
 * Copyright (c) 2025 Munich Quantum Software Company GmbH
 * All rights reserved.
 *
 * SPDX-License-Identifier: MIT
 *
 * Licensed under the MIT License
 */

#include "ir/QuantumComputation.hpp"
#include "ir/operations/OpType.hpp"
#include "mlir/Dialect/MQTOpt/IR/MQTOptDialect.h"
#include "mlir/Dialect/MQTOpt/Transforms/Passes.h"

#include <cstddef>
#include <cstdint>
#include <llvm/Support/raw_ostream.h>
#include <mlir/IR/BuiltinTypes.h>
#include <mlir/IR/MLIRContext.h>
#include <mlir/IR/PatternMatch.h>
#include <mlir/IR/Value.h>
#include <mlir/IR/ValueRange.h>
#include <mlir/Support/LogicalResult.h>
#include <stdexcept>
#include <vector>

namespace mqt::ir::opt {
/// Analysis pattern that creates MLIR instructions from a given
/// qc::QuantumComputation. These instructions replace an existing `AllocOp`
/// that has the `to_replace` attribute set.
struct FromQuantumComputationPattern final : mlir::OpRewritePattern<AllocOp> {
  qc::QuantumComputation& circuit; // NOLINT(*-avoid-const-or-ref-data-members)

  explicit FromQuantumComputationPattern(mlir::MLIRContext* context,
                                         qc::QuantumComputation& qc)
      : OpRewritePattern(context), circuit(qc) {}

  // clang-tidy false positive
  // NOLINTNEXTLINE(*-convert-member-functions-to-static)
  [[nodiscard]] mlir::LogicalResult match(const AllocOp op) const override {
    return op->hasAttr("to_replace") ? mlir::success() : mlir::failure();
  }

  /**
   * @brief Creates an ExtractOp that extracts the qubit at the given index from
   * the given register.
   *
   * @param reg The register to extract the qubit from.
   * @param index The index of the qubit to extract.
   * @param rewriter The pattern rewriter to use.
   *
   * @return The created ExtractOp.
   */
  static ExtractOp createRegisterAccess(mlir::Value reg, const size_t index,
                                        mlir::PatternRewriter& rewriter) {
    return rewriter.create<ExtractOp>(
        reg.getLoc(),
        mlir::TypeRange{QubitRegisterType::get(rewriter.getContext()),
                        QubitType::get(rewriter.getContext())},
        reg, nullptr,
        rewriter.getI64IntegerAttr(static_cast<std::int64_t>(index)));
  }

  /**
   * @brief Creates an InsertOp that inserts the given qubit into the given
   * register at the specified index.
   *
   * @param allocOp The AllocOp that defined the original register.
   * @param reg The register into which the qubit will be inserted.
   * @param qubit The qubit to insert into the register.
   * @param index The index at which to insert the qubit.
   * @param rewriter The pattern rewriter to use.
   *
   * @return The created InsertOp.
   */
  static InsertOp createRegisterInsert(AllocOp allocOp,
                                       mlir::TypedValue<QubitRegisterType> reg,
                                       mlir::Value qubit, const size_t index,
                                       mlir::PatternRewriter& rewriter) {
    auto insert = rewriter.create<InsertOp>(
        allocOp.getLoc(),
        QubitRegisterType::get(rewriter.getContext()), // Result type
        reg,            // The register to insert into
        qubit, nullptr, // The qubit to insert
        rewriter.getI64IntegerAttr(static_cast<std::int64_t>(index)) // Index
    );
    return insert;
  }

  /**
   * @brief Creates a unitary operation on a given qubit with any number of
   * positive or negative controls.
   *
   * @param loc The location of the operation.
   * @param type The type of the unitary operation.
   * @param inQubit The qubit to apply the unitary operation to.
   * @param controlQubitsPositive The positive control qubits.
   * @param controlQubitsNegative The negative control qubits.
   * @param rewriter The pattern rewriter to use.
   *
   * @return The created UnitaryOp.
   */
  static UnitaryInterface createUnitaryOp(
      const mlir::Location loc, const qc::OpType type,
      const mlir::Value inQubit, mlir::ValueRange controlQubitsPositive,
      mlir::ValueRange controlQubitsNegative, mlir::PatternRewriter& rewriter) {
    switch (type) {
    case qc::OpType::X:
<<<<<<< HEAD
      return rewriter.create<XOp>(loc, outTypes, mlir::DenseF64ArrayAttr{},
                                  mlir::DenseBoolArrayAttr{},
                                  mlir::ValueRange{}, mlir::ValueRange{inQubit},
                                  controlQubitsPositive, controlQubitsNegative);
    case qc::OpType::H:
      return rewriter.create<HOp>(loc, outTypes, mlir::DenseF64ArrayAttr{},
                                  mlir::DenseBoolArrayAttr{},
                                  mlir::ValueRange{}, mlir::ValueRange{inQubit},
                                  controlQubitsPositive, controlQubitsNegative);
=======
      return rewriter.create<XOp>(
          loc, inQubit.getType(), controlQubitsPositive.getType(),
          controlQubitsNegative.getType(), mlir::DenseF64ArrayAttr{},
          mlir::DenseBoolArrayAttr{}, mlir::ValueRange{},
          mlir::ValueRange{inQubit}, controlQubitsPositive,
          controlQubitsNegative);
>>>>>>> ff5c93b2
    default:
      throw std::runtime_error("Unsupported operation type");
    }
  }

  /**
   * @brief Creates a MeasureOp on a given qubit.
   *
   * @param loc The location of the operation.
   * @param targetQubit The qubit to measure.
   * @param rewriter The pattern rewriter to use.
   *
   * @return The created MeasureOp.
   */
  static MeasureOp createMeasureOp(const mlir::Location loc,
                                   mlir::Value targetQubit,
                                   mlir::PatternRewriter& rewriter) {
    return rewriter.create<MeasureOp>(
        loc,
        mlir::TypeRange{QubitType::get(rewriter.getContext()),
                        rewriter.getI1Type()},
        targetQubit);
  }

  /**
   * @brief Updates the inputs of the function's `return` operation.
   *
   * The previous operation used constant `false` values for the returns of type
   * `i1`. After this update, the measurement results are used instead.
   *
   * @param returnOperation The `return` operation to update.
   * @param register The register to use as the new return value.
   * @param measurementValues The values to use as the new return values.
   * @param rewriter The pattern rewriter to use.
   */
  static void
  updateReturnOperation(mlir::Operation* returnOperation, mlir::Value reg,
                        const std::vector<mlir::Value>& measurementValues,
                        mlir::PatternRewriter& rewriter) {
    auto* const cloned = rewriter.clone(*returnOperation);
    cloned->setOperand(0, reg);
    for (size_t i = 0; i < measurementValues.size(); i++) {
      cloned->setOperand(i + 1, measurementValues[i]);
    }
    rewriter.replaceOp(returnOperation, cloned);
  }

  void rewrite(AllocOp op, mlir::PatternRewriter& rewriter) const override {
    const std::size_t numQubits = circuit.getNqubits();

    // Prepare list of measurement results for later use.
    std::vector<mlir::Value> measurementValues(numQubits);

    // Create a new qubit register with the correct number of qubits.
    auto newAlloc = rewriter.create<AllocOp>(
        op.getLoc(), QubitRegisterType::get(rewriter.getContext()), nullptr,
        rewriter.getIntegerAttr(rewriter.getI64Type(),
                                static_cast<std::int64_t>(numQubits)));
    newAlloc->setAttr("mqt_core", rewriter.getUnitAttr());

    // We start by first extracting each qubit from the register. The current
    // `Value` representations of each qubit are stored in the
    // `currentQubitVariables` vector.
    auto currentRegister = newAlloc.getResult();
    std::vector<mlir::Value> currentQubitVariables(numQubits);
    for (size_t i = 0; i < numQubits; i++) {
      auto newRegisterAccess =
          createRegisterAccess(currentRegister, i, rewriter);
      currentQubitVariables[i] = newRegisterAccess.getOutQubit();
      currentRegister = newRegisterAccess.getOutQureg();
    }

    // Iterate over each operation in the circuit and create the corresponding
    // MLIR operations.
    for (const auto& o : circuit) {
      // Collect the positive and negative control qubits for the operation in
      // separate vectors.
      std::vector<int> controlQubitIndicesPositive;
      std::vector<int> controlQubitIndicesNegative;
      std::vector<mlir::Value> controlQubitsPositive;
      std::vector<mlir::Value> controlQubitsNegative;
      for (const auto& control : o->getControls()) {
        if (control.type == qc::Control::Type::Pos) {
          controlQubitIndicesPositive.emplace_back(control.qubit);
          controlQubitsPositive.emplace_back(
              currentQubitVariables[control.qubit]);
        } else {
          controlQubitIndicesNegative.emplace_back(control.qubit);
          controlQubitsNegative.emplace_back(
              currentQubitVariables[control.qubit]);
        }
      }

      if (o->getType() == qc::OpType::X || o->getType() == qc::OpType::H) {
        // For unitary operations, we call the `createUnitaryOp` function. We
        // then have to update the `currentQubitVariables` vector with the new
        // qubit values.
        UnitaryInterface newUnitaryOp = createUnitaryOp(
            op->getLoc(), o->getType(),
            currentQubitVariables[o->getTargets()[0]], controlQubitsPositive,
            controlQubitsNegative, rewriter);
        currentQubitVariables[o->getTargets()[0]] =
            newUnitaryOp.getAllOutQubits()[0];
        for (size_t i = 0; i < controlQubitsPositive.size(); i++) {
          currentQubitVariables[controlQubitIndicesPositive[i]] =
              newUnitaryOp.getAllOutQubits()[i + 1];
        }
        for (size_t i = 0; i < controlQubitsNegative.size(); i++) {
          currentQubitVariables[controlQubitIndicesNegative[i]] =
              newUnitaryOp
                  .getAllOutQubits()[i + 1 + controlQubitsPositive.size()];
        }
      } else if (o->getType() == qc::OpType::Measure) {
        // For measurement operations, we call the `createMeasureOp` function.
        // We then update the `currentQubitVariables` and `measurementValues`
        // vectors.
        MeasureOp newMeasureOp = createMeasureOp(
            op->getLoc(), currentQubitVariables[o->getTargets()[0]], rewriter);
        currentQubitVariables[o->getTargets()[0]] =
            newMeasureOp.getOutQubits()[0];
        measurementValues[o->getTargets()[0]] = newMeasureOp.getOutBits()[0];
      } else {
        llvm::outs() << "ERROR: Unsupported operation type " << o->getType()
                     << "\n";
      }
    }

    // Now insert all the qubits back into the registers they were extracted
    // from.
    for (size_t i = 0; i < numQubits; i++) {
      auto insertOp = createRegisterInsert(
          newAlloc, currentRegister, currentQubitVariables[i], i, rewriter);
      // Keep track of qubit register access
      currentRegister = insertOp.getOutQureg();
    }

    // Finally, the return operation needs to be updated with the measurement
    // results and then replace the original `alloc` operation with the updated
    // one.
    auto* const returnOperation = *op->getUsers().begin();
    updateReturnOperation(returnOperation, currentRegister, measurementValues,
                          rewriter);
    rewriter.replaceOp(op, newAlloc);
  }
};

/**
 * @brief Populates the given pattern set with the
 * `FromQuantumComputationPattern`.
 *
 * @param patterns The pattern set to populate.
 * @param circuit The quantum computation to create MLIR instructions from.
 */
void populateFromQuantumComputationPatterns(mlir::RewritePatternSet& patterns,
                                            qc::QuantumComputation& circuit) {
  patterns.add<FromQuantumComputationPattern>(patterns.getContext(), circuit);
}

} // namespace mqt::ir::opt<|MERGE_RESOLUTION|>--- conflicted
+++ resolved
@@ -107,24 +107,18 @@
       mlir::ValueRange controlQubitsNegative, mlir::PatternRewriter& rewriter) {
     switch (type) {
     case qc::OpType::X:
-<<<<<<< HEAD
-      return rewriter.create<XOp>(loc, outTypes, mlir::DenseF64ArrayAttr{},
-                                  mlir::DenseBoolArrayAttr{},
-                                  mlir::ValueRange{}, mlir::ValueRange{inQubit},
-                                  controlQubitsPositive, controlQubitsNegative);
-    case qc::OpType::H:
-      return rewriter.create<HOp>(loc, outTypes, mlir::DenseF64ArrayAttr{},
-                                  mlir::DenseBoolArrayAttr{},
-                                  mlir::ValueRange{}, mlir::ValueRange{inQubit},
-                                  controlQubitsPositive, controlQubitsNegative);
-=======
       return rewriter.create<XOp>(
           loc, inQubit.getType(), controlQubitsPositive.getType(),
           controlQubitsNegative.getType(), mlir::DenseF64ArrayAttr{},
           mlir::DenseBoolArrayAttr{}, mlir::ValueRange{},
           mlir::ValueRange{inQubit}, controlQubitsPositive,
           controlQubitsNegative);
->>>>>>> ff5c93b2
+    case qc::OpType::H:
+            return rewriter.create<HOp>(loc, inQubit.getType(), controlQubitsPositive.getType(),
+              controlQubitsNegative.getType(), mlir::DenseF64ArrayAttr{},
+                                        mlir::DenseBoolArrayAttr{},
+                                        mlir::ValueRange{}, mlir::ValueRange{inQubit},
+                                        controlQubitsPositive, controlQubitsNegative);
     default:
       throw std::runtime_error("Unsupported operation type");
     }
