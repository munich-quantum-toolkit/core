--- conflicted
+++ resolved
@@ -12,16 +12,10 @@
 #include "mlir/Dialect/MQTOpt/IR/MQTOptDialect.h"
 #include "mlir/Dialect/MQTOpt/Transforms/Passes.h"
 
-<<<<<<< HEAD
-#include "llvm/Support/raw_ostream.h"
-
-#include <mlir/Dialect/Arith/IR/Arith.h>
-=======
 #include <cstddef>
 #include <cstdint>
 #include <llvm/Support/raw_ostream.h>
 #include <mlir/IR/BuiltinTypes.h>
->>>>>>> 39cf8e54
 #include <mlir/IR/MLIRContext.h>
 #include <mlir/IR/PatternMatch.h>
 #include <mlir/IR/Value.h>
@@ -221,21 +215,11 @@
       }
     }
 
-<<<<<<< HEAD
-    // Finally, check if the return operation needs to be updated with the
-    // measurement results and then replace the original `alloc` operation with
-    // the updated one.
-    if (measurementValues[0]) {
-      auto returnOperation = *op->getUsers().begin();
-      updateReturnOperation(returnOperation, measurementValues, rewriter);
-    }
-=======
     // Finally, the return operation needs to be updated with the measurement
     // results and then replace the original `alloc` operation with the updated
     // one.
     auto* const returnOperation = *op->getUsers().begin();
     updateReturnOperation(returnOperation, measurementValues, rewriter);
->>>>>>> 39cf8e54
     rewriter.replaceOp(op, newAlloc);
   }
 };
