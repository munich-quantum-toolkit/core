/*
 * Copyright (c) 2023 - 2025 Chair for Design Automation, TUM
 * Copyright (c) 2025 Munich Quantum Software Company GmbH
 * All rights reserved.
 *
 * SPDX-License-Identifier: MIT
 *
 * Licensed under the MIT License
 */

#include "ir/QuantumComputation.hpp"
#include "ir/operations/OpType.hpp"
#include "mlir/Dialect/MQTOpt/IR/MQTOptDialect.h"
#include "mlir/Dialect/MQTOpt/Transforms/Passes.h"

#include <cstddef>
#include <cstdint>
#include <llvm/Support/raw_ostream.h>
#include <mlir/IR/BuiltinTypes.h>
#include <mlir/IR/MLIRContext.h>
#include <mlir/IR/PatternMatch.h>
#include <mlir/IR/Value.h>
#include <mlir/IR/ValueRange.h>
#include <mlir/Support/LogicalResult.h>
#include <stdexcept>
#include <vector>

namespace mqt::ir::opt {
/// Analysis pattern that creates MLIR instructions from a given
/// qc::QuantumComputation. These instructions replace an existing `AllocOp`
/// that has the `to_replace` attribute set.
struct FromQuantumComputationPattern final : mlir::OpRewritePattern<AllocOp> {
  qc::QuantumComputation& circuit; // NOLINT(*-avoid-const-or-ref-data-members)

  explicit FromQuantumComputationPattern(mlir::MLIRContext* context,
                                         qc::QuantumComputation& qc)
      : OpRewritePattern(context), circuit(qc) {}

  // clang-tidy false positive
  // NOLINTNEXTLINE(*-convert-member-functions-to-static)
  [[nodiscard]] mlir::LogicalResult match(const AllocOp op) const override {
    return op->hasAttr("to_replace") ? mlir::success() : mlir::failure();
  }

  /**
   * @brief Creates an ExtractOp that extracts the qubit at the given index from
   * the given register.
   *
   * @param reg The register to extract the qubit from.
   * @param index The index of the qubit to extract.
   * @param rewriter The pattern rewriter to use.
   *
   * @return The created ExtractOp.
   */
  static ExtractOp createRegisterAccess(mlir::Value reg, const size_t index,
                                        mlir::PatternRewriter& rewriter) {
    return rewriter.create<ExtractOp>(
        reg.getLoc(),
        mlir::TypeRange{QubitRegisterType::get(rewriter.getContext()),
                        QubitType::get(rewriter.getContext())},
        reg, nullptr,
        rewriter.getI64IntegerAttr(static_cast<std::int64_t>(index)));
  }

  /**
   * @brief Creates an InsertOp that inserts the given qubit into the given
   * register at the specified index.
   *
<<<<<<< HEAD
=======
   * @param allocOp The AllocOp that defined the original register.
>>>>>>> cebd9a9f
   * @param reg The register into which the qubit will be inserted.
   * @param qubit The qubit to insert into the register.
   * @param index The index at which to insert the qubit.
   * @param rewriter The pattern rewriter to use.
   *
   * @return The created InsertOp.
   */
<<<<<<< HEAD
  static InsertOp createRegisterInsert(AllocOp& reg, mlir::Value qubit,
                                       const size_t index,
                                       mlir::PatternRewriter& rewriter) {
    auto insert = rewriter.create<InsertOp>(
        reg.getLoc(),
        QubitRegisterType::get(rewriter.getContext()), // Result type
        reg.getResult(), // The register to insert into
        qubit, nullptr,  // The qubit to insert
=======
  static InsertOp createRegisterInsert(AllocOp allocOp,
                                       mlir::TypedValue<QubitRegisterType> reg,
                                       mlir::Value qubit, const size_t index,
                                       mlir::PatternRewriter& rewriter) {
    auto insert = rewriter.create<InsertOp>(
        allocOp.getLoc(),
        QubitRegisterType::get(rewriter.getContext()), // Result type
        reg,            // The register to insert into
        qubit, nullptr, // The qubit to insert
>>>>>>> cebd9a9f
        rewriter.getI64IntegerAttr(static_cast<std::int64_t>(index)) // Index
    );
    return insert;
  }

<<<<<<< HEAD
  // rewriter.create<::mqt::ir::opt::InsertOp>(
  //         op.getLoc(), resultType, inQregValue, qubitValue, idxValue,
  //         idxIntegerAttr);

=======
>>>>>>> cebd9a9f
  /**
   * @brief Creates a unitary operation on a given qubit with any number of
   * positive or negative controls.
   *
   * @param loc The location of the operation.
   * @param type The type of the unitary operation.
   * @param inQubit The qubit to apply the unitary operation to.
   * @param controlQubitsPositive The positive control qubits.
   * @param controlQubitsNegative The negative control qubits.
   * @param rewriter The pattern rewriter to use.
   *
   * @return The created UnitaryOp.
   */
  static UnitaryInterface createUnitaryOp(
      const mlir::Location loc, const qc::OpType type,
      const mlir::Value inQubit, mlir::ValueRange controlQubitsPositive,
      mlir::ValueRange controlQubitsNegative, mlir::PatternRewriter& rewriter) {
    switch (type) {
    case qc::OpType::X:
<<<<<<< HEAD
      return rewriter.create<XOp>(loc, outTypes, mlir::DenseF64ArrayAttr{},
                                  mlir::DenseBoolArrayAttr{},
                                  mlir::ValueRange{}, mlir::ValueRange{inQubit},
                                  controlQubitsPositive, controlQubitsNegative);
    case qc::OpType::H:
      return rewriter.create<HOp>(loc, outTypes, mlir::DenseF64ArrayAttr{},
                                  mlir::DenseBoolArrayAttr{},
                                  mlir::ValueRange{}, mlir::ValueRange{inQubit},
                                  controlQubitsPositive, controlQubitsNegative);
=======
      return rewriter.create<XOp>(
          loc, inQubit.getType(), controlQubitsPositive.getType(),
          controlQubitsNegative.getType(), mlir::DenseF64ArrayAttr{},
          mlir::DenseBoolArrayAttr{}, mlir::ValueRange{},
          mlir::ValueRange{inQubit}, controlQubitsPositive,
          controlQubitsNegative);
    case qc::OpType::H:
      return rewriter.create<HOp>(
          loc, inQubit.getType(), controlQubitsPositive.getType(),
          controlQubitsNegative.getType(), mlir::DenseF64ArrayAttr{},
          mlir::DenseBoolArrayAttr{}, mlir::ValueRange{},
          mlir::ValueRange{inQubit}, controlQubitsPositive,
          controlQubitsNegative);
>>>>>>> cebd9a9f
    default:
      throw std::runtime_error("Unsupported operation type");
    }
  }

  /**
   * @brief Creates a MeasureOp on a given qubit.
   *
   * @param loc The location of the operation.
   * @param targetQubit The qubit to measure.
   * @param rewriter The pattern rewriter to use.
   *
   * @return The created MeasureOp.
   */
  static MeasureOp createMeasureOp(const mlir::Location loc,
                                   mlir::Value targetQubit,
                                   mlir::PatternRewriter& rewriter) {
    return rewriter.create<MeasureOp>(
        loc,
        mlir::TypeRange{QubitType::get(rewriter.getContext()),
                        rewriter.getI1Type()},
        targetQubit);
  }

  /**
   * @brief Updates the inputs of the function's `return` operation.
   *
   * The previous operation used constant `false` values for the returns of type
   * `i1`. After this update, the measurement results are used instead.
   *
   * @param returnOperation The `return` operation to update.
   * @param register The register to use as the new return value.
   * @param measurementValues The values to use as the new return values.
   * @param rewriter The pattern rewriter to use.
   */
  static void
  updateReturnOperation(mlir::Operation* returnOperation, mlir::Value reg,
                        const std::vector<mlir::Value>& measurementValues,
                        mlir::PatternRewriter& rewriter) {
    auto* const cloned = rewriter.clone(*returnOperation);
    cloned->setOperand(0, reg);
    for (size_t i = 0; i < measurementValues.size(); i++) {
      cloned->setOperand(i + 1, measurementValues[i]);
    }
    rewriter.replaceOp(returnOperation, cloned);
  }

  void rewrite(AllocOp op, mlir::PatternRewriter& rewriter) const override {
    const std::size_t numQubits = circuit.getNqubits();

    // Prepare list of measurement results for later use.
    std::vector<mlir::Value> measurementValues(numQubits);

    // Create a new qubit register with the correct number of qubits.
    auto newAlloc = rewriter.create<AllocOp>(
        op.getLoc(), QubitRegisterType::get(rewriter.getContext()), nullptr,
        rewriter.getIntegerAttr(rewriter.getI64Type(),
                                static_cast<std::int64_t>(numQubits)));
    newAlloc->setAttr("mqt_core", rewriter.getUnitAttr());

    // We start by first extracting each qubit from the register. The current
    // `Value` representations of each qubit are stored in the
    // `currentQubitVariables` vector.
    auto currentRegister = newAlloc.getResult();
    std::vector<mlir::Value> currentQubitVariables(numQubits);
    for (size_t i = 0; i < numQubits; i++) {
      auto newRegisterAccess =
          createRegisterAccess(currentRegister, i, rewriter);
      currentQubitVariables[i] = newRegisterAccess.getOutQubit();
<<<<<<< HEAD
      currentRegister = newRegisterAccess.getOutQureg();
=======
      currentRegister = newRegisterAccess.getOutQreg();
>>>>>>> cebd9a9f
    }

    // Iterate over each operation in the circuit and create the corresponding
    // MLIR operations.
    for (const auto& o : circuit) {
      // Collect the positive and negative control qubits for the operation in
      // separate vectors.
      std::vector<int> controlQubitIndicesPositive;
      std::vector<int> controlQubitIndicesNegative;
      std::vector<mlir::Value> controlQubitsPositive;
      std::vector<mlir::Value> controlQubitsNegative;
      for (const auto& control : o->getControls()) {
        if (control.type == qc::Control::Type::Pos) {
          controlQubitIndicesPositive.emplace_back(control.qubit);
          controlQubitsPositive.emplace_back(
              currentQubitVariables[control.qubit]);
        } else {
          controlQubitIndicesNegative.emplace_back(control.qubit);
          controlQubitsNegative.emplace_back(
              currentQubitVariables[control.qubit]);
        }
      }

      if (o->getType() == qc::OpType::X || o->getType() == qc::OpType::H) {
        // For unitary operations, we call the `createUnitaryOp` function. We
        // then have to update the `currentQubitVariables` vector with the new
        // qubit values.
        UnitaryInterface newUnitaryOp = createUnitaryOp(
            op->getLoc(), o->getType(),
            currentQubitVariables[o->getTargets()[0]], controlQubitsPositive,
            controlQubitsNegative, rewriter);
        currentQubitVariables[o->getTargets()[0]] =
            newUnitaryOp.getAllOutQubits()[0];
        for (size_t i = 0; i < controlQubitsPositive.size(); i++) {
          currentQubitVariables[controlQubitIndicesPositive[i]] =
              newUnitaryOp.getAllOutQubits()[i + 1];
        }
        for (size_t i = 0; i < controlQubitsNegative.size(); i++) {
          currentQubitVariables[controlQubitIndicesNegative[i]] =
              newUnitaryOp
                  .getAllOutQubits()[i + 1 + controlQubitsPositive.size()];
        }
      } else if (o->getType() == qc::OpType::Measure) {
        // For measurement operations, we call the `createMeasureOp` function.
        // We then update the `currentQubitVariables` and `measurementValues`
        // vectors.
        MeasureOp newMeasureOp = createMeasureOp(
            op->getLoc(), currentQubitVariables[o->getTargets()[0]], rewriter);
        currentQubitVariables[o->getTargets()[0]] =
            newMeasureOp.getOutQubits()[0];
        measurementValues[o->getTargets()[0]] = newMeasureOp.getOutBits()[0];
      } else {
        llvm::outs() << "ERROR: Unsupported operation type " << o->getType()
                     << "\n";
      }
    }

    // Now insert all the qubits back into the registers they were extracted
    // from.
    for (size_t i = 0; i < numQubits; i++) {
<<<<<<< HEAD
      createRegisterInsert(newAlloc, currentQubitVariables[i], i, rewriter);
=======
      auto insertOp = createRegisterInsert(
          newAlloc, currentRegister, currentQubitVariables[i], i, rewriter);
      // Keep track of qubit register access
      currentRegister = insertOp.getOutQreg();
>>>>>>> cebd9a9f
    }

    // Finally, the return operation needs to be updated with the measurement
    // results and then replace the original `alloc` operation with the updated
    // one.
<<<<<<< HEAD
    // auto* const returnOperation = *op->getUsers().begin();
    // updateReturnOperation(returnOperation, currentRegister,
    // measurementValues,
    //                      rewriter);
=======
    auto* const returnOperation = *op->getUsers().begin();
    updateReturnOperation(returnOperation, currentRegister, measurementValues,
                          rewriter);
>>>>>>> cebd9a9f
    rewriter.replaceOp(op, newAlloc);
  }
};

/**
 * @brief Populates the given pattern set with the
 * `FromQuantumComputationPattern`.
 *
 * @param patterns The pattern set to populate.
 * @param circuit The quantum computation to create MLIR instructions from.
 */
void populateFromQuantumComputationPatterns(mlir::RewritePatternSet& patterns,
                                            qc::QuantumComputation& circuit) {
  patterns.add<FromQuantumComputationPattern>(patterns.getContext(), circuit);
}

} // namespace mqt::ir::opt<|MERGE_RESOLUTION|>--- conflicted
+++ resolved
@@ -66,10 +66,7 @@
    * @brief Creates an InsertOp that inserts the given qubit into the given
    * register at the specified index.
    *
-<<<<<<< HEAD
-=======
    * @param allocOp The AllocOp that defined the original register.
->>>>>>> cebd9a9f
    * @param reg The register into which the qubit will be inserted.
    * @param qubit The qubit to insert into the register.
    * @param index The index at which to insert the qubit.
@@ -77,16 +74,6 @@
    *
    * @return The created InsertOp.
    */
-<<<<<<< HEAD
-  static InsertOp createRegisterInsert(AllocOp& reg, mlir::Value qubit,
-                                       const size_t index,
-                                       mlir::PatternRewriter& rewriter) {
-    auto insert = rewriter.create<InsertOp>(
-        reg.getLoc(),
-        QubitRegisterType::get(rewriter.getContext()), // Result type
-        reg.getResult(), // The register to insert into
-        qubit, nullptr,  // The qubit to insert
-=======
   static InsertOp createRegisterInsert(AllocOp allocOp,
                                        mlir::TypedValue<QubitRegisterType> reg,
                                        mlir::Value qubit, const size_t index,
@@ -96,19 +83,11 @@
         QubitRegisterType::get(rewriter.getContext()), // Result type
         reg,            // The register to insert into
         qubit, nullptr, // The qubit to insert
->>>>>>> cebd9a9f
         rewriter.getI64IntegerAttr(static_cast<std::int64_t>(index)) // Index
     );
     return insert;
   }
 
-<<<<<<< HEAD
-  // rewriter.create<::mqt::ir::opt::InsertOp>(
-  //         op.getLoc(), resultType, inQregValue, qubitValue, idxValue,
-  //         idxIntegerAttr);
-
-=======
->>>>>>> cebd9a9f
   /**
    * @brief Creates a unitary operation on a given qubit with any number of
    * positive or negative controls.
@@ -128,17 +107,6 @@
       mlir::ValueRange controlQubitsNegative, mlir::PatternRewriter& rewriter) {
     switch (type) {
     case qc::OpType::X:
-<<<<<<< HEAD
-      return rewriter.create<XOp>(loc, outTypes, mlir::DenseF64ArrayAttr{},
-                                  mlir::DenseBoolArrayAttr{},
-                                  mlir::ValueRange{}, mlir::ValueRange{inQubit},
-                                  controlQubitsPositive, controlQubitsNegative);
-    case qc::OpType::H:
-      return rewriter.create<HOp>(loc, outTypes, mlir::DenseF64ArrayAttr{},
-                                  mlir::DenseBoolArrayAttr{},
-                                  mlir::ValueRange{}, mlir::ValueRange{inQubit},
-                                  controlQubitsPositive, controlQubitsNegative);
-=======
       return rewriter.create<XOp>(
           loc, inQubit.getType(), controlQubitsPositive.getType(),
           controlQubitsNegative.getType(), mlir::DenseF64ArrayAttr{},
@@ -152,7 +120,6 @@
           mlir::DenseBoolArrayAttr{}, mlir::ValueRange{},
           mlir::ValueRange{inQubit}, controlQubitsPositive,
           controlQubitsNegative);
->>>>>>> cebd9a9f
     default:
       throw std::runtime_error("Unsupported operation type");
     }
@@ -222,11 +189,7 @@
       auto newRegisterAccess =
           createRegisterAccess(currentRegister, i, rewriter);
       currentQubitVariables[i] = newRegisterAccess.getOutQubit();
-<<<<<<< HEAD
-      currentRegister = newRegisterAccess.getOutQureg();
-=======
       currentRegister = newRegisterAccess.getOutQreg();
->>>>>>> cebd9a9f
     }
 
     // Iterate over each operation in the circuit and create the corresponding
@@ -287,29 +250,18 @@
     // Now insert all the qubits back into the registers they were extracted
     // from.
     for (size_t i = 0; i < numQubits; i++) {
-<<<<<<< HEAD
-      createRegisterInsert(newAlloc, currentQubitVariables[i], i, rewriter);
-=======
       auto insertOp = createRegisterInsert(
           newAlloc, currentRegister, currentQubitVariables[i], i, rewriter);
       // Keep track of qubit register access
       currentRegister = insertOp.getOutQreg();
->>>>>>> cebd9a9f
     }
 
     // Finally, the return operation needs to be updated with the measurement
     // results and then replace the original `alloc` operation with the updated
     // one.
-<<<<<<< HEAD
-    // auto* const returnOperation = *op->getUsers().begin();
-    // updateReturnOperation(returnOperation, currentRegister,
-    // measurementValues,
-    //                      rewriter);
-=======
     auto* const returnOperation = *op->getUsers().begin();
     updateReturnOperation(returnOperation, currentRegister, measurementValues,
                           rewriter);
->>>>>>> cebd9a9f
     rewriter.replaceOp(op, newAlloc);
   }
 };
