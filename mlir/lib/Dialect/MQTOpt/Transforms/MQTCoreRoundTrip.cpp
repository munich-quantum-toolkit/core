--- conflicted
+++ resolved
@@ -12,13 +12,6 @@
 #include "mlir/Dialect/Common/Compat.h"
 #include "mlir/Dialect/MQTOpt/Transforms/Passes.h"
 
-<<<<<<< HEAD
-#include "llvm/Support/raw_ostream.h"
-
-#include <mlir/IR/MLIRContext.h>
-#include <mlir/IR/Operation.h>
-=======
->>>>>>> cebd9a9f
 #include <mlir/IR/PatternMatch.h>
 #include <mlir/Support/LLVM.h>
 #include <utility>
@@ -28,8 +21,8 @@
 #define GEN_PASS_DEF_MQTCOREROUNDTRIP
 #include "mlir/Dialect/MQTOpt/Transforms/Passes.h.inc"
 
-struct MQTCoreRoundTrip : impl::MQTCoreRoundTripBase<MQTCoreRoundTrip> {
-  using MQTCoreRoundTripBase::MQTCoreRoundTripBase;
+struct MQTCoreRoundTrip final : impl::MQTCoreRoundTripBase<MQTCoreRoundTrip> {
+
   qc::QuantumComputation circuit;
 
   void runOnOperation() override {
@@ -40,7 +33,6 @@
     // Define the set of patterns to use.
     mlir::RewritePatternSet patterns(ctx);
     populateToQuantumComputationPatterns(patterns, circuit);
-    llvm::outs() << "Finished populating patterns\n";
     populateFromQuantumComputationPatterns(patterns, circuit);
 
     // Apply patterns in an iterative and greedy manner.
