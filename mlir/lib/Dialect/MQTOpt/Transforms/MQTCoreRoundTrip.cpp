--- conflicted
+++ resolved
@@ -19,7 +19,6 @@
 namespace mqt::ir::opt {
 
 #define GEN_PASS_DEF_MQTCOREROUNDTRIP
-#include "mlir/Dialect/Common/Compat.h"
 #include "mlir/Dialect/MQTOpt/Transforms/Passes.h.inc"
 
 struct MQTCoreRoundTrip final : impl::MQTCoreRoundTripBase<MQTCoreRoundTrip> {
@@ -37,13 +36,7 @@
     populateFromQuantumComputationPatterns(patterns, circuit);
 
     // Apply patterns in an iterative and greedy manner.
-<<<<<<< HEAD
-    if (mlir::failed(
-            // NOLINTNEXTLINE(clang-diagnostic-deprecated-declarations)
-            APPLY_PATTERNS_GREEDILY(op, std::move(patterns)))) {
-=======
     if (mlir::failed(APPLY_PATTERNS_GREEDILY(op, std::move(patterns)))) {
->>>>>>> 45bdcaf4
       signalPassFailure();
     }
   }
