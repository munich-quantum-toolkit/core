/*
 * Copyright (c) 2023 - 2025 Chair for Design Automation, TUM
 * Copyright (c) 2025 Munich Quantum Software Company GmbH
 * All rights reserved.
 *
 * SPDX-License-Identifier: MIT
 *
 * Licensed under the MIT License
 */

#include "ir/QuantumComputation.hpp"
#include "ir/operations/Control.hpp"
#include "ir/operations/OpType.hpp"
#include "ir/operations/StandardOperation.hpp"
#include "mlir/Dialect/MQTOpt/IR/MQTOptDialect.h"
#include "mlir/Dialect/MQTOpt/Transforms/Passes.h"

#include <algorithm>
#include <cstddef>
#include <cstring>
#include <llvm/ADT/STLExtras.h>
#include <llvm/Support/Casting.h>
#include <llvm/Support/raw_ostream.h>
#include <mlir/Dialect/Arith/IR/Arith.h>
#include <mlir/Dialect/Tensor/IR/Tensor.h>
#include <mlir/IR/BuiltinAttributes.h>
#include <mlir/IR/BuiltinTypes.h>
#include <mlir/IR/MLIRContext.h>
#include <mlir/IR/PatternMatch.h>
#include <mlir/IR/Value.h>
#include <mlir/Support/LogicalResult.h>
#include <optional>
#include <set>
#include <sstream>
#include <stdexcept>
#include <string>
#include <unordered_set>
#include <vector>

namespace mqt::ir::opt {
/// Analysis pattern that filters out all quantum operations from a given
/// program and creates a quantum computation from them.
struct ToQuantumComputationPattern final : mlir::OpRewritePattern<AllocOp> {
  qc::QuantumComputation& circuit; // NOLINT(*-avoid-const-or-ref-data-members)

  explicit ToQuantumComputationPattern(mlir::MLIRContext* context,
                                       qc::QuantumComputation& qc)
      : OpRewritePattern(context), circuit(qc) {}

  // clang-tidy false positive
  // NOLINTNEXTLINE(*-convert-member-functions-to-static)
  [[nodiscard]] mlir::LogicalResult match(const AllocOp op) const override {
    return (op->hasAttr("to_replace") || op->hasAttr("mqt_core"))
               ? mlir::failure()
               : mlir::success();
  }

  /**
   * @brief Finds the index of a qubit in the list of previously defined qubit
   * variables.
   *
   * In particular, this function checks if two value definitions are the same,
   * and, in case of array-style variables, also checks if the result index is
   * the same.
   *
   * @param input The qubit to find.
   * @param currentQubitVariables The list of previously defined qubit
   * variables.
   *
   * @return The index of the qubit in the list of previously defined qubit
   * variables.
   *
   * @throws `std::runtime_error` if the qubit is not found.
   */
  static size_t
  findQubitIndex(const mlir::Value& input,
                 std::vector<mlir::Value>& currentQubitVariables) {
    size_t arrayIndex = 0;

    // Check if the input is an operation result
    if (const auto opResult = llvm::dyn_cast<mlir::OpResult>(input)) {
      arrayIndex = opResult.getResultNumber();
    } else {
      throw std::runtime_error(
          "Operand is not an operation result. This should never happen!");
    }

    // Find the qubit in the list of previously defined qubit variables
    for (size_t i = 0; i < currentQubitVariables.size(); i++) {
      size_t qubitArrayIndex = 0;
      if (currentQubitVariables[i] != nullptr) {
        auto opResult =
            llvm::dyn_cast<mlir::OpResult>(currentQubitVariables[i]);
        // E.g., index `1` if it comes from an extract op
        qubitArrayIndex = opResult.getResultNumber();
      } else {
        // Qubit is not (yet) in currentQubitVariables
        throw std::runtime_error(
            "Qubit was not found in list of previously defined qubits");
      }

      if (currentQubitVariables[i] == input && arrayIndex == qubitArrayIndex) {
        return i;
      }
    }

    // Qubit is not (yet) in currentQubitVariables
    throw std::runtime_error(
        "Qubit was not found in list of previously defined qubits");
  }

  /**
   * @brief Converts a measurement to an operation on the
   * `qc::QuantumComputation` and updates the `currentQubitVariables`.
   *
   * @param op The operation to convert.
   * @param currentQubitVariables The list of previously defined qubit
   * variables.
   *
   * @return True if the operation was successfully handled, false if the
   * operation defining the qubit operand was not yet added to the
   * currentQubitVariables.
   */
  bool handleMeasureOp(MeasureOp& op,
                       std::vector<mlir::Value>& currentQubitVariables) const {
    const auto ins = op.getInQubits();
    const auto outs = op.getOutQubits();

    std::vector<size_t> insIndices(ins.size());

    try {
      std::transform(ins.begin(), ins.end(), insIndices.begin(),
                     [&currentQubitVariables](const mlir::Value val) {
                       return findQubitIndex(val, currentQubitVariables);
                     });
    } catch (const std::runtime_error& e) {
      if (strcmp(e.what(),
                 "Qubit was not found in list of previously defined qubits") ==
          0) {
        // Try again later when all qubits are available
        return false;
      }
      throw; // Rethrow the exception if it's not the expected one.
    }

    for (size_t i = 0; i < insIndices.size(); i++) {
      currentQubitVariables[insIndices[i]] = outs[i];
      circuit.measure(insIndices[i], insIndices[i]);
    }

    return true;
  }

  /**
   * @brief Converts a unitary operation to an operation on the
   * `qc::QuantumComputation` and updates the `currentQubitVariables`.
   *
   * @param op The operation to convert.
   * @param currentQubitVariables The list of previously defined qubit
   * variables.
   *
   * @return True if the operation was successfully handled, false if the
   * operation defining the qubit operand was not yet added to the
   * currentQubitVariables.
   */
  bool handleUnitaryOp(UnitaryInterface op,
                       std::vector<mlir::Value>& currentQubitVariables) const {

    // Add the operation to the QuantumComputation.
    qc::OpType opType = qc::OpType::H; // init placeholder-"H" overwritten next
    if (llvm::isa<HOp>(op)) {
      opType = qc::OpType::H;
    } else if (llvm::isa<XOp>(op)) {
      opType = qc::OpType::X;
    } else { // TODO: support for more operations
      throw std::runtime_error("Unsupported operation type!");
    }

    const auto in = op.getInQubits()[0];
    const auto ctrlIns = op.getAllCtrlInQubits();
    const auto outs = op.getAllOutQubits();

    // Get the qubit index of every control qubit.
    std::vector<size_t> ctrlInsIndices(ctrlIns.size());
    size_t targetIndex = 0; // Placeholder
    try {
      std::transform(ctrlIns.begin(), ctrlIns.end(), ctrlInsIndices.begin(),
                     [&currentQubitVariables](const mlir::Value val) {
                       return findQubitIndex(val, currentQubitVariables);
                     });
      // Get the qubit index of the target qubit (if already collected).
      targetIndex = findQubitIndex(in, currentQubitVariables);
    } catch (const std::runtime_error& e) {
      if (strcmp(e.what(),
                 "Qubit was not found in list of previously defined qubits") ==
          0) {
        // Try again later when all qubits are available
        return false;
      }
      throw; // Rethrow the exception if it's not the expected one.
    }
    // Update `currentQubitVariables` with the new qubit values.
    for (size_t i = 0; i < ctrlInsIndices.size(); i++) {
      currentQubitVariables[ctrlInsIndices[i]] = outs[i + 1];
    }
    currentQubitVariables[targetIndex] = outs[0];

    // Add the operation to the QuantumComputation.
    circuit.emplace_back<qc::StandardOperation>(
        qc::Controls{ctrlInsIndices.cbegin(), ctrlInsIndices.cend()},
        targetIndex, opType);

    return true;
  }

  /**
   * @brief Recursively deletes an operation and all its defining operations if
   * they have no users.
   *
   * This procedure cleans up the AST so that only the base `alloc` operation
   * remains. Operations that still have users are ignored so that their users
   * can be handled first in a later step.
   *
   * @param op The operation to delete.
   * @param rewriter The pattern rewriter to use for deleting the operation.
   */
  static void deleteRecursively(mlir::Operation& op,
                                mlir::PatternRewriter& rewriter) {
    if (llvm::isa<AllocOp>(op)) {
      return; // Do not delete extract operations.
    }
    if (!op.getUsers().empty()) {
      return; // Do not delete operations with users.
    }

    rewriter.eraseOp(&op);
    for (auto operand : op.getOperands()) {
      if (auto* defOp = operand.getDefiningOp()) {
        deleteRecursively(*defOp, rewriter);
      }
    }
  }

  /**
   * @brief Updates the inputs of non MQTOpt-operations that use
   * MQTOpt-operations as inputs.
   *
   * Currently, such an operation should only be the return operation, but this
   * function is compatible with any operation that uses MQTOpt-operations as
   * inputs. Only qregs and classical values may be used as inputs to non
   * MQTOpt-operations, Qubits are not supported!
   *
   * @param op The operation to update.
   * @param rewriter The pattern rewriter to use.
<<<<<<< HEAD
   * @param qureg The new Qureg to replace old Qureg uses with.
   */
  static void updateMQTOptInputs(mlir::Operation& op,
                                 mlir::PatternRewriter& rewriter,
                                 const mlir::Value& qureg) {
=======
   * @param qreg The new qreg to replace old qreg uses with.
   * @param measureCount The number of measurements in the quantum circuit.
   */
  static void updateMQTOptInputs(mlir::Operation& op,
                                 mlir::PatternRewriter& rewriter,
                                 const mlir::Value& qreg,
                                 const size_t measureCount) {
>>>>>>> 31767a25
    size_t i = 0;
    auto* const cloned = rewriter.clone(op);
    rewriter.setInsertionPoint(cloned);
    for (auto operand : op.getOperands()) {
      i++;
      const auto type = operand.getType();
      if (llvm::isa<QubitType>(type)) {
        throw std::runtime_error(
            "Interleaving of qubits with non MQTOpt-operations not supported "
            "by round-trip pass!");
      }
      if (llvm::isa<QubitRegisterType>(type)) {
        // Operations that used the old `qreg` will now use the new one
        // instead.
        cloned->setOperand(i - 1, qreg);
      }
      if (llvm::isa<mlir::IntegerType>(type)) {
        // Operations that used `i1` values (i.e. classical measurement results)
        // will now use a constant value of `false`.
        auto newInput = rewriter.create<mlir::arith::ConstantOp>(
            op.getLoc(), rewriter.getI1Type(), rewriter.getBoolAttr(false));
        cloned->setOperand(i - 1, newInput.getResult());
      }
    }

    rewriter.replaceOp(&op, cloned);
  }

  static std::optional<size_t> getExtractIndex(ExtractOp extractOp) {
    // Case 1: Static attribute index
    if (const auto indexAttr = extractOp.getIndexAttr();
        indexAttr.has_value()) {
      return static_cast<size_t>(*indexAttr);
    }

    // Case 2: Dynamic index via operand
    if (const mlir::Value index = extractOp.getIndex()) {
      // Case 2a: Direct constant
      if (auto constOp = index.getDefiningOp<mlir::arith::ConstantOp>()) {
        if (auto intAttr =
                llvm::dyn_cast<mlir::IntegerAttr>(constOp.getValue())) {
          return static_cast<size_t>(intAttr.getInt());
        }
      }
      // Case 2b: Extract from tensor computation
      if (auto tensorExtract = index.getDefiningOp<mlir::tensor::ExtractOp>()) {
        return std::nullopt;
      }
      // Case 2c: unknown or unsupported dynamic index pattern
      return std::nullopt;
    }

    // No index present at all
    return std::nullopt;
  }

  void rewrite(AllocOp op, mlir::PatternRewriter& rewriter) const override {
    const auto& sizeAttr = op.getSizeAttr();

    // First, we create a new `AllocOp` that will replace the old one. It
    // includes the flag `to_replace`.
    auto newAlloc = rewriter.create<AllocOp>(
        op.getLoc(), QubitRegisterType::get(rewriter.getContext()), nullptr,
        rewriter.getIntegerAttr(rewriter.getI64Type(), 0));
    newAlloc->setAttr("to_replace", rewriter.getUnitAttr());

    if (!sizeAttr) {
      throw std::runtime_error(
          "Failed to resolve size of qubit register in alloc operation");
    }
    const std::size_t numQubits = *sizeAttr;
    // `currentQubitVariables` holds the current `Value` representation of each
    // qubit from the original register.
    std::vector<mlir::Value> currentQubitVariables(numQubits);

    std::string regName;
    llvm::raw_string_ostream os(regName);
    op.getResult().print(os);

    circuit.addQubitRegister(numQubits, regName);
    circuit.addClassicalRegister(numQubits);

    std::unordered_set<mlir::Operation*> visited;
    // `set` to prevent 'nondeterministic iteration of pointers'
    std::set<mlir::Operation*> mqtUsers;

    mlir::Operation* current = op;
    while (current != nullptr) {
      // no need to visit non-mqtopt operations
      if (visited.find(current) != visited.end() ||
          current->getDialect()->getNamespace() != DIALECT_NAME_MQTOPT) {
        current = current->getNextNode();
        continue;
      }
      visited.insert(current);

      // collect all non-mqtopt users of the current operation
      for (mlir::Operation* user : current->getUsers()) {
        if (user->getDialect()->getNamespace() != DIALECT_NAME_MQTOPT) {
          mqtUsers.insert(user);
        }
      }

      if (llvm::isa<XOp>(current) || llvm::isa<HOp>(current)) {
        auto unitaryOp = llvm::dyn_cast<UnitaryInterface>(current);
        handleUnitaryOp(unitaryOp, currentQubitVariables);
      } else if (auto extractOp = llvm::dyn_cast<ExtractOp>(current)) {
        auto maybeIndex = getExtractIndex(extractOp);
        if (!maybeIndex.has_value()) {
          throw std::runtime_error(
              "Failed to resolve index in extractQubit operation");
        }
        const size_t index = *maybeIndex;
        currentQubitVariables[index] = extractOp.getOutQubit();
      } else if (llvm::isa<InsertOp>(current) || llvm::isa<AllocOp>(current)) {
        // Do nothing for now, may change later.
      } else if (llvm::isa<MeasureOp>(current)) {
        // We count the number of measurements and add a measurement operation
        // to the QuantumComputation.
        auto measureOp = llvm::dyn_cast<MeasureOp>(current);
        handleMeasureOp(measureOp, currentQubitVariables);
      } else {
        llvm::outs() << "Skipping unsupported operation: " << *current << "\n";
        continue;
      }

      current = current->getNextNode();
    }

    llvm::outs() << "----------------------------------------\n\n";
    llvm::outs() << "-------------------QC-------------------\n";
    std::stringstream ss{};
    circuit.print(ss);
    const auto circuitString = ss.str();
    llvm::outs() << circuitString << "\n";
    llvm::outs() << "----------------------------------------\n\n";

    // Update the inputs of all non-mqtopt operations that use mqtopt operations
    // as inputs, as these will be deleted later.
<<<<<<< HEAD
    for (auto* operation : mqtUsers) {
      updateMQTOptInputs(*operation, rewriter, newAlloc.getQureg());
=======
    // NOLINTNEXTLINE(bugprone-nondeterministic-pointer-iteration-order)
    for (auto* operation : visited) {
      if (operation->getDialect()->getNamespace() != DIALECT_NAME_MQTOPT) {
        updateMQTOptInputs(*operation, rewriter, newAlloc.getQreg(),
                           measureCount);
      }
>>>>>>> 31767a25
    }

    // Remove all dead mqtopt operations except AllocOp.
    visited.erase(op); // Skip the original AllocOp
    bool progress = true;
    while (progress) {
      progress = false;

      for (auto it = visited.begin(); it != visited.end(); /* no increment */) {
        mlir::Operation* operation = *it;

        // Only erase ops with no remaining users
        if (operation->getUsers().empty()) {
          it = visited.erase(it);      // remove from visited
          rewriter.eraseOp(operation); // erase from IR
          progress = true;
        } else {
          ++it;
        }
      }
    }

    rewriter.replaceOp(op, newAlloc);
  }
};

/**
 * @brief Populates the given pattern set with the
 * `ToQuantumComputationPattern`.
 *
 * @param patterns The pattern set to populate.
 * @param circuit The quantum computation to create MLIR instructions from.
 */
void populateToQuantumComputationPatterns(mlir::RewritePatternSet& patterns,
                                          qc::QuantumComputation& circuit) {
  patterns.add<ToQuantumComputationPattern>(patterns.getContext(), circuit);
}

} // namespace mqt::ir::opt<|MERGE_RESOLUTION|>--- conflicted
+++ resolved
@@ -252,21 +252,11 @@
    *
    * @param op The operation to update.
    * @param rewriter The pattern rewriter to use.
-<<<<<<< HEAD
-   * @param qureg The new Qureg to replace old Qureg uses with.
+   * @param qreg The new qreg to replace old qreg uses with.
    */
   static void updateMQTOptInputs(mlir::Operation& op,
                                  mlir::PatternRewriter& rewriter,
-                                 const mlir::Value& qureg) {
-=======
-   * @param qreg The new qreg to replace old qreg uses with.
-   * @param measureCount The number of measurements in the quantum circuit.
-   */
-  static void updateMQTOptInputs(mlir::Operation& op,
-                                 mlir::PatternRewriter& rewriter,
-                                 const mlir::Value& qreg,
-                                 const size_t measureCount) {
->>>>>>> 31767a25
+                                 const mlir::Value& qreg) {
     size_t i = 0;
     auto* const cloned = rewriter.clone(op);
     rewriter.setInsertionPoint(cloned);
@@ -406,17 +396,8 @@
 
     // Update the inputs of all non-mqtopt operations that use mqtopt operations
     // as inputs, as these will be deleted later.
-<<<<<<< HEAD
     for (auto* operation : mqtUsers) {
-      updateMQTOptInputs(*operation, rewriter, newAlloc.getQureg());
-=======
-    // NOLINTNEXTLINE(bugprone-nondeterministic-pointer-iteration-order)
-    for (auto* operation : visited) {
-      if (operation->getDialect()->getNamespace() != DIALECT_NAME_MQTOPT) {
-        updateMQTOptInputs(*operation, rewriter, newAlloc.getQreg(),
-                           measureCount);
-      }
->>>>>>> 31767a25
+      updateMQTOptInputs(*operation, rewriter, newAlloc.getQreg());
     }
 
     // Remove all dead mqtopt operations except AllocOp.
