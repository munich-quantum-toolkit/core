--- conflicted
+++ resolved
@@ -23,10 +23,7 @@
 #include <llvm/Support/raw_ostream.h>
 #include <mlir/Dialect/Arith/IR/Arith.h>
 #include <mlir/Dialect/Tensor/IR/Tensor.h>
-<<<<<<< HEAD
-=======
 #include <mlir/IR/BuiltinAttributes.h>
->>>>>>> cebd9a9f
 #include <mlir/IR/BuiltinTypes.h>
 #include <mlir/IR/MLIRContext.h>
 #include <mlir/IR/PatternMatch.h>
@@ -94,14 +91,8 @@
       if (currentQubitVariables[i] != nullptr) {
         auto opResult =
             llvm::dyn_cast<mlir::OpResult>(currentQubitVariables[i]);
-<<<<<<< HEAD
-        qubitArrayIndex =
-            opResult
-                .getResultNumber(); // e.g. is 1 if it comes from an extract op
-=======
         // E.g., index `1` if it comes from an extract op
         qubitArrayIndex = opResult.getResultNumber();
->>>>>>> cebd9a9f
       } else {
         // Qubit is not (yet) in currentQubitVariables
         throw std::runtime_error(
@@ -168,32 +159,20 @@
    * @param currentQubitVariables The list of previously defined qubit
    * variables.
    *
-<<<<<<< HEAD
-   * return if the operation was successfully handled
-=======
    * @return True if the operation was successfully handled, false if the
    * operation defining the qubit operand was not yet added to the
    * currentQubitVariables.
->>>>>>> cebd9a9f
    */
   bool handleUnitaryOp(UnitaryInterface op,
                        std::vector<mlir::Value>& currentQubitVariables) const {
 
     // Add the operation to the QuantumComputation.
-<<<<<<< HEAD
-    qc::OpType opType;
-=======
     qc::OpType opType = qc::OpType::H; // init placeholder-"H" overwritten next
->>>>>>> cebd9a9f
     if (llvm::isa<HOp>(op)) {
       opType = qc::OpType::H;
     } else if (llvm::isa<XOp>(op)) {
       opType = qc::OpType::X;
-<<<<<<< HEAD
-    } else {
-=======
     } else { // TODO: support for more operations
->>>>>>> cebd9a9f
       throw std::runtime_error("Unsupported operation type!");
     }
 
@@ -201,48 +180,14 @@
     const auto ctrlIns = op.getAllCtrlInQubits();
     const auto outs = op.getAllOutQubits();
 
-<<<<<<< HEAD
-    try {
-      // Get the qubit index of every control qubit.
-      std::vector<size_t> ctrlInsIndices(ctrlIns.size());
-=======
     // Get the qubit index of every control qubit.
     std::vector<size_t> ctrlInsIndices(ctrlIns.size());
     size_t targetIndex = 0; // Placeholder
     try {
->>>>>>> cebd9a9f
       std::transform(ctrlIns.begin(), ctrlIns.end(), ctrlInsIndices.begin(),
                      [&currentQubitVariables](const mlir::Value val) {
                        return findQubitIndex(val, currentQubitVariables);
                      });
-<<<<<<< HEAD
-
-      // Get the qubit index of the target qubit.
-      const size_t targetIndex = findQubitIndex(in, currentQubitVariables);
-
-      // Update `currentQubitVariables` with the new qubit values.
-      for (size_t i = 0; i < ctrlInsIndices.size(); i++) {
-        currentQubitVariables[ctrlInsIndices[i]] = outs[i + 1];
-      }
-      currentQubitVariables[targetIndex] = outs[0];
-
-      // Add the operation to the QuantumComputation.
-      auto operation = qc::StandardOperation(
-          qc::Controls{ctrlInsIndices.cbegin(), ctrlInsIndices.cend()},
-          targetIndex, opType);
-      circuit.push_back(operation);
-    } catch (const std::runtime_error& e) {
-      if (e.what() ==
-          std::string(
-              "Qubit was not found in list of previously defined qubits")) {
-        // Try again later when all qubits are available
-        return false;
-      } else {
-        throw; // Rethrow the exception if it's not the expected one.
-      }
-    }
-    return true; // success
-=======
       // Get the qubit index of the target qubit (if already collected).
       targetIndex = findQubitIndex(in, currentQubitVariables);
     } catch (const std::runtime_error& e) {
@@ -266,7 +211,6 @@
         targetIndex, opType);
 
     return true;
->>>>>>> cebd9a9f
   }
 
   /**
@@ -338,39 +282,6 @@
       }
     }
 
-<<<<<<< HEAD
-    // The return operation MUST use all measurement results as inputs.
-    // if (i != measureCount + 1) {
-    //  throw std::runtime_error(
-    //      "Measure count does not match number of return operands!");
-    //}
-    rewriter.replaceOp(op, cloned);
-  }
-
-  static std::optional<size_t> getExtractIndex(ExtractOp extractOp) {
-    // Case 1: Static attribute index
-    if (const auto indexAttr = extractOp.getIndexAttr();
-        indexAttr.has_value()) {
-      return static_cast<size_t>(*indexAttr);
-    }
-
-    // Case 2: Dynamic index via operand
-    if (mlir::Value index = extractOp.getIndex()) {
-      // Case 2a: Direct constant
-      if (auto constOp = index.getDefiningOp<mlir::arith::ConstantOp>()) {
-        if (auto intAttr =
-                llvm::dyn_cast<mlir::IntegerAttr>(constOp.getValue())) {
-          return static_cast<size_t>(intAttr.getInt());
-        }
-      }
-      // Case 2b: Extract from tensor computation
-      if (auto tensorExtract = index.getDefiningOp<mlir::tensor::ExtractOp>()) {
-        return std::nullopt;
-      }
-      // Case 2c: unknown or unsupported dynamic index pattern
-      return std::nullopt;
-    }
-=======
     rewriter.replaceOp(&op, cloned);
   }
 
@@ -404,14 +315,6 @@
 
   void rewrite(AllocOp op, mlir::PatternRewriter& rewriter) const override {
     const auto& sizeAttr = op.getSizeAttr();
->>>>>>> cebd9a9f
-
-    // No index present at all
-    return std::nullopt;
-  }
-
-  void rewrite(AllocOp op, mlir::PatternRewriter& rewriter) const override {
-    const auto& sizeAttr = op.getSizeAttr();
 
     // First, we create a new `AllocOp` that will replace the old one. It
     // includes the flag `to_replace`.
@@ -436,22 +339,12 @@
     circuit.addQubitRegister(numQubits, regName);
     circuit.addClassicalRegister(numQubits);
 
-<<<<<<< HEAD
-    std::set<mlir::Operation*> visited{};
-    std::set<mlir::Operation*> mqtUsers{};
-
-    mlir::Operation* current = op;
-    while (current != nullptr) {
-      llvm::outs() << current->getName().getStringRef() << "\n";
-
-=======
     std::unordered_set<mlir::Operation*> visited;
     // `set` to prevent 'nondeterministic iteration of pointers'
     std::set<mlir::Operation*> mqtUsers;
 
     mlir::Operation* current = op;
     while (current != nullptr) {
->>>>>>> cebd9a9f
       // no need to visit non-mqtopt operations
       if (visited.find(current) != visited.end() ||
           current->getDialect()->getNamespace() != DIALECT_NAME_MQTOPT) {
@@ -476,21 +369,10 @@
           throw std::runtime_error(
               "Failed to resolve index in extractQubit operation");
         }
-<<<<<<< HEAD
-        size_t index = *maybeIndex;
-        currentQubitVariables[index] = extractOp.getOutQubit();
-      } else if (llvm::isa<InsertOp>(current)) {
-        // llvm::outs() << "debugging \n";
-        //  Do nothing for now, may change later.
-      } else if (llvm::isa<AllocOp>(current)) {
-        // llvm::outs() << "debugging \n";
-        //  Do nothing for now, may change later.
-=======
         const size_t index = *maybeIndex;
         currentQubitVariables[index] = extractOp.getOutQubit();
       } else if (llvm::isa<InsertOp>(current) || llvm::isa<AllocOp>(current)) {
         // Do nothing for now, may change later.
->>>>>>> cebd9a9f
       } else if (llvm::isa<MeasureOp>(current)) {
         // We count the number of measurements and add a measurement operation
         // to the QuantumComputation.
@@ -502,49 +384,18 @@
       }
 
       current = current->getNextNode();
-<<<<<<< HEAD
-      // for (mlir::Operation* user : current->getUsers()) {
-      //   if (visited.find(user) != visited.end() ||
-      //       toVisit.end() != std::find(toVisit.begin(), toVisit.end(), user))
-      //       {
-      //     continue;
-      //   }
-      //   toVisit.push_back(user);
-      // }
-    }
-
-=======
     }
 
     llvm::outs() << "----------------------------------------\n\n";
     llvm::outs() << "-------------------QC-------------------\n";
->>>>>>> cebd9a9f
     std::stringstream ss{};
     circuit.print(ss);
     const auto circuitString = ss.str();
+    llvm::outs() << circuitString << "\n";
+    llvm::outs() << "----------------------------------------\n\n";
 
     // Update the inputs of all non-mqtopt operations that use mqtopt operations
     // as inputs, as these will be deleted later.
-<<<<<<< HEAD
-    for (auto* operation : llvm::make_early_inc_range(mqtUsers)) {
-      mqtUsers.erase(operation); // safe deletion as op will be erased next
-      updateMQTOptInputs(operation, rewriter, newAlloc.getQureg(),
-                         measureCount);
-    }
-
-    // Delete all operations that are part of the mqtopt dialect (except for
-    // `AllocOp`).
-    visited.erase(op); // erase alloc op
-    while (!visited.empty()) {
-      // Enable updates of `visited` set in the loop.
-      for (auto* operation : llvm::make_early_inc_range(visited)) {
-        if (operation->getDialect()->getNamespace() == DIALECT_NAME_MQTOPT) {
-          if (operation->getUsers().empty()) {
-            visited.erase(operation);
-            rewriter.eraseOp(
-                operation); // deletes all definitions of defining OPs
-          }
-=======
     for (auto* operation : mqtUsers) {
       updateMQTOptInputs(*operation, rewriter, newAlloc.getQreg());
     }
@@ -565,7 +416,6 @@
           progress = true;
         } else {
           ++it;
->>>>>>> cebd9a9f
         }
       }
     }
