/*
 * Copyright (c) 2023 - 2025 Chair for Design Automation, TUM
 * Copyright (c) 2025 Munich Quantum Software Company GmbH
 * All rights reserved.
 *
 * SPDX-License-Identifier: MIT
 *
 * Licensed under the MIT License
 */

#include "ir/QuantumComputation.hpp"
#include "ir/operations/Control.hpp"
#include "ir/operations/OpType.hpp"
#include "ir/operations/StandardOperation.hpp"
#include "mlir/Dialect/MQTOpt/IR/MQTOptDialect.h"
#include "mlir/Dialect/MQTOpt/Transforms/Passes.h"

#include <algorithm>
#include <cstddef>
#include <llvm/Support/Casting.h>
#include <llvm/Support/raw_ostream.h>
#include <mlir/Dialect/Arith/IR/Arith.h>
#include <mlir/Dialect/Tensor/IR/Tensor.h>
#include <mlir/IR/BuiltinTypes.h>
#include <mlir/IR/MLIRContext.h>
#include <mlir/IR/PatternMatch.h>
#include <mlir/IR/Value.h>
#include <mlir/Support/LogicalResult.h>
<<<<<<< HEAD
=======
#include <optional>
#include <set>
>>>>>>> 55485c08
#include <sstream>
#include <stdexcept>
#include <string>
#include <unordered_set>
#include <vector>

namespace mqt::ir::opt {
/// Analysis pattern that filters out all quantum operations from a given
/// program and creates a quantum computation from them.
struct ToQuantumComputationPattern final : mlir::OpRewritePattern<AllocOp> {
  qc::QuantumComputation& circuit; // NOLINT(*-avoid-const-or-ref-data-members)

  explicit ToQuantumComputationPattern(mlir::MLIRContext* context,
                                       qc::QuantumComputation& qc)
      : OpRewritePattern(context), circuit(qc) {}

  // clang-tidy false positive
  // NOLINTNEXTLINE(*-convert-member-functions-to-static)
  [[nodiscard]] mlir::LogicalResult match(const AllocOp op) const override {
    return (op->hasAttr("to_replace") || op->hasAttr("mqt_core"))
               ? mlir::failure()
               : mlir::success();
  }

  /**
   * @brief Finds the index of a qubit in the list of previously defined qubit
   * variables.
   *
   * In particular, this function checks if two value definitions are the same,
   * and, in case of array-style variables, also checks if the result index is
   * the same.
   *
   * @param input The qubit to find.
   * @param currentQubitVariables The list of previously defined qubit
   * variables.
   *
   * @return The index of the qubit in the list of previously defined qubit
   * variables.
   */
  static size_t
  findQubitIndex(const mlir::Value& input,
                 std::vector<mlir::Value>& currentQubitVariables) {
    size_t arrayIndex = 0;
    if (const auto opResult = llvm::dyn_cast<mlir::OpResult>(input)) {
      arrayIndex = opResult.getResultNumber();
    } else {
      throw std::runtime_error(
          "Operand is not an operation result. This should never happen!");
    }
    for (size_t i = 0; i < currentQubitVariables.size(); i++) {
      size_t qubitArrayIndex = 0;
      if (currentQubitVariables[i] != nullptr) {
        auto opResult =
            llvm::dyn_cast<mlir::OpResult>(currentQubitVariables[i]);
        qubitArrayIndex =
            opResult
                .getResultNumber(); // e.g. is 1 if it comes from an extract op
      } else {
        throw std::runtime_error(
            "Qubit was not found in list of previously defined qubits");
      }

      if (currentQubitVariables[i] == input && arrayIndex == qubitArrayIndex) {
        return i;
      }
    }

    throw std::runtime_error(
        "Qubit was not found in list of previously defined qubits");
  }

  /**
   * @brief Converts a measurement to an operation on the
   * `qc::QuantumComputation` and updates the `currentQubitVariables`.
   *
   * @param op The operation to convert.
   * @param currentQubitVariables The list of previously defined qubit
   * variables.
   */
  void handleMeasureOp(MeasureOp& op,
                       std::vector<mlir::Value>& currentQubitVariables) const {
    const auto ins = op.getInQubits();
    const auto outs = op.getOutQubits();

    std::vector<size_t> insIndices(ins.size());
    std::transform(ins.begin(), ins.end(), insIndices.begin(),
                   [&currentQubitVariables](const mlir::Value val) {
                     return findQubitIndex(val, currentQubitVariables);
                   });

    for (size_t i = 0; i < insIndices.size(); i++) {
      currentQubitVariables[insIndices[i]] = outs[i];
      circuit.measure(insIndices[i], insIndices[i]);
    }
  }

  /**
   * @brief Converts a unitary operation to an operation on the
   * `qc::QuantumComputation` and updates the `currentQubitVariables`.
   *
   * @param op The operation to convert.
   * @param currentQubitVariables The list of previously defined qubit
   * variables.
   *
   * return if the operation was successfully handled
   */
<<<<<<< HEAD
  void handleUnitaryOp(UnitaryInterface& op,
=======
  bool handleUnitaryOp(UnitaryInterface op,
>>>>>>> 55485c08
                       std::vector<mlir::Value>& currentQubitVariables) const {

    // Add the operation to the QuantumComputation.
    qc::OpType opType;
    if (llvm::isa<HOp>(op)) {
      opType = qc::OpType::H;
    } else if (llvm::isa<XOp>(op)) {
      opType = qc::OpType::X;
    } else {
      throw std::runtime_error("Unsupported operation type!");
    }

    const auto in = op.getInQubits()[0];
    const auto ctrlIns = op.getCtrlQubits();
    const auto outs = op.getOutQubits();

    try {
      // Get the qubit index of every control qubit.
      std::vector<size_t> ctrlInsIndices(ctrlIns.size());
      std::transform(ctrlIns.begin(), ctrlIns.end(), ctrlInsIndices.begin(),
                     [&currentQubitVariables](const mlir::Value val) {
                       return findQubitIndex(val, currentQubitVariables);
                     });

      // Get the qubit index of the target qubit.
      const size_t targetIndex = findQubitIndex(in, currentQubitVariables);

      // Update `currentQubitVariables` with the new qubit values.
      for (size_t i = 0; i < ctrlInsIndices.size(); i++) {
        currentQubitVariables[ctrlInsIndices[i]] = outs[i + 1];
      }
      currentQubitVariables[targetIndex] = outs[0];

      // Add the operation to the QuantumComputation.
      auto operation = qc::StandardOperation(
          qc::Controls{ctrlInsIndices.cbegin(), ctrlInsIndices.cend()},
          targetIndex, opType);
      circuit.push_back(operation);
    } catch (const std::runtime_error& e) {
      if (e.what() ==
          std::string(
              "Qubit was not found in list of previously defined qubits")) {
        // Try again later when all qubits are available
        return false;
      } else {
        throw; // Rethrow the exception if it's not the expected one.
      }
    }
    return true; // success
  }

  /**
   * @brief Recursively deletes an operation and all its defining operations if
   * they have no users.
   *
   * This procedure cleans up the AST so that only the base `alloc` operation
   * remains. Operations that still have users are ignored so that their users
   * can be handled first in a later step.
   *
   * @param op The operation to delete.
   * @param rewriter The pattern rewriter to use for deleting the operation.
   */
  static void deleteRecursively(mlir::Operation& op,
                                mlir::PatternRewriter& rewriter) {
    if (llvm::isa<AllocOp>(op)) {
      return; // Do not delete extract operations.
    }
    if (!op.getUsers().empty()) {
      return; // Do not delete operations with users.
    }

    rewriter.eraseOp(&op);
    for (auto operand : op.getOperands()) {
      if (auto* defOp = operand.getDefiningOp()) {
        deleteRecursively(*defOp, rewriter);
      }
    }
  }

  /**
   * @brief Updates the inputs of non MQTOpt-operations that use
   * MQTOpt-operations as inputs.
   *
   * Currently, such an operation should only be the return operation, but this
   * function is compatible with any operation that uses MQTOpt-operations as
   * inputs. Only Quregs and classical values may be used as inputs to non
   * MQTOpt-operations, Qubits are not supported!
   *
   * @param op The operation to update.
   * @param rewriter The pattern rewriter to use.
   * @param qureg The new Qureg to replace old Qureg uses with.
   * @param measureCount The number of measurements in the quantum circuit.
   */
  static void updateMQTOptInputs(mlir::Operation& op,
                                 mlir::PatternRewriter& rewriter,
                                 const mlir::Value& qureg,
                                 const size_t measureCount) {
    size_t i = 0;
    auto* const cloned = rewriter.clone(op);
    rewriter.setInsertionPoint(cloned);
    for (auto operand : op.getOperands()) {
      i++;
      const auto type = operand.getType();
      if (llvm::isa<QubitType>(type)) {
        throw std::runtime_error(
            "Interleaving of qubits with non MQTOpt-operations not supported "
            "by round-trip pass!");
      }
      if (llvm::isa<QubitRegisterType>(type)) {
        // Operations that used the old `qureg` will now use the new one
        // instead.
        cloned->setOperand(i - 1, qureg);
      }
      if (llvm::isa<mlir::IntegerType>(type)) {
        // Operations that used `i1` values (i.e. classical measurement results)
        // will now use a constant value of `false`.
        auto newInput = rewriter.create<mlir::arith::ConstantOp>(
            op.getLoc(), rewriter.getI1Type(), rewriter.getBoolAttr(false));
        cloned->setOperand(i - 1, newInput.getResult());
      }
    }

    // The return operation MUST use all measurement results as inputs.
<<<<<<< HEAD
    if (i != measureCount + 1) {
      throw std::runtime_error(
          "Measure count does not match number of return operands!");
    }
    rewriter.replaceOp(&op, cloned);
=======
    // if (i != measureCount + 1) {
    //  throw std::runtime_error(
    //      "Measure count does not match number of return operands!");
    //}
    rewriter.replaceOp(op, cloned);
>>>>>>> 55485c08
  }

  static std::optional<size_t> getExtractIndex(ExtractOp extractOp) {
    // Case 1: Static attribute index
    if (const auto indexAttr = extractOp.getIndexAttr();
        indexAttr.has_value()) {
      return static_cast<size_t>(*indexAttr);
    }

    // Case 2: Dynamic index via operand
    if (mlir::Value index = extractOp.getIndex()) {
      // Case 2a: Direct constant
      if (auto constOp = index.getDefiningOp<mlir::arith::ConstantOp>()) {
        if (auto intAttr =
                llvm::dyn_cast<mlir::IntegerAttr>(constOp.getValue())) {
          return static_cast<size_t>(intAttr.getInt());
        }
      }
      // Case 2b: Extract from tensor computation
      if (auto tensorExtract = index.getDefiningOp<mlir::tensor::ExtractOp>()) {
        return std::nullopt;
      }
      // Case 2c: unknown or unsupported dynamic index pattern
      return std::nullopt;
    }

    // No index present at all
    return std::nullopt;
  }

  void rewrite(AllocOp op, mlir::PatternRewriter& rewriter) const override {
    const auto& sizeAttr = op.getSizeAttr();

    // First, we create a new `AllocOp` that will replace the old one. It
    // includes the flag `to_replace`.
    auto newAlloc = rewriter.create<AllocOp>(
        op.getLoc(), QubitRegisterType::get(rewriter.getContext()), nullptr,
        rewriter.getIntegerAttr(rewriter.getI64Type(), 0));
    newAlloc->setAttr("to_replace", rewriter.getUnitAttr());

    size_t measureCount = 0;
    const std::size_t numQubits = *sizeAttr;
    // `currentQubitVariables` holds the current `Value` representation of each
    // qubit from the original register.
    std::vector<mlir::Value> currentQubitVariables(numQubits);
    std::vector<mlir::Operation*> toVisit{op};

    std::string regName;
    llvm::raw_string_ostream os(regName);
    op.getResult().print(os);

    circuit.addQubitRegister(numQubits, regName);
    circuit.addClassicalRegister(numQubits);

<<<<<<< HEAD
    std::unordered_set<mlir::Operation*> visited{};
=======
    std::set<mlir::Operation*> visited{};
    std::set<mlir::Operation*> mqtUsers{};
>>>>>>> 55485c08

    mlir::Operation* current = op;
    while (current != nullptr) {
      llvm::outs() << current->getName().getStringRef() << "\n";

      // no need to visit non-mqtopt operations
      if (visited.find(current) != visited.end() ||
          current->getDialect()->getNamespace() != DIALECT_NAME_MQTOPT) {
        current = current->getNextNode();
        continue;
      }
      visited.insert(current);

<<<<<<< HEAD
      if (llvm::isa<XOp>(current)) {
        auto unitaryOp = llvm::dyn_cast<UnitaryInterface>(current);
        handleUnitaryOp(unitaryOp, currentQubitVariables);
      } else if (llvm::isa<ExtractOp>(current)) {
        auto extractOp = llvm::dyn_cast<ExtractOp>(current);
        if (const auto indexAttr = extractOp.getIndexAttr();
            indexAttr.has_value()) {
          currentQubitVariables[*indexAttr] = extractOp.getOutQubit();
        } else {
=======
      // collect all non-mqtopt users of the current operation
      for (mlir::Operation* user : current->getUsers()) {
        if (user->getDialect()->getNamespace() != DIALECT_NAME_MQTOPT) {
          mqtUsers.insert(user);
        }
      }

      if (llvm::isa<XOp>(current) || llvm::isa<HOp>(current)) {
        auto unitaryOp = llvm::dyn_cast<UnitaryInterface>(current);
        handleUnitaryOp(unitaryOp, currentQubitVariables);
      } else if (auto extractOp = llvm::dyn_cast<ExtractOp>(current)) {
        auto maybeIndex = getExtractIndex(extractOp);
        if (!maybeIndex.has_value()) {
>>>>>>> 55485c08
          throw std::runtime_error(
              "Failed to resolve index in extractQubit operation");
        }
        size_t index = *maybeIndex;
        currentQubitVariables[index] = extractOp.getOutQubit();
      } else if (llvm::isa<InsertOp>(current)) {
        // llvm::outs() << "debugging \n";
        //  Do nothing for now, may change later.
      } else if (llvm::isa<AllocOp>(current)) {
        // llvm::outs() << "debugging \n";
        //  Do nothing for now, may change later.
      } else if (llvm::isa<MeasureOp>(current)) {
        // We count the number of measurements and add a measurement operation
        // to the QuantumComputation.
        measureCount++;
        auto measureOp = llvm::dyn_cast<MeasureOp>(current);
        handleMeasureOp(measureOp, currentQubitVariables);
      } else {
        llvm::outs() << "Skipping unsupported operation: " << *current << "\n";
        continue;
      }

      current = current->getNextNode();
      // for (mlir::Operation* user : current->getUsers()) {
      //   if (visited.find(user) != visited.end() ||
      //       toVisit.end() != std::find(toVisit.begin(), toVisit.end(), user))
      //       {
      //     continue;
      //   }
      //   toVisit.push_back(user);
      // }
    }

    std::stringstream ss{};
    circuit.print(ss);
    const auto circuitString = ss.str();

    // Update the inputs of all non-mqtopt operations that use mqtopt operations
    // as inputs, as these will be deleted later.
<<<<<<< HEAD
    // NOLINTNEXTLINE(bugprone-nondeterministic-pointer-iteration-order)
    for (auto* operation : llvm::make_early_inc_range(visited)) {
      if (operation->getDialect()->getNamespace() != DIALECT_NAME_MQTOPT) {
        visited.erase(operation); // safe deletion as op will be erased next
        updateMQTOptInputs(operation, rewriter, newAlloc.getQureg(), measureCount);
      }
=======
    for (auto* operation : llvm::make_early_inc_range(mqtUsers)) {
      mqtUsers.erase(operation); // safe deletion as op will be erased next
      updateMQTOptInputs(operation, rewriter, newAlloc.getQureg(),
                         measureCount);
>>>>>>> 55485c08
    }

    // Delete all operations that are part of the mqtopt dialect (except for
    // `AllocOp`).
<<<<<<< HEAD
    // NOLINTNEXTLINE(bugprone-nondeterministic-pointer-iteration-order)
    for (auto* operation : visited) {
      if (operation->getDialect()->getNamespace() == DIALECT_NAME_MQTOPT) {
        deleteRecursively(*operation, rewriter);
=======
    visited.erase(op); // erase alloc op
    while (!visited.empty()) {
      // Enable updates of `visited` set in the loop.
      for (auto* operation : llvm::make_early_inc_range(visited)) {
        if (operation->getDialect()->getNamespace() == DIALECT_NAME_MQTOPT) {
          if (operation->getUsers().empty()) {
            visited.erase(operation);
            rewriter.eraseOp(
                operation); // deletes all definitions of defining OPs
          }
        }
>>>>>>> 55485c08
      }
    }

    rewriter.replaceOp(op, newAlloc);
  }
};

/**
 * @brief Populates the given pattern set with the
 * `ToQuantumComputationPattern`.
 *
 * @param patterns The pattern set to populate.
 * @param circuit The quantum computation to create MLIR instructions from.
 */
void populateToQuantumComputationPatterns(mlir::RewritePatternSet& patterns,
                                          qc::QuantumComputation& circuit) {
  patterns.add<ToQuantumComputationPattern>(patterns.getContext(), circuit);
}

} // namespace mqt::ir::opt<|MERGE_RESOLUTION|>--- conflicted
+++ resolved
@@ -26,11 +26,8 @@
 #include <mlir/IR/PatternMatch.h>
 #include <mlir/IR/Value.h>
 #include <mlir/Support/LogicalResult.h>
-<<<<<<< HEAD
-=======
 #include <optional>
 #include <set>
->>>>>>> 55485c08
 #include <sstream>
 #include <stdexcept>
 #include <string>
@@ -137,11 +134,7 @@
    *
    * return if the operation was successfully handled
    */
-<<<<<<< HEAD
-  void handleUnitaryOp(UnitaryInterface& op,
-=======
   bool handleUnitaryOp(UnitaryInterface op,
->>>>>>> 55485c08
                        std::vector<mlir::Value>& currentQubitVariables) const {
 
     // Add the operation to the QuantumComputation.
@@ -265,19 +258,11 @@
     }
 
     // The return operation MUST use all measurement results as inputs.
-<<<<<<< HEAD
-    if (i != measureCount + 1) {
-      throw std::runtime_error(
-          "Measure count does not match number of return operands!");
-    }
-    rewriter.replaceOp(&op, cloned);
-=======
     // if (i != measureCount + 1) {
     //  throw std::runtime_error(
     //      "Measure count does not match number of return operands!");
     //}
     rewriter.replaceOp(op, cloned);
->>>>>>> 55485c08
   }
 
   static std::optional<size_t> getExtractIndex(ExtractOp extractOp) {
@@ -332,12 +317,8 @@
     circuit.addQubitRegister(numQubits, regName);
     circuit.addClassicalRegister(numQubits);
 
-<<<<<<< HEAD
-    std::unordered_set<mlir::Operation*> visited{};
-=======
     std::set<mlir::Operation*> visited{};
     std::set<mlir::Operation*> mqtUsers{};
->>>>>>> 55485c08
 
     mlir::Operation* current = op;
     while (current != nullptr) {
@@ -351,17 +332,6 @@
       }
       visited.insert(current);
 
-<<<<<<< HEAD
-      if (llvm::isa<XOp>(current)) {
-        auto unitaryOp = llvm::dyn_cast<UnitaryInterface>(current);
-        handleUnitaryOp(unitaryOp, currentQubitVariables);
-      } else if (llvm::isa<ExtractOp>(current)) {
-        auto extractOp = llvm::dyn_cast<ExtractOp>(current);
-        if (const auto indexAttr = extractOp.getIndexAttr();
-            indexAttr.has_value()) {
-          currentQubitVariables[*indexAttr] = extractOp.getOutQubit();
-        } else {
-=======
       // collect all non-mqtopt users of the current operation
       for (mlir::Operation* user : current->getUsers()) {
         if (user->getDialect()->getNamespace() != DIALECT_NAME_MQTOPT) {
@@ -375,7 +345,6 @@
       } else if (auto extractOp = llvm::dyn_cast<ExtractOp>(current)) {
         auto maybeIndex = getExtractIndex(extractOp);
         if (!maybeIndex.has_value()) {
->>>>>>> 55485c08
           throw std::runtime_error(
               "Failed to resolve index in extractQubit operation");
         }
@@ -415,29 +384,14 @@
 
     // Update the inputs of all non-mqtopt operations that use mqtopt operations
     // as inputs, as these will be deleted later.
-<<<<<<< HEAD
-    // NOLINTNEXTLINE(bugprone-nondeterministic-pointer-iteration-order)
-    for (auto* operation : llvm::make_early_inc_range(visited)) {
-      if (operation->getDialect()->getNamespace() != DIALECT_NAME_MQTOPT) {
-        visited.erase(operation); // safe deletion as op will be erased next
-        updateMQTOptInputs(operation, rewriter, newAlloc.getQureg(), measureCount);
-      }
-=======
     for (auto* operation : llvm::make_early_inc_range(mqtUsers)) {
       mqtUsers.erase(operation); // safe deletion as op will be erased next
       updateMQTOptInputs(operation, rewriter, newAlloc.getQureg(),
                          measureCount);
->>>>>>> 55485c08
     }
 
     // Delete all operations that are part of the mqtopt dialect (except for
     // `AllocOp`).
-<<<<<<< HEAD
-    // NOLINTNEXTLINE(bugprone-nondeterministic-pointer-iteration-order)
-    for (auto* operation : visited) {
-      if (operation->getDialect()->getNamespace() == DIALECT_NAME_MQTOPT) {
-        deleteRecursively(*operation, rewriter);
-=======
     visited.erase(op); // erase alloc op
     while (!visited.empty()) {
       // Enable updates of `visited` set in the loop.
@@ -449,7 +403,6 @@
                 operation); // deletes all definitions of defining OPs
           }
         }
->>>>>>> 55485c08
       }
     }
 
