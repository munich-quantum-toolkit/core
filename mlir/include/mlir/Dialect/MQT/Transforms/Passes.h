#pragma once

#include "ir/QuantumComputation.hpp"

#include <mlir/Pass/Pass.h>
#include <set>

namespace mlir {

class RewritePatternSet;

namespace mqt {

#define GEN_PASS_DECL
#include "mlir/Dialect/MQT/Transforms/Passes.h.inc"

<<<<<<< HEAD
//void populateThePassPatterns(RewritePatternSet& patterns);
//void populatePassWithSingleQubitGateRewritePattern(RewritePatternSet& patterns);
//void populatePassWithMultiQubitGateRewritePattern(RewritePatternSet& patterns);
void populateToQuantumComputationPatterns(RewritePatternSet& patterns,
                             std::set<Operation*>& handledOperations);
=======
void populateThePassPatterns(RewritePatternSet& patterns);
void populateToQuantumComputationPatterns(RewritePatternSet& patterns,
                                          qc::QuantumComputation& circuit);
void populateFromQuantumComputationPatterns(RewritePatternSet& patterns,
                                            qc::QuantumComputation& circuit);
void populatePassWithSingleQubitGateRewritePattern(RewritePatternSet& patterns);
void populatePassWithMultiQubitGateRewritePattern(RewritePatternSet& patterns);
>>>>>>> c62934ef

//===----------------------------------------------------------------------===//
// Registration
//===----------------------------------------------------------------------===//

/// Generate the code for registering passes.
#define GEN_PASS_REGISTRATION
#include "mlir/Dialect/MQT/Transforms/Passes.h.inc"

} // namespace mqt
} // namespace mlir<|MERGE_RESOLUTION|>--- conflicted
+++ resolved
@@ -14,21 +14,11 @@
 #define GEN_PASS_DECL
 #include "mlir/Dialect/MQT/Transforms/Passes.h.inc"
 
-<<<<<<< HEAD
 //void populateThePassPatterns(RewritePatternSet& patterns);
 //void populatePassWithSingleQubitGateRewritePattern(RewritePatternSet& patterns);
 //void populatePassWithMultiQubitGateRewritePattern(RewritePatternSet& patterns);
 void populateToQuantumComputationPatterns(RewritePatternSet& patterns,
                              std::set<Operation*>& handledOperations);
-=======
-void populateThePassPatterns(RewritePatternSet& patterns);
-void populateToQuantumComputationPatterns(RewritePatternSet& patterns,
-                                          qc::QuantumComputation& circuit);
-void populateFromQuantumComputationPatterns(RewritePatternSet& patterns,
-                                            qc::QuantumComputation& circuit);
-void populatePassWithSingleQubitGateRewritePattern(RewritePatternSet& patterns);
-void populatePassWithMultiQubitGateRewritePattern(RewritePatternSet& patterns);
->>>>>>> c62934ef
 
 //===----------------------------------------------------------------------===//
 // Registration
