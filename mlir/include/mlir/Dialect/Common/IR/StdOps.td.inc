--- conflicted
+++ resolved
@@ -309,11 +309,7 @@
     }];
 }
 
-<<<<<<< HEAD
-def XXminusYY : UnitaryOp<"xx_minus_yy", [TwoTarget, TwoParameters]> {
-=======
-def XXminusYYOp : UnitaryOp<"xxminusyy", [TwoTarget, TwoParameters]> {
->>>>>>> 8bb58888
+def XXminusYYOp : UnitaryOp<"xx_minus_yy", [TwoTarget, TwoParameters]> {
     let summary = "XXminusYY operation";
 
     let description = [{
@@ -323,11 +319,7 @@
     }];
 }
 
-<<<<<<< HEAD
-def XXplusYY : UnitaryOp<"xx_plus_yy", [TwoTarget, TwoParameters]> {
-=======
-def XXplusYYOp : UnitaryOp<"xxplusyy", [TwoTarget, TwoParameters]> {
->>>>>>> 8bb58888
+def XXplusYYOp : UnitaryOp<"xx_plus_yy", [TwoTarget, TwoParameters]> {
     let summary = "XXplusYY operation";
 
     let description = [{
