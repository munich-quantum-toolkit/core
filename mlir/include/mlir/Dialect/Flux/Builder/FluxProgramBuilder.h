/*
 * Copyright (c) 2023 - 2025 Chair for Design Automation, TUM
 * Copyright (c) 2025 Munich Quantum Software Company GmbH
 * All rights reserved.
 *
 * SPDX-License-Identifier: MIT
 *
 * Licensed under the MIT License
 */

#pragma once

#include "mlir/Dialect/Flux/IR/FluxDialect.h"

#include <cstdint>
#include <functional>
#include <llvm/ADT/DenseSet.h>
#include <llvm/ADT/SmallVector.h>
#include <llvm/Support/ErrorHandling.h>
#include <mlir/IR/Builders.h>
#include <mlir/IR/BuiltinOps.h>
#include <mlir/IR/MLIRContext.h>
#include <mlir/IR/OwningOpRef.h>
#include <mlir/IR/Value.h>
#include <mlir/IR/ValueRange.h>
#include <string>
#include <variant>

namespace mlir::flux {

/**
 * @brief Builder API for constructing quantum programs in the Flux dialect
 *
 * @details
 * The FluxProgramBuilder provides a type-safe interface for constructing
 * quantum circuits using value semantics. Operations consume input qubit
 * SSA values and produce new output values, following the functional
 * programming paradigm.
 *
 * @par Linear Type Enforcement:
 * The builder enforces linear type semantics by tracking valid qubit SSA
 * values. Once a qubit is consumed by an operation producing a new version
 * (e.g., reset, measure), the old SSA value is invalidated. This prevents
 * use-after-consume errors and mirrors quantum computing's no-cloning theorem.
 *
 * @par Example Usage:
 * ```c++
 * FluxProgramBuilder builder(context);
 * builder.initialize();
 *
 * auto q0 = builder.staticQubit(0);
 * auto q1 = builder.staticQubit(1);
 *
 * // Operations return updated values
 * q0 = builder.h(q0);
 * std::tie(q0, q1) = builder.cx(q0, q1);
 *
 * auto module = builder.finalize();
 * ```
 */
class FluxProgramBuilder final : public OpBuilder {
public:
  /**
   * @brief Construct a new FluxProgramBuilder
   * @param context The MLIR context to use for building operations
   */
  explicit FluxProgramBuilder(MLIRContext* context);

  //===--------------------------------------------------------------------===//
  // Initialization
  //===--------------------------------------------------------------------===//

  /**
   * @brief Initialize the builder and prepare for program construction
   *
   * @details
   * Creates a main function with an entry_point attribute. Must be called
   * before adding operations.
   */
  void initialize();

  //===--------------------------------------------------------------------===//
  // Memory Management
  //===--------------------------------------------------------------------===//

  /**
   * @brief Allocate a single qubit initialized to |0⟩
   * @return A tracked, valid qubit SSA value
   *
   * @par Example:
   * ```c++
   * auto q = builder.allocQubit();
   * ```
   * ```mlir
   * %q = flux.alloc : !flux.qubit
   * ```
   */
  Value allocQubit();

  /**
   * @brief Get a static qubit by index
   * @param index The qubit index (must be non-negative)
   * @return A tracked, valid qubit SSA value
   *
   * @par Example:
   * ```c++
   * auto q0 = builder.staticQubit(0);
   * ```
   * ```mlir
   * %q0 = flux.static 0 : !flux.qubit
   * ```
   */
  Value staticQubit(int64_t index);

  /**
   * @brief Allocate a qubit register
   * @param size Number of qubits (must be positive)
   * @param name Register name (default: "q")
   * @return Vector of tracked, valid qubit SSA values
   *
   * @par Example:
   * ```c++
   * auto q = builder.allocQubitRegister(3, "q");
   * ```
   * ```mlir
   * %q0 = flux.alloc("q", 3, 0) : !flux.qubit
   * %q1 = flux.alloc("q", 3, 1) : !flux.qubit
   * %q2 = flux.alloc("q", 3, 2) : !flux.qubit
   * ```
   */
  SmallVector<Value> allocQubitRegister(int64_t size, std::string name = "q");

  /**
   * @brief A small structure representing a single classical bit within a
   * classical register.
   */
  struct Bit {
    /// Name of the register containing this bit
    std::string registerName;
    /// Size of the register containing this bit
    int64_t registerSize{};
    /// Index of this bit within the register
    int64_t registerIndex{};
  };

  /**
   * @brief A small structure representing a classical bit register.
   */
  struct ClassicalRegister {
    /// Name of the classical register
    std::string name;
    /// Size of the classical register
    int64_t size;

    /**
     * @brief Access a specific bit in the classical register
     * @param index The index of the bit to access (must be less than size)
     * @return A Bit structure representing the specified bit
     */
    Bit operator[](const int64_t index) const {
      if (index < 0 || index >= size) {
        const std::string msg = "Bit index " + std::to_string(index) +
                                " out of bounds for register '" + name +
                                "' of size " + std::to_string(size);
        llvm::reportFatalUsageError(msg.c_str());
      }
      return {
          .registerName = name, .registerSize = size, .registerIndex = index};
    }
  };

  /**
   * @brief Allocate a classical bit register
   * @param size Number of bits
   * @param name Register name (default: "c")
   * @return A ClassicalRegister structure
   *
   * @par Example:
   * ```c++
   * auto c = builder.allocClassicalBitRegister(3, "c");
   * ```
   */
  ClassicalRegister allocClassicalBitRegister(int64_t size,
                                              std::string name = "c");

  //===--------------------------------------------------------------------===//
  // Measurement and Reset
  //===--------------------------------------------------------------------===//

  /**
   * @brief Measure a qubit in the computational basis
   *
   * @details
   * Consumes the input qubit and produces a new output qubit SSA value
   * along with the measurement result (i1). The input is validated and
   * tracking is updated to reflect the new output value.
   *
   * @param qubit Input qubit (must be valid/unconsumed)
   * @return Pair of (output_qubit, measurement_result)
   *
   * @par Example:
   * ```c++
   * auto [q_out, result] = builder.measure(q);
   * ```
   * ```mlir
   * %q_out, %result = flux.measure %q : !flux.qubit
   * ```
   */
  std::pair<Value, Value> measure(Value qubit);

  /**
   * @brief Measure a qubit and record the result in a bit of a register
   *
   * @param qubit Input qubit (must be valid/unconsumed)
   * @param bit The classical bit to record the result
   * @return Output qubit value
   *
   * @par Example:
   * ```c++
   * q0 = builder.measure(q0, c[0]);
   * ```
   * ```mlir
   * %q0_out, %r0 = flux.measure("c", 3, 0) %q0 : !flux.qubit
   * ```
   */
  Value measure(Value qubit, const Bit& bit);

  /**
   * @brief Reset a qubit to |0⟩ state
   *
   * @details
   * Consumes the input qubit and produces a new output qubit SSA value
   * in the |0⟩ state. The input is validated and tracking is updated.
   *
   * @param qubit Input qubit (must be valid/unconsumed)
   * @return Output qubit value
   *
   * @par Example:
   * ```c++
   * q = builder.reset(q);
   * ```
   * ```mlir
   * %q_out = flux.reset %q : !flux.qubit -> !flux.qubit
   * ```
   */
  Value reset(Value qubit);

  //===--------------------------------------------------------------------===//
  // Unitary Operations
  //===--------------------------------------------------------------------===//

  // ZeroTargetOneParameter

#define DECLARE_ZERO_TARGET_ONE_PARAMETER(OP_CLASS, OP_NAME, PARAM)            \
  /**                                                                          \
   * @brief Apply a OP_CLASS                                                   \
   *                                                                           \
   * @param PARAM Rotation angle in radians                                    \
   *                                                                           \
   * @par Example:                                                             \
   * ```c++                                                                    \
   * builder.OP_NAME(PARAM);                                                   \
   * ```                                                                       \
   * ```mlir                                                                   \
   * flux.OP_NAME(%PARAM)                                                      \
   * ```                                                                       \
   */                                                                          \
  void OP_NAME(const std::variant<double, Value>&(PARAM));                     \
  /**                                                                          \
   * @brief Apply a controlled OP_CLASS                                        \
   *                                                                           \
   * @param PARAM Rotation angle in radians                                    \
   * @param control Input control qubit                                        \
   * @return Output control qubit                                              \
   *                                                                           \
   * @par Example:                                                             \
   * ```c++                                                                    \
   * q_out = builder.c##OP_NAME(PARAM, q_in);                                  \
   * ```                                                                       \
   * ```mlir                                                                   \
   * %q_out = flux.ctrl(%q_in) {                                               \
   *   flux.OP_NAME(%PARAM)                                                    \
   *   flux.yield                                                              \
   * } : ({!flux.qubit}) -> ({!flux.qubit})                                    \
   * ```                                                                       \
   */                                                                          \
  Value c##OP_NAME(const std::variant<double, Value>&(PARAM), Value control);  \
  /**                                                                          \
   * @brief Apply a multi-controlled OP_CLASS                                  \
   *                                                                           \
   * @param PARAM Rotation angle in radians                                    \
   * @param controls Control qubits                                            \
   * @return Output control qubits                                             \
   *                                                                           \
   * @par Example:                                                             \
   * ```c++                                                                    \
   * {q0_out, q1_out} = builder.mc##OP_NAME(PARAM, {q0_in, q1_in});            \
   * ```                                                                       \
   * ```mlir                                                                   \
   * %q0_out, %q1_out = flux.ctrl(%q0_in, %q1_in) {                            \
   *   flux.OP_NAME(%PARAM)                                                    \
   *   flux.yield                                                              \
   * } : ({!flux.qubit, !flux.qubit}) -> ({!flux.qubit, !flux.qubit})          \
   * ```                                                                       \
   */                                                                          \
  ValueRange mc##OP_NAME(const std::variant<double, Value>&(PARAM),            \
                         ValueRange controls);

  DECLARE_ZERO_TARGET_ONE_PARAMETER(GPhaseOp, gphase, theta)

#undef DECLARE_ZERO_TARGET_ONE_PARAMETER

  // OneTargetZeroParameter

#define DECLARE_ONE_TARGET_ZERO_PARAMETER(OP_CLASS, OP_NAME)                   \
  /**                                                                          \
   * @brief Apply a OP_CLASS                                                   \
   *                                                                           \
   * @details                                                                  \
   * Consumes the input qubit and produces a new output qubit SSA value. The   \
   * input is validated and the tracking is updated.                           \
   *                                                                           \
   * @param qubit Input qubit (must be valid/unconsumed)                       \
   * @return Output qubit                                                      \
   *                                                                           \
   * @par Example:                                                             \
   * ```c++                                                                    \
   * q_out = builder.OP_NAME(q_in);                                            \
   * ```                                                                       \
   * ```mlir                                                                   \
   * %q_out = flux.OP_NAME %q_in : !flux.qubit -> !flux.qubit                  \
   * ```                                                                       \
   */                                                                          \
  Value OP_NAME(Value qubit);                                                  \
  /**                                                                          \
   * @brief Apply a controlled OP_CLASS                                        \
   *                                                                           \
   * @details                                                                  \
   * Consumes the input control and target qubits and produces new output      \
   * qubit SSA values. The inputs are validated and the tracking is updated.   \
   *                                                                           \
   * @param control Input control qubit (must be valid/unconsumed)             \
   * @param target Input target qubit (must be valid/unconsumed)               \
   * @return Pair of (output_control_qubit, output_target_qubit)               \
   *                                                                           \
   * @par Example:                                                             \
   * ```c++                                                                    \
   * {q0_out, q1_out} = builder.c##OP_NAME(q0_in, q1_in);                      \
   * ```                                                                       \
   * ```mlir                                                                   \
   * %q0_out, %q1_out = flux.ctrl(%q0_in) %q1_in {                             \
   *   %q1_res = flux.OP_NAME %q1_in : !flux.qubit -> !flux.qubit              \
   *   flux.yield %q1_res                                                      \
   * } : ({!flux.qubit}, {!flux.qubit}) -> ({!flux.qubit}, {!flux.qubit})      \
   * ```                                                                       \
   */                                                                          \
  std::pair<Value, Value> c##OP_NAME(Value control, Value target);             \
  /**                                                                          \
   * @brief Apply a multi-controlled OP_CLASS                                  \
   *                                                                           \
   * @details                                                                  \
   * Consumes the input control and target qubits and produces new output      \
   * qubit SSA values. The inputs are validated and the tracking is updated.   \
   *                                                                           \
   * @param controls Input control qubits (must be valid/unconsumed)           \
   * @param target Input target qubit (must be valid/unconsumed)               \
   * @return Pair of (output_control_qubits, output_target_qubit)              \
   *                                                                           \
   * @par Example:                                                             \
   * ```c++                                                                    \
   * {controls_out, target_out} = builder.mc##OP_NAME({q0_in, q1_in}, q2_in);  \
   * ```                                                                       \
   * ```mlir                                                                   \
   * %controls_out, %target_out = flux.ctrl(%q0_in, %q1_in) %q2_in {           \
   *   %q2_res = flux.OP_NAME %q2_in : !flux.qubit -> !flux.qubit              \
   *   flux.yield %q2_res                                                      \
   * } : ({!flux.qubit, !flux.qubit}, {!flux.qubit}) -> ({!flux.qubit,         \
   * !flux.qubit}, {!flux.qubit})                                              \
   * ```                                                                       \
   */                                                                          \
  std::pair<ValueRange, Value> mc##OP_NAME(ValueRange controls, Value target);

  DECLARE_ONE_TARGET_ZERO_PARAMETER(IdOp, id)
  DECLARE_ONE_TARGET_ZERO_PARAMETER(XOp, x)
  DECLARE_ONE_TARGET_ZERO_PARAMETER(YOp, y)
  DECLARE_ONE_TARGET_ZERO_PARAMETER(ZOp, z)
  DECLARE_ONE_TARGET_ZERO_PARAMETER(HOp, h)
  DECLARE_ONE_TARGET_ZERO_PARAMETER(SOp, s)
  DECLARE_ONE_TARGET_ZERO_PARAMETER(SdgOp, sdg)
  DECLARE_ONE_TARGET_ZERO_PARAMETER(TOp, t)
  DECLARE_ONE_TARGET_ZERO_PARAMETER(TdgOp, tdg)
  DECLARE_ONE_TARGET_ZERO_PARAMETER(SXOp, sx)
  DECLARE_ONE_TARGET_ZERO_PARAMETER(SXdgOp, sxdg)

#undef DECLARE_ONE_TARGET_ZERO_PARAMETER

  // OneTargetOneParameter

#define DECLARE_ONE_TARGET_ONE_PARAMETER(OP_CLASS, OP_NAME, PARAM)             \
  /**                                                                          \
   * @brief Apply a OP_CLASS                                                   \
   *                                                                           \
   * @details                                                                  \
   * Consumes the input qubit and produces a new output qubit SSA value. The   \
   * input is validated and the tracking is updated.                           \
   *                                                                           \
   * @param PARAM Rotation angle in radians                                    \
   * @param qubit Input qubit (must be valid/unconsumed)                       \
   * @return Output qubit                                                      \
   *                                                                           \
   * @par Example:                                                             \
   * ```c++                                                                    \
   * q_out = builder.OP_NAME(PARAM, q_in);                                     \
   * ```                                                                       \
   * ```mlir                                                                   \
   * %q_out = flux.OP_NAME(%PARAM) %q_in : !flux.qubit -> !flux.qubit          \
   * ```                                                                       \
   */                                                                          \
  Value OP_NAME(const std::variant<double, Value>& PARAM, Value qubit);        \
  /**                                                                          \
   * @brief Apply a controlled OP_CLASS                                        \
   *                                                                           \
   * @details                                                                  \
   * Consumes the input control and target qubits and produces new output      \
   * qubit SSA values. The inputs are validated and the tracking is updated.   \
   *                                                                           \
   * @param PARAM Rotation angle in radians                                    \
   * @param control Input control qubit (must be valid/unconsumed)             \
   * @param target Input target qubit (must be valid/unconsumed)               \
   * @return Pair of (output_control_qubit, output_target_qubit)               \
   *                                                                           \
   * @par Example:                                                             \
   * ```c++                                                                    \
   * {q0_out, q1_out} = builder.c##OP_NAME(PARAM, q0_in, q1_in);               \
   * ```                                                                       \
   * ```mlir                                                                   \
   * %q0_out, %q1_out = flux.ctrl(%q0_in) %q1_in {                             \
   *   %q1_res = flux.OP_NAME(%PARAM) %q1_in : !flux.qubit -> !flux.qubit      \
   *   flux.yield %q1_res                                                      \
   * } : ({!flux.qubit}, {!flux.qubit}) -> ({!flux.qubit}, {!flux.qubit})      \
   * ```                                                                       \
   */                                                                          \
  std::pair<Value, Value> c##OP_NAME(                                          \
      const std::variant<double, Value>&(PARAM), Value control, Value target); \
  /**                                                                          \
   * @brief Apply a multi-controlled OP_CLASS                                  \
   *                                                                           \
   * @details                                                                  \
   * Consumes the input control and target qubits and produces new output      \
   * qubit SSA values. The inputs are validated and the tracking is updated.   \
   *                                                                           \
   * @param PARAM Rotation angle in radians                                    \
   * @param controls Input control qubits (must be valid/unconsumed)           \
   * @param target Input target qubit (must be valid/unconsumed)               \
   * @return Pair of (output_control_qubits, output_target_qubit)              \
   *                                                                           \
   * @par Example:                                                             \
   * ```c++                                                                    \
   * {controls_out, target_out} = builder.mc##OP_NAME(PARAM, {q0_in, q1_in},   \
   * q2_in);                                                                   \
   * ```                                                                       \
   * ```mlir                                                                   \
   * %controls_out, %target_out = flux.ctrl(%q0_in, %q1_in) %q2_in {           \
   *   %q2_res = flux.OP_NAME(%PARAM) %q2_in : !flux.qubit -> !flux.qubit      \
   *   flux.yield %q2_res                                                      \
   * } : ({!flux.qubit, !flux.qubit}, {!flux.qubit}) -> ({!flux.qubit,         \
   * !flux.qubit}, {!flux.qubit})                                              \
   * ```                                                                       \
   */                                                                          \
  std::pair<ValueRange, Value> mc##OP_NAME(                                    \
      const std::variant<double, Value>&(PARAM), ValueRange controls,          \
      Value target);

  DECLARE_ONE_TARGET_ONE_PARAMETER(RXOp, rx, theta)
  DECLARE_ONE_TARGET_ONE_PARAMETER(RYOp, ry, theta)
  DECLARE_ONE_TARGET_ONE_PARAMETER(RZOp, rz, theta)
  DECLARE_ONE_TARGET_ONE_PARAMETER(POp, p, theta)

#undef DECLARE_ONE_TARGET_ONE_PARAMETER

  // OneTargetTwoParameter

#define DECLARE_ONE_TARGET_TWO_PARAMETER(OP_CLASS, OP_NAME, PARAM1, PARAM2)    \
  /**                                                                          \
   * @brief Apply a OP_CLASS                                                   \
   *                                                                           \
   * @details                                                                  \
   * Consumes the input qubit and produces a new output qubit SSA value. The   \
   * input is validated and the tracking is updated.                           \
   *                                                                           \
   * @param PARAM1 Rotation angle in radians                                   \
   * @param PARAM2 Rotation angle in radians                                   \
   * @param qubit Input qubit (must be valid/unconsumed)                       \
   * @return Output qubit                                                      \
   *                                                                           \
   * @par Example:                                                             \
   * ```c++                                                                    \
   * q_out = builder.OP_NAME(PARAM1, PARAM2, q_in);                            \
   * ```                                                                       \
   * ```mlir                                                                   \
   * %q_out = flux.OP_NAME(%PARAM1, %PARAM2) %q_in : !flux.qubit ->            \
   * !flux.qubit                                                               \
   * ```                                                                       \
   */                                                                          \
  Value OP_NAME(const std::variant<double, Value>& PARAM1,                     \
                const std::variant<double, Value>& PARAM2, Value qubit);       \
  /**                                                                          \
   * @brief Apply a controlled OP_CLASS                                        \
   *                                                                           \
   * @details                                                                  \
   * Consumes the input control and target qubits and produces new output      \
   * qubit SSA values. The inputs are validated and the tracking is updated.   \
   *                                                                           \
   * @param PARAM1 Rotation angle in radians                                   \
   * @param PARAM2 Rotation angle in radians                                   \
   * @param control Input control qubit (must be valid/unconsumed)             \
   * @param target Input target qubit (must be valid/unconsumed)               \
   * @return Pair of (output_control_qubit, output_target_qubit)               \
   *                                                                           \
   * @par Example:                                                             \
   * ```c++                                                                    \
   * {q0_out, q1_out} = builder.c##OP_NAME(PARAM1, PARAM2, q0_in, q1_in);      \
   * ```                                                                       \
   * ```mlir                                                                   \
   * %q0_out, %q1_out = flux.ctrl(%q0_in) %q1_in {                             \
   *   %q1_res = flux.OP_NAME(%PARAM1, %PARAM2) %q1_in : !flux.qubit ->        \
   * !flux.qubit                                                               \
   *   flux.yield %q1_res                                                      \
   * } : ({!flux.qubit}, {!flux.qubit}) -> ({!flux.qubit}, {!flux.qubit})      \
   * ```                                                                       \
   */                                                                          \
  std::pair<Value, Value> c##OP_NAME(                                          \
      const std::variant<double, Value>&(PARAM1),                              \
      const std::variant<double, Value>&(PARAM2), Value control,               \
      Value target);                                                           \
  /**                                                                          \
   * @brief Apply a multi-controlled OP_CLASS                                  \
   *                                                                           \
   * @details                                                                  \
   * Consumes the input control and target qubits and produces new output      \
   * qubit SSA values. The inputs are validated and the tracking is updated.   \
   *                                                                           \
   * @param PARAM1 Rotation angle in radians                                   \
   * @param PARAM2 Rotation angle in radians                                   \
   * @param controls Input control qubits (must be valid/unconsumed)           \
   * @param target Input target qubit (must be valid/unconsumed)               \
   * @return Pair of (output_control_qubits, output_target_qubit)              \
   *                                                                           \
   * @par Example:                                                             \
   * ```c++                                                                    \
   * {controls_out, target_out} = builder.mc##OP_NAME(PARAM1, PARAM2, {q0_in,  \
   * q1_in}, q2_in);                                                           \
   * ```                                                                       \
   * ```mlir                                                                   \
   * %controls_out, %target_out = flux.ctrl(%q0_in, %q1_in) %q2_in {           \
   *   %q2_res = flux.OP_NAME(%PARAM1, %PARAM2) %q2_in : !flux.qubit ->        \
   * !flux.qubit                                                               \
   *   flux.yield %q2_res                                                      \
   * } : ({!flux.qubit, !flux.qubit}, {!flux.qubit}) -> ({!flux.qubit,         \
   * !flux.qubit}, {!flux.qubit})                                              \
   * ```                                                                       \
   */                                                                          \
  std::pair<ValueRange, Value> mc##OP_NAME(                                    \
      const std::variant<double, Value>&(PARAM1),                              \
      const std::variant<double, Value>&(PARAM2), ValueRange controls,         \
      Value target);

  DECLARE_ONE_TARGET_TWO_PARAMETER(ROp, r, theta, phi)
  DECLARE_ONE_TARGET_TWO_PARAMETER(U2Op, u2, phi, lambda)

#undef DECLARE_ONE_TARGET_TWO_PARAMETER

  // OneTargetThreeParameter

#define DECLARE_ONE_TARGET_THREE_PARAMETER(OP_CLASS, OP_NAME, PARAM1, PARAM2,  \
                                           PARAM3)                             \
  /**                                                                          \
   * @brief Apply a OP_CLASS                                                   \
   *                                                                           \
   * @details                                                                  \
   * Consumes the input qubit and produces a new output qubit SSA value. The   \
   * input is validated and the tracking is updated.                           \
   *                                                                           \
   * @param PARAM1 Rotation angle in radians                                   \
   * @param PARAM2 Rotation angle in radians                                   \
   * @param PARAM3 Rotation angle in radians                                   \
   * @param qubit Input qubit (must be valid/unconsumed)                       \
   * @return Output qubit                                                      \
   *                                                                           \
   * @par Example:                                                             \
   * ```c++                                                                    \
   * q_out = builder.OP_NAME(PARAM1, PARAM2, PARAM3, q_in);                    \
   * ```                                                                       \
   * ```mlir                                                                   \
   * %q_out = flux.OP_NAME(%PARAM1, %PARAM2, %PARAM3) %q_in : !flux.qubit ->   \
   * !flux.qubit                                                               \
   * ```                                                                       \
   */                                                                          \
  Value OP_NAME(const std::variant<double, Value>& PARAM1,                     \
                const std::variant<double, Value>& PARAM2,                     \
                const std::variant<double, Value>& PARAM3, Value qubit);       \
  /**                                                                          \
   * @brief Apply a controlled OP_CLASS                                        \
   *                                                                           \
   * @details                                                                  \
   * Consumes the input control and target qubits and produces new output      \
   * qubit SSA values. The inputs are validated and the tracking is updated.   \
   *                                                                           \
   * @param PARAM1 Rotation angle in radians                                   \
   * @param PARAM2 Rotation angle in radians                                   \
   * @param PARAM3 Rotation angle in radians                                   \
   * @param control Input control qubit (must be valid/unconsumed)             \
   * @param target Input target qubit (must be valid/unconsumed)               \
   * @return Pair of (output_control_qubit, output_target_qubit)               \
   *                                                                           \
   * @par Example:                                                             \
   * ```c++                                                                    \
   * {q0_out, q1_out} = builder.c##OP_NAME(PARAM1, PARAM2, PARAM3, q0_in,      \
   * q1_in);                                                                   \
   * ```                                                                       \
   * ```mlir                                                                   \
   * %q0_out, %q1_out = flux.ctrl(%q0_in) %q1_in {                             \
   *   %q1_res = flux.OP_NAME(%PARAM1, %PARAM2, %PARAM3) %q1_in : !flux.qubit  \
   * -> !flux.qubit                                                            \
   *   flux.yield %q1_res                                                      \
   * } : ({!flux.qubit}, {!flux.qubit}) -> ({!flux.qubit}, {!flux.qubit})      \
   * ```                                                                       \
   */                                                                          \
  std::pair<Value, Value> c##OP_NAME(                                          \
      const std::variant<double, Value>&(PARAM1),                              \
      const std::variant<double, Value>&(PARAM2),                              \
      const std::variant<double, Value>&(PARAM3), Value control,               \
      Value target);                                                           \
  /**                                                                          \
   * @brief Apply a multi-controlled OP_CLASS                                  \
   *                                                                           \
   * @details                                                                  \
   * Consumes the input control and target qubits and produces new output      \
   * qubit SSA values. The inputs are validated and the tracking is updated.   \
   *                                                                           \
   * @param PARAM1 Rotation angle in radians                                   \
   * @param PARAM2 Rotation angle in radians                                   \
   * @param PARAM3 Rotation angle in radians                                   \
   * @param controls Input control qubits (must be valid/unconsumed)           \
   * @param target Input target qubit (must be valid/unconsumed)               \
   * @return Pair of (output_control_qubits, output_target_qubit)              \
   *                                                                           \
   * @par Example:                                                             \
   * ```c++                                                                    \
   * {controls_out, target_out} = builder.mc##OP_NAME(PARAM1, PARAM2, PARAM3,  \
   * {q0_in, q1_in}, q2_in);                                                   \
   * ```                                                                       \
   * ```mlir                                                                   \
   * %controls_out, %target_out = flux.ctrl(%q0_in, %q1_in) %q2_in {           \
   *   %q2_res = flux.OP_NAME(%PARAM1, %PARAM2, %PARAM3) %q2_in : !flux.qubit  \
   * -> !flux.qubit                                                            \
   *   flux.yield %q2_res                                                      \
   * } : ({!flux.qubit, !flux.qubit}, {!flux.qubit}) -> ({!flux.qubit,         \
   * !flux.qubit}, {!flux.qubit})                                              \
   * ```                                                                       \
   */                                                                          \
  std::pair<ValueRange, Value> mc##OP_NAME(                                    \
      const std::variant<double, Value>&(PARAM1),                              \
      const std::variant<double, Value>&(PARAM2),                              \
      const std::variant<double, Value>&(PARAM3), ValueRange controls,         \
      Value target);

  DECLARE_ONE_TARGET_THREE_PARAMETER(UOp, u, theta, phi, lambda)

#undef DECLARE_ONE_TARGET_THREE_PARAMETER

  // TwoTargetZeroParameter

#define DECLARE_TWO_TARGET_ZERO_PARAMETER(OP_CLASS, OP_NAME)                   \
  /**                                                                          \
   * @brief Apply a OP_CLASS                                                   \
   *                                                                           \
   * @details                                                                  \
   * Consumes the input qubits and produces new output qubit SSA values. The   \
   * inputs are validated and the tracking is updated.                         \
   *                                                                           \
   * @param qubit0 Input qubit (must be valid/unconsumed)                      \
   * @param qubit1 Input qubit (must be valid/unconsumed)                      \
   * @return Output qubits                                                     \
   *                                                                           \
   * @par Example:                                                             \
   * ```c++                                                                    \
   * {q0_out, q1_out} = builder.OP_NAME(q0_in, q1_in);                         \
   * ```                                                                       \
   * ```mlir                                                                   \
   * %q0_out, %q1_out = flux.OP_NAME %q0_in, %q1_in : !flux.qubit, !flux.qubit \
   * -> !flux.qubit, !flux.qubit                                               \
   * ```                                                                       \
   */                                                                          \
  std::pair<Value, Value> OP_NAME(Value qubit0, Value qubit1);                 \
  /**                                                                          \
   * @brief Apply a controlled OP_CLASS                                        \
   *                                                                           \
   * @details                                                                  \
   * Consumes the input control and target qubits and produces new output      \
   * qubit SSA values. The inputs are validated and the tracking is updated.   \
   *                                                                           \
   * @param control Input control qubit (must be valid/unconsumed)             \
   * @param qubit0 Target qubit (must be valid/unconsumed)                     \
   * @param qubit1 Target qubit (must be valid/unconsumed)                     \
   * @return Pair of (output_control_qubit, (output_qubit0, output_qubit1))    \
   *                                                                           \
   * @par Example:                                                             \
   * ```c++                                                                    \
   * {q0_out, {q1_out, q2_out}} = builder.c##OP_NAME(q0_in, q1_in, q2_in);     \
   * ```                                                                       \
   * ```mlir                                                                   \
   * %q0_out, %q1_out, %q2_out = flux.ctrl(%q0_in) %q1_in, %q2_in {            \
   *   %q1_res, %q2_res = flux.OP_NAME %q1_in, %q2_in : !flux.qubit,           \
   * !flux.qubit -> !flux.qubit, !flux.qubit                                   \
   *   flux.yield %q1_res, %q2_res                                             \
   * } : ({!flux.qubit}, {!flux.qubit, !flux.qubit}) -> ({!flux.qubit},        \
   * {!flux.qubit, !flux.qubit})                                               \
   * ```                                                                       \
   */                                                                          \
  std::pair<Value, std::pair<Value, Value>> c##OP_NAME(                        \
      Value control, Value qubit0, Value qubit1);                              \
  /**                                                                          \
   * @brief Apply a multi-controlled OP_CLASS                                  \
   *                                                                           \
   * @details                                                                  \
   * Consumes the input control and target qubits and produces new output      \
   * qubit SSA values. The inputs are validated and the tracking is updated.   \
   *                                                                           \
   * @param controls Input control qubits (must be valid/unconsumed)           \
   * @param qubit0 Target qubit (must be valid/unconsumed)                     \
   * @param qubit1 Target qubit (must be valid/unconsumed)                     \
   * @return Pair of (output_control_qubits, (output_qubit0, output_qubit1))   \
   *                                                                           \
   * @par Example:                                                             \
   * ```c++                                                                    \
   * {controls_out, {q1_out, q2_out}} = builder.mc##OP_NAME({q0_in, q1_in},    \
   * q2_in, q3_in);                                                            \
   * ```                                                                       \
   * ```mlir                                                                   \
   * %controls_out, %q1_out, %q2_out = flux.ctrl(%q0_in, %q1_in) %q2_in,       \
   * %q3_in {                                                                  \
   *   %q2_res, %q3_res = flux.OP_NAME %q2_in, %q3_in : !flux.qubit,           \
   * !flux.qubit -> !flux.qubit, !flux.qubit                                   \
   *   flux.yield %q2_res, %q3_res                                             \
   * } : ({!flux.qubit, !flux.qubit}, {!flux.qubit, !flux.qubit}) ->           \
   * ({!flux.qubit, !flux.qubit}, {!flux.qubit, !flux.qubit})                  \
   * ```                                                                       \
   */                                                                          \
  std::pair<ValueRange, std::pair<Value, Value>> mc##OP_NAME(                  \
      ValueRange controls, Value qubit0, Value qubit1);

  DECLARE_TWO_TARGET_ZERO_PARAMETER(SWAPOp, swap)
  DECLARE_TWO_TARGET_ZERO_PARAMETER(iSWAPOp, iswap)
  DECLARE_TWO_TARGET_ZERO_PARAMETER(DCXOp, dcx)
  DECLARE_TWO_TARGET_ZERO_PARAMETER(ECROp, ecr)

#undef DECLARE_TWO_TARGET_ZERO_PARAMETER

  // TwoTargetOneParameter

#define DECLARE_TWO_TARGET_ONE_PARAMETER(OP_CLASS, OP_NAME, PARAM)             \
  /**                                                                          \
   * @brief Apply a OP_CLASS                                                   \
   *                                                                           \
   * @details                                                                  \
   * Consumes the input qubits and produces new output qubit SSA values. The   \
   * inputs are validated and the tracking is updated.                         \
   *                                                                           \
   * @param PARAM Rotation angle in radians                                    \
   * @param qubit0 Input qubit (must be valid/unconsumed)                      \
   * @param qubit1 Input qubit (must be valid/unconsumed)                      \
   * @return Output qubits                                                     \
   *                                                                           \
   * @par Example:                                                             \
   * ```c++                                                                    \
   * {q0_out, q1_out} = builder.OP_NAME(PARAM, q0_in, q1_in);                  \
   * ```                                                                       \
   * ```mlir                                                                   \
   * %q0_out, %q1_out = flux.OP_NAME(%PARAM) %q0_in, %q1_in : !flux.qubit,     \
   * !flux.qubit                                                               \
   * -> !flux.qubit, !flux.qubit                                               \
   * ```                                                                       \
   */                                                                          \
  std::pair<Value, Value> OP_NAME(const std::variant<double, Value>& PARAM,    \
                                  Value qubit0, Value qubit1);                 \
  /**                                                                          \
   * @brief Apply a controlled OP_CLASS                                        \
   *                                                                           \
   * @details                                                                  \
   * Consumes the input control and target qubits and produces new output      \
   * qubit SSA values. The inputs are validated and the tracking is updated.   \
   *                                                                           \
   * @param PARAM Rotation angle in radians                                    \
   * @param control Input control qubit (must be valid/unconsumed)             \
   * @param qubit0 Target qubit (must be valid/unconsumed)                     \
   * @param qubit1 Target qubit (must be valid/unconsumed)                     \
   * @return Pair of (output_control_qubit, (output_qubit0, output_qubit1))    \
   *                                                                           \
   * @par Example:                                                             \
   * ```c++                                                                    \
   * {q0_out, {q1_out, q2_out}} = builder.c##OP_NAME(PARAM, q0_in, q1_in,      \
   * q2_in);                                                                   \
   * ```                                                                       \
   * ```mlir                                                                   \
   * %q0_out, %q1_out, %q2_out = flux.ctrl(%q0_in) %q1_in, %q2_in {            \
   *   %q1_res, %q2_res = flux.OP_NAME(%PARAM) %q1_in, %q2_in : !flux.qubit,   \
   * !flux.qubit -> !flux.qubit, !flux.qubit                                   \
   *   flux.yield %q1_res, %q2_res                                             \
   * } : ({!flux.qubit}, {!flux.qubit, !flux.qubit}) -> ({!flux.qubit},        \
   * {!flux.qubit, !flux.qubit})                                               \
   * ```                                                                       \
   */                                                                          \
  std::pair<Value, std::pair<Value, Value>> c##OP_NAME(                        \
      const std::variant<double, Value>& PARAM, Value control, Value qubit0,   \
      Value qubit1);                                                           \
  /**                                                                          \
   * @brief Apply a multi-controlled OP_CLASS                                  \
   *                                                                           \
   * @details                                                                  \
   * Consumes the input control and target qubits and produces new output      \
   * qubit SSA values. The inputs are validated and the tracking is updated.   \
   *                                                                           \
   * @param PARAM Rotation angle in radians                                    \
   * @param controls Input control qubits (must be valid/unconsumed)           \
   * @param qubit0 Target qubit (must be valid/unconsumed)                     \
   * @param qubit1 Target qubit (must be valid/unconsumed)                     \
   * @return Pair of (output_control_qubits, (output_qubit0, output_qubit1))   \
   *                                                                           \
   * @par Example:                                                             \
   * ```c++                                                                    \
   * {controls_out, {q1_out, q2_out}} = builder.mc##OP_NAME(PARAM, {q0_in,     \
   * q1_in}, q2_in, q3_in);                                                    \
   * ```                                                                       \
   * ```mlir                                                                   \
   * %controls_out, %q1_out, %q2_out = flux.ctrl(%q0_in, %q1_in) %q2_in,       \
   * %q3_in {                                                                  \
   *   %q2_res, %q3_res = flux.OP_NAME(%PARAM) %q2_in, %q3_in : !flux.qubit,   \
   * !flux.qubit -> !flux.qubit, !flux.qubit                                   \
   *   flux.yield %q2_res, %q3_res                                             \
   * } : ({!flux.qubit, !flux.qubit}, {!flux.qubit, !flux.qubit}) ->           \
   * ({!flux.qubit, !flux.qubit}, {!flux.qubit, !flux.qubit})                  \
   * ```                                                                       \
   */                                                                          \
  std::pair<ValueRange, std::pair<Value, Value>> mc##OP_NAME(                  \
      const std::variant<double, Value>& PARAM, ValueRange controls,           \
      Value qubit0, Value qubit1);

  DECLARE_TWO_TARGET_ONE_PARAMETER(RXXOp, rxx, theta)
  DECLARE_TWO_TARGET_ONE_PARAMETER(RYYOp, ryy, theta)
  DECLARE_TWO_TARGET_ONE_PARAMETER(RZXOp, rzx, theta)
  DECLARE_TWO_TARGET_ONE_PARAMETER(RZZOp, rzz, theta)

#undef DECLARE_TWO_TARGET_ONE_PARAMETER

  // TwoTargetTwoParameter

#define DECLARE_TWO_TARGET_TWO_PARAMETER(OP_CLASS, OP_NAME, PARAM1, PARAM2)    \
  /**                                                                          \
   * @brief Apply a OP_CLASS                                                   \
   *                                                                           \
   * @details                                                                  \
   * Consumes the input qubits and produces new output qubit SSA values. The   \
   * inputs are validated and the tracking is updated.                         \
   *                                                                           \
   * @param PARAM1 Rotation angle in radians                                   \
   * @param PARAM2 Rotation angle in radians                                   \
   * @param qubit0 Input qubit (must be valid/unconsumed)                      \
   * @param qubit1 Input qubit (must be valid/unconsumed)                      \
   * @return Output qubits                                                     \
   *                                                                           \
   * @par Example:                                                             \
   * ```c++                                                                    \
   * {q0_out, q1_out} = builder.OP_NAME(PARAM1, PARAM2, q0_in, q1_in);         \
   * ```                                                                       \
   * ```mlir                                                                   \
   * %q0_out, %q1_out = flux.OP_NAME(%PARAM1, %PARAM2) %q0_in, %q1_in :        \
   * !flux.qubit, !flux.qubit -> !flux.qubit, !flux.qubit                      \
   * ```                                                                       \
   */                                                                          \
  std::pair<Value, Value> OP_NAME(const std::variant<double, Value>&(PARAM1),  \
                                  const std::variant<double, Value>&(PARAM2),  \
                                  Value qubit0, Value qubit1);                 \
  /**                                                                          \
   * @brief Apply a controlled OP_CLASS                                        \
   *                                                                           \
   * @details                                                                  \
   * Consumes the input control and target qubits and produces new output      \
   * qubit SSA values. The inputs are validated and the tracking is updated.   \
   *                                                                           \
   * @param PARAM1 Rotation angle in radians                                   \
   * @param PARAM2 Rotation angle in radians                                   \
   * @param control Input control qubit (must be valid/unconsumed)             \
   * @param qubit0 Target qubit (must be valid/unconsumed)                     \
   * @param qubit1 Target qubit (must be valid/unconsumed)                     \
   * @return Pair of (output_control_qubit, (output_qubit0, output_qubit1))    \
   *                                                                           \
   * @par Example:                                                             \
   * ```c++                                                                    \
   * {q0_out, {q1_out, q2_out}} = builder.c##OP_NAME(PARAM1, PARAM2, q0_in,    \
   * q1_in, q2_in);                                                            \
   * ```                                                                       \
   * ```mlir                                                                   \
   * %q0_out, %q1_out, %q2_out = flux.ctrl(%q0_in) %q1_in, %q2_in {            \
   *   %q1_res, %q2_res = flux.OP_NAME(%PARAM1, %PARAM2) %q1_in, %q2_in :      \
   * !flux.qubit, !flux.qubit -> !flux.qubit, !flux.qubit                      \
   *   flux.yield %q1_res, %q2_res                                             \
   * } : ({!flux.qubit}, {!flux.qubit, !flux.qubit}) ->                        \
   * ({!flux.qubit}, {!flux.qubit, !flux.qubit})                               \
   * ```                                                                       \
   */                                                                          \
  std::pair<Value, std::pair<Value, Value>> c##OP_NAME(                        \
      const std::variant<double, Value>&(PARAM1),                              \
      const std::variant<double, Value>&(PARAM2), Value control, Value qubit0, \
      Value qubit1);                                                           \
  /**                                                                          \
   * @brief Apply a multi-controlled OP_CLASS                                  \
   *                                                                           \
   * @details                                                                  \
   * Consumes the input control and target qubits and produces new output      \
   * qubit SSA values. The inputs are validated and the tracking is updated.   \
   *                                                                           \
   * @param PARAM1 Rotation angle in radians                                   \
   * @param PARAM2 Rotation angle in radians                                   \
   * @param controls Input control qubits (must be valid/unconsumed)           \
   * @param qubit0 Target qubit (must be valid/unconsumed)                     \
   * @param qubit1 Target qubit (must be valid/unconsumed)                     \
   * @return Pair of (output_control_qubits, (output_qubit0, output_qubit1))   \
   *                                                                           \
   * @par Example:                                                             \
   * ```c++                                                                    \
   * {controls_out, {q1_out, q2_out}} = builder.mc##OP_NAME(PARAM1, PARAM2,    \
   * {q0_in, q1_in}, q2_in, q3_in);                                            \
   * ```                                                                       \
   * ```mlir                                                                   \
   * %controls_out, %q1_out, %q2_out = flux.ctrl(%q0_in, %q1_in) %q2_in,       \
   * %q3_in {                                                                  \
   *   %q2_res, %q3_res = flux.OP_NAME(%PARAM1, %PARAM2) %q2_in, %q3_in :      \
   * !flux.qubit, !flux.qubit -> !flux.qubit, !flux.qubit                      \
   *   flux.yield %q2_res, %q3_res                                             \
   * } : ({!flux.qubit, !flux.qubit}, {!flux.qubit, !flux.qubit}) ->           \
   * ({!flux.qubit, !flux.qubit}, {!flux.qubit, !flux.qubit})                  \
   * ```                                                                       \
   */                                                                          \
  std::pair<ValueRange, std::pair<Value, Value>> mc##OP_NAME(                  \
      const std::variant<double, Value>&(PARAM1),                              \
      const std::variant<double, Value>&(PARAM2), ValueRange controls,         \
      Value qubit0, Value qubit1);

  DECLARE_TWO_TARGET_TWO_PARAMETER(XXPlusYYOp, xx_plus_yy, theta, beta)
  DECLARE_TWO_TARGET_TWO_PARAMETER(XXMinusYYOp, xx_minus_yy, theta, beta)

#undef DECLARE_TWO_TARGET_TWO_PARAMETER

  // BarrierOp

  /**
   * @brief Apply a BarrierOp
   *
   * @param qubits Input qubits (must be valid/unconsumed)
   * @return Output qubits
   *
   * @par Example:
   * ```c++
   * builder.barrier({q0, q1});
   * ```
   * ```mlir
   * flux.barrier %q0, %q1 : !flux.qubit, !flux.qubit -> !flux.qubit,
   * !flux.qubit
   * ```
   */
  ValueRange barrier(ValueRange qubits);

  //===--------------------------------------------------------------------===//
  // Modifiers
  //===--------------------------------------------------------------------===//

  /**
   * @brief Apply a controlled operation
   *
   * @param controls Control qubits
   * @param targets Target qubits
   * @param body Function that builds the body containing the target operation
   * @return Pair of (output_control_qubits, output_target_qubits)
   *
   * @par Example:
   * ```c++
   * {controls_out, targets_out} = builder.ctrl(q0_in, q1_in, [&](auto& b) {
   *   auto q1_res = b.x(q1_in);
   *   return {q1_res};
   * });
   * ```
   * ```mlir
   * %controls_out, %targets_out = flux.ctrl(%q0_in) %q1_in {
   *   %q1_res = flux.x %q1_in : !flux.qubit -> !flux.qubit
   *   flux.yield %q1_res
   * } : ({!flux.qubit}, {!flux.qubit}) -> ({!flux.qubit}, {!flux.qubit})
   * ```
   */
  std::pair<ValueRange, ValueRange>
  ctrl(ValueRange controls, ValueRange targets,
       const std::function<ValueRange(OpBuilder&, ValueRange)>& body);

  //===--------------------------------------------------------------------===//
  // Deallocation
  //===--------------------------------------------------------------------===//

  /**
   * @brief Explicitly deallocate a qubit
   *
   * @details
   * Validates and removes the qubit from tracking. Optional, finalize()
   * automatically deallocates all remaining qubits.
   *
   * @param qubit Qubit to deallocate (must be valid/unconsumed)
   * @return Reference to this builder for method chaining
   *
   * @par Example:
   * ```c++
   * builder.dealloc(q);
   * ```
   * ```mlir
   * flux.dealloc %q : !flux.qubit
   * ```
   */
  FluxProgramBuilder& dealloc(Value qubit);

  Value arithConstantIndex(int i);

  Value arithConstantBool(bool b);

  ValueRange
  scfFor(Value lowerbound, Value upperbound, Value step, ValueRange initArgs,
         const std::function<ValueRange(OpBuilder&, Value, ValueRange)>& body);
  //===--------------------------------------------------------------------===//
  // Finalization
  //===--------------------------------------------------------------------===//

  /**
   * @brief Finalize the program and return the constructed module
   *
   * @details
   * Automatically deallocates all remaining valid qubits, adds a return
   * statement with exit code 0 (indicating successful execution), and
   * transfers ownership of the module to the caller.
   * The builder should not be used after calling this method.
   *
   * @return OwningOpRef containing the constructed quantum program module
   */
  OwningOpRef<ModuleOp> finalize();

private:
  MLIRContext* ctx{};
  Location loc;
  ModuleOp module;
  Region* funcRegion;

  /// Check if the builder has been finalized
  void checkFinalized() const;

  //===--------------------------------------------------------------------===//
  // Linear Type Tracking Helpers
  //===--------------------------------------------------------------------===//

  /**
   * @brief Validate that a qubit value is valid and unconsumed
   * @param qubit Qubit value to validate
   * @throws Aborts if qubit is not tracked (consumed or never created)
   */
  void validateQubitValue(Value qubit);

  /**
   * @brief Update tracking when an operation consumes and produces a qubit
   * @param inputQubit Input qubit being consumed (must be valid)
   * @param outputQubit New output qubit being produced
   */
  void updateQubitTracking(Value inputQubit, Value outputQubit, Region* region);

  /// Track valid (unconsumed) qubit SSA values for linear type enforcement.
  /// Only values present in this set are valid for use in operations.
  /// When an operation consumes a qubit and produces a new one, the old value
  /// is removed and the new output is added.
<<<<<<< HEAD
  llvm::DenseMap<Region*, llvm::DenseSet<Value>> validQubits;

  /// Track allocated classical Registers
  SmallVector<ClassicalRegister> allocatedClassicalRegisters;
=======
  llvm::DenseSet<Value> validQubits;
>>>>>>> c333456e
};
} // namespace mlir::flux<|MERGE_RESOLUTION|>--- conflicted
+++ resolved
@@ -1080,13 +1080,6 @@
   /// Only values present in this set are valid for use in operations.
   /// When an operation consumes a qubit and produces a new one, the old value
   /// is removed and the new output is added.
-<<<<<<< HEAD
   llvm::DenseMap<Region*, llvm::DenseSet<Value>> validQubits;
-
-  /// Track allocated classical Registers
-  SmallVector<ClassicalRegister> allocatedClassicalRegisters;
-=======
-  llvm::DenseSet<Value> validQubits;
->>>>>>> c333456e
 };
 } // namespace mlir::flux