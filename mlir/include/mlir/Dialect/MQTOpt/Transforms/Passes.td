// Copyright (c) 2023 - 2025 Chair for Design Automation, TUM
// Copyright (c) 2025 Munich Quantum Software Company GmbH
// All rights reserved.
//
// SPDX-License-Identifier: MIT
//
// Licensed under the MIT License

#ifndef MQTO_PASSES
#define MQTO_PASSES

include "mlir/Pass/PassBase.td"

//===----------------------------------------------------------------------===//
// Round-Trip Passes
//===----------------------------------------------------------------------===//

def MQTCoreRoundTrip : Pass<"mqt-core-round-trip", "mlir::ModuleOp"> {
  let summary = "This pass performs a round trip to MQT Core's QuantumComputation and back";
  let description = [{
    This pass starts by extracting all quantum-computation-relevant operations and then translates them into an MQT Core `QuantumComputation`,
    deleting all quantum operations in the process.
    Then, the quantum computation is read in a second pattern and used to generate new MLIR code from it.

    This pass makes the following assumptions:
    - Each module consists of a single function that uses `mqtopt` operations with just a single qubit register.
    - All qubits are measured exactly once and the boolean measurement results are returned from the function in order.
    - The first returned value is the `AllocOp` that constructs a qubit register.
    - Unitary operations may also use any number of (positive) controls.
  }];
}

//===----------------------------------------------------------------------===//
// Optimization Passes
//===----------------------------------------------------------------------===//

def GateElimination : Pass<"gate-elimination", "mlir::ModuleOp"> {
  let summary = "This pass searches for consecutive applications of gates and their inverses and cancels them.";
  let description = [{
    This pass searches for applications of gates that are their own inverses. Walking down their def-use chain,
    it then checks if the same gate is applied once again. In that case, the two gates are cancelled.
    Additionally, all occurrences of the identity gate are removed.
  }];
}

def MergeRotationGates : Pass<"merge-rotation-gates", "mlir::ModuleOp"> {
  let summary = "This pass searches for consecutive applications of rotation gates that can be merged.";
  let description = [{
    Consecutive applications of gphase, `p`, `rx`, `ry`, `rz`, `rxx`, `ryy`, `rzz`, and `rzx` are merged into one by adding their angles.
    The merged gate is currently not removed if the angles add up to zero.

    This pass currently does not affect `xx_minus_yy`, `xx_plus_yy`, `u`, and `u2`.
  }];
}

def SwapReconstructionAndElision : Pass<"swap-reconstruction-and-elision", "mlir::ModuleOp"> {
  let summary = "Reconstruct SWAPs from eligible CNOT pairs and eliminate SWAPs by applying the implied qubit permutation.";
  let description = [{
    Eliminates all uncontrolled `swap` operations by:
    1. Reconstructing explicit `swap` ops from eligible CNOT patterns (canonical 3–CNOT form or two alternating CNOT pairs).
    2. Replacing remaining `swap` ops by applying the induced qubit permutation to subsequent uses.

    Notes:
    - No connectivity or coupling constraints are preserved.
    - Controlled `swap` operations (if ever introduced) are not touched.

    Example (reconstruction):
    ```
         ┌───┐         ┌───┐
    ──■──┤ X ├    ──■──┤ X ├──■────■──    ──╳────■──
    ┌─┴─┐└─┬─┘ => ┌─┴─┐└─┬─┘┌─┴─┐┌─┴─┐ =>   |  ┌─┴─┐
    ┤ X ├──■──    ┤ X ├──■──┤ X ├┤ X ├    ──╳──┤ X ├
    └───┘         └───┘     └───┘└───┘         └───┘
    ```

    Example (elision):
    ```
                             ┌───┐                 ┌───┐
    q0 ──╳────■── q0    q0 ──┤ X ├──╳── q0    q0 ──┤ X ├─ q1
         |  ┌─┴─┐    =>      └─┬─┘  |      =>      └─┬─┘
    q1 ──╳──┤ X ├ q1    q1 ────■────╳── q1    q1 ────■─── q0
            └───┘
    ```
  }];
}

def QuantumSinkPass : Pass<"quantum-sink", "mlir::ModuleOp"> {
  let summary = "This pass attempts to push down operations into branches for possible optimizations.";
  let description = [{
    This pass searches for branch instructions and attempts to push instructions from previous branches into them.
  }];
}

<<<<<<< HEAD
def LiftMeasurementsPass : Pass<"lift-measurements", "mlir::ModuleOp"> {
  let summary = "This pass attempts to lift measurements as much as possible by replacing quantum operations with classical operations where possible.";
  let description = [{
    This pass consists of several patterns that attempt to push different structures of quantum gates below measurements.
  }];
}

def ReuseQubitsPass : Pass<"reuse-qubits", "mlir::ModuleOp"> {
  let summary = "Reduce the number of required qubits by reusing existing ones that are no longer used.";
  let description = [{
    This pass performs qubit reuse, searching for qubits that are first referenced after the final reference to a different qubit.
    In these cases, rather than using a new qubit, the old qubit can be reset and reused.
=======
//===----------------------------------------------------------------------===//
// Transpilation Passes For Superconducting Devices
//===----------------------------------------------------------------------===//

def PlacementPassSC : Pass<"placement-sc", "mlir::ModuleOp"> {
  let summary = "This pass maps dynamic qubits to static qubits on superconducting quantum devices using initial placement strategies.";
  let options = [
    Option<"strategy", "strategy", "PlacementStrategy", "PlacementStrategy::Random",
           "The initial placement strategy to use.", [{llvm::cl::values(
             clEnumValN(PlacementStrategy::Random, "random", "Random placement"),
             clEnumValN(PlacementStrategy::Identity, "identity", "Identity placement"))}]>
  ];
}

def RoutingPassSC : Pass<"route-sc", "mlir::ModuleOp"> {
  let summary = "This pass ensures that a program meets the connectivity constraints of a given architecture.";
  let description = [{
    This pass inserts SWAP operations to ensure two-qubit gates are executable on a given target architecture.
  }];
}

def RoutingVerificationSCPass : Pass<"verify-routing-sc", "mlir::ModuleOp"> {
  let summary = "This pass verifies that a program meets the connectivity constraints of a given architecture.";
  let description = [{
    This pass ensures that all two-qubit gates are executable on the target's architecture.
>>>>>>> 079e280f
  }];
}

#endif // MQTO_PASSES<|MERGE_RESOLUTION|>--- conflicted
+++ resolved
@@ -91,7 +91,6 @@
   }];
 }
 
-<<<<<<< HEAD
 def LiftMeasurementsPass : Pass<"lift-measurements", "mlir::ModuleOp"> {
   let summary = "This pass attempts to lift measurements as much as possible by replacing quantum operations with classical operations where possible.";
   let description = [{
@@ -104,7 +103,9 @@
   let description = [{
     This pass performs qubit reuse, searching for qubits that are first referenced after the final reference to a different qubit.
     In these cases, rather than using a new qubit, the old qubit can be reset and reused.
-=======
+  ];
+}
+
 //===----------------------------------------------------------------------===//
 // Transpilation Passes For Superconducting Devices
 //===----------------------------------------------------------------------===//
@@ -130,7 +131,6 @@
   let summary = "This pass verifies that a program meets the connectivity constraints of a given architecture.";
   let description = [{
     This pass ensures that all two-qubit gates are executable on the target's architecture.
->>>>>>> 079e280f
   }];
 }
 
