--- conflicted
+++ resolved
@@ -22,7 +22,6 @@
     - Measurements/Operations may only target a single qubit. Unitary operations may also use any number of (positive) controls.
     - Supported operations are `x`, `y`, `z`, `h`, and `measure`.
   }];
-<<<<<<< HEAD
   let options = [
     Option<
       /*C++ var name=*/"cMap",
@@ -31,9 +30,4 @@
       /*default=*/[{""}],
       /*description=*/"The device coupling map.">,
     ];
-}
-
-#endif // MQTO_PASSES
-=======
-}
->>>>>>> 39cf8e54
+}