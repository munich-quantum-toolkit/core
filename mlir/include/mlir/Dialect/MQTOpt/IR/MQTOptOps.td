--- conflicted
+++ resolved
@@ -627,15 +627,4 @@
     let results = (outs
         QuregType:$out_qureg
     );
-<<<<<<< HEAD
-
-    // This operation has a verifier that checks if the index is given either as
-    // operand or attribute and not both. It is implemented in the corresponding
-    // .cpp file.
-    let hasVerifier = 1;
-}
-=======
-}
-
-#endif // MQTOPT_OPS
->>>>>>> cc1797ce
+}