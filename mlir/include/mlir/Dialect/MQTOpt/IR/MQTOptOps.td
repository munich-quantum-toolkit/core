// Copyright (c) 2023 - 2025 Chair for Design Automation, TUM
// Copyright (c) 2025 Munich Quantum Software Company GmbH
// All rights reserved.
//
// SPDX-License-Identifier: MIT
//
// Licensed under the MIT License

include "mlir/IR/OpBase.td"
include "mlir/IR/EnumAttr.td"
include "mlir/IR/DialectBase.td"
include "mlir/Interfaces/SideEffectInterfaces.td"

include "mlir/Dialect/Common/IR/CommonTraits.td"
include "mlir/Dialect/MQTOpt/IR/MQTOptInterfaces.td"

//===----------------------------------------------------------------------===//
// Dialect
//===----------------------------------------------------------------------===//

def MQTOptDialect : Dialect {
    // The dialect name used in the MLIR file to prefix operations.
    let name = "mqtopt";

    let summary = "The MQT optimization (mqtopt) dialect.";

    let description = [{
        This dialect is using value semantics for qubits. This means that
        variables of type qubit and the elements of qubit registers do not
        identify a physical, they rather refer to the state of a qubit. A qubit
        state can be assigned only once and can also be used only once.
        Otherwise, the no-cloning theorem would be violated.

        The first requirement is enforced by the SSA form of MLIR. The second
        requirement is not explicitly enforced. However, when converting the
        input dialect mqt that is using reference semantics to the mqtopt dialect,
        qubit state values will only be used once by construction. This is also
        the reason why the mqtopt dialect is not meant to be used by hand, but
        rather as an intermediate representation for optimization passes.

        Due to the value semantics, the mqtopt dialect allows dataflow analysis
        and optimizations. Those are very common in classical compiler
        optimizations. Hence, the existing classical compiler optimizations can
        easier be reused for quantum programs.

        For more information, see the paper "QIRO:A Static Single Assignment
        based Quantum Program Representation for Optimization"
        (https://doi.org/10.1145/3491247)
    }];

    // The C++ namespace that the dialect, and all sub-components, get placed
    // in. Here, `mlir::` must either appear at the front or not at all.
    let cppNamespace = "::mqt::ir::opt";

    // This dialect defines its own types for qubits and qubit registers. To
    // parse and print these, respective hooks must be defined. With this flag
    // set to 1, the default hooks are created and used.
    let useDefaultTypePrinterParser = 1;
}

//===----------------------------------------------------------------------===//
// Types
//===----------------------------------------------------------------------===//

class MQTOptType<string name, string typeMnemonic, list<Trait> traits = []>
        : TypeDef<MQTOptDialect, name, traits> {
    let mnemonic = typeMnemonic;
}

def QubitType : MQTOptType<"Qubit", "Qubit"> {
    let summary = "A value-semantic qubit (state).";
}

def QregType : MQTOptType<"QubitRegister", "QubitRegister"> {
    let summary = "An array of value-semantic qubits (i.e. quantum register).";
}

//===----------------------------------------------------------------------===//
// Operations
//===----------------------------------------------------------------------===//

// This is the base class for all operations in the MQTOpt dialect. It is a
// template that takes the operation mnemonic and a list of traits. The MQTOptOp
// class is a subclass of the Op class defined in the MLIR core.
class MQTOptOp<string mnemonic, list<Trait> traits = []> :
        Op<MQTOptDialect, mnemonic, traits>;

class GateOp<string mnemonic, list<Trait> traits = [NoMemoryEffect]> :
    MQTOptOp<mnemonic, traits> {
}

class UnitaryOp<string mnemonic, list<Trait> traits = []> :
    GateOp<mnemonic, traits # [AttrSizedOperandSegments, AttrSizedResultSegments, UnitaryInterface]> {
    let arguments = (ins
        OptionalAttr<DenseF64ArrayAttr>:$static_params,
        OptionalAttr<DenseBoolArrayAttr>:$params_mask,
        Variadic<F64>:$params,
        Variadic<QubitType>:$in_qubits,
        Variadic<QubitType>:$pos_ctrl_in_qubits,
        Variadic<QubitType>:$neg_ctrl_in_qubits
    );

    let results = (outs
        Variadic<QubitType>:$out_qubits,
        Variadic<QubitType>:$pos_ctrl_out_qubits,
        Variadic<QubitType>:$neg_ctrl_out_qubits
    );

    let assemblyFormat = [{
        `(` $params ( `static` $static_params^ )? ( `mask` $params_mask^ )? `)`
        attr-dict $in_qubits ( `ctrl` $pos_ctrl_in_qubits^ )? ( `nctrl` $neg_ctrl_in_qubits^ )?
        `:` type($out_qubits)( `ctrl` type($pos_ctrl_out_qubits)^ )?( `nctrl` type($neg_ctrl_out_qubits)^ )?
    }];
}

include "mlir/Dialect/MQTOpt/IR/MQTOptStdOps.td"

def MeasureOp : GateOp<"measure", [SameVariadicResultSize, MatchingMeasureInOuts]> {
    let summary = "A measure operation";

    let description = [{
        This class represents a measure operation. It takes a single qubit as
        input and returns a qubit and a bit. After the measurement, the returned
        qubit is either in the state |0> or |1> and is indicated by the returned
        bit.

        Example:
        ```mlir
        %0_1, %1 = "mqtopt.measure"(%0) : (!mqtopt.Qubit) -> (!mqtopt.Qubit, i1)
        ```
    }];

    let arguments = (ins
        Variadic<QubitType>:$in_qubits
    );

    let results = (outs
        Variadic<QubitType>:$out_qubits,
        Variadic<I1>:$out_bits
    );
}

class ResourceOp<string mnemonic, list<Trait> traits = []> : MQTOptOp<mnemonic, traits>;

def AllocOp : ResourceOp<"allocQubitRegister", [UniqueSizeDefinition]> {
    let summary = "Allocates a qubit register";

    let description = [{
        This class represents an operation that allocates a qubit register. The
        size can either be specified during runtime as an operand or as an
        attribute when the size is known at compile time. Before the qubits in
        the register can be used, they need to be extracted from the register
        with the extract operation.

        Example:
        ```mlir
        %0 = "mqtopt.allocQubitRegister"() <{size_attr = 2 : i64}> : () -> !mqtopt.QubitRegister

        %c0_i64 = arith.constant 2 : i64
        %1 = "mqtopt.allocQubitRegister"(%c0_i64) : (i64) -> !mqtopt.QubitRegister
        ```
    }];

    let arguments = (ins
        Optional<I64>:$size,
        OptionalAttr<ConfinedAttr<I64Attr, [IntNonNegative]>>:$size_attr
    );

    let results = (outs
        QregType:$qreg
    );
}

def DeallocOp : ResourceOp<"deallocQubitRegister"> {
    let summary = "Deallocates a qubit register";

    let description = [{
        This class represents an operation that deallocates a qubit register.
        The qubit register is no longer valid after this operation. To be valid
        all extracted qubits had to be inserted back into the register. However,
        this property is not enforced by the dialect.

        Example:
        ```
        "mqtopt.deallocQubitRegister"(%0) : (!mqtopt.QubitRegister) -> ()
        ```
    }];

    let arguments = (ins
        QregType:$qreg
    );
}

def ExtractOp : ResourceOp<"extractQubit", [UniqueIndexDefinition]> {
    let summary = "Extract a specific qubit from a given register";

    let description = [{
        This class represents an operation that extracts a specific qubit from
        a given register. Before, the register must be allocated with the
        allocateQubitRegister operation. Upon invocation of this operation, the
        qubit is removed from the register and can be used in operations. A gap
        is left in the register that can be filled with the insert operation.

        Extract:

        %out_qreg, %out_qubit = "mqtopt.extractQubit"(%0) <{index_attr = 0 : i64}> : (!mqtopt.QubitRegister) -> (!mqtopt.QubitRegister, !mqtopt.Qubit)

    }];

    let arguments = (ins
        QregType:$in_qreg,
        Optional<I64>:$index,
        OptionalAttr<ConfinedAttr<I64Attr, [IntNonNegative]>>:$index_attr
    );

    let results = (outs
        QregType:$out_qreg,
        QubitType:$out_qubit
    );
}

def InsertOp : ResourceOp<"insertQubit", [UniqueIndexDefinition]> {

    let description = [{
        This class represents an operation that inserts a qubit back into a qubit
        register. Before, the same underlying qubit must have been extracted
        from the same register at the same index. However, this property is not
        enforced by the dialect. It is naturally satisfied when a program in the
        mqt input dialect is converted to the mqto dialect.
    }];

    let arguments = (ins
        QregType:$in_qreg,
        QubitType:$in_qubit,
        Optional<I64>:$index,
        OptionalAttr<ConfinedAttr<I64Attr, [IntNonNegative]>>:$index_attr
    );

    let results = (outs
        QregType:$out_qreg
    );
<<<<<<< HEAD

    // This operation has a verifier that checks if the index is given either as
    // operand or attribute and not both. It is implemented in the corresponding
    // .cpp file.
    let hasVerifier = 1;
}
=======
}

#endif // MQTOPT_OPS
>>>>>>> cebd9a9f
<|MERGE_RESOLUTION|>--- conflicted
+++ resolved
@@ -239,15 +239,4 @@
     let results = (outs
         QregType:$out_qreg
     );
-<<<<<<< HEAD
-
-    // This operation has a verifier that checks if the index is given either as
-    // operand or attribute and not both. It is implemented in the corresponding
-    // .cpp file.
-    let hasVerifier = 1;
-}
-=======
-}
-
-#endif // MQTOPT_OPS
->>>>>>> cebd9a9f
+}