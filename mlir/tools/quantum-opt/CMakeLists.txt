--- conflicted
+++ resolved
@@ -17,17 +17,11 @@
     ${passes_libs}
     MLIROptLib
     MLIRMQTOptTransforms
-<<<<<<< HEAD
-    MLIRMQTDynTransforms
-    MQTDynToMQTOpt
-    MQTOptToMQTDyn
+    MLIRMQTRefTransforms
+    MQTRefToMQTOpt
+    MQTOptToMQTRef
     MQTDynToQIR
     QIRToMQTDyn)
-=======
-    MLIRMQTRefTransforms
-    MQTRefToMQTOpt
-    MQTOptToMQTRef)
->>>>>>> 6c26c875
 
 add_mlir_tool(quantum-opt quantum-opt.cpp DEPENDS ${LIBS} SUPPORT_PLUGINS)
 target_compile_options(quantum-opt PRIVATE -fexceptions)
