# Copyright (c) 2025 Chair for Design Automation, TUM
# All rights reserved.
#
# SPDX-License-Identifier: MIT
#
# Licensed under the MIT License

get_property(dialect_libs GLOBAL PROPERTY MLIR_DIALECT_LIBS)
get_property(conversion_libs GLOBAL PROPERTY MLIR_CONVERSION_LIBS)
get_property(extension_libs GLOBAL PROPERTY MLIR_EXTENSION_LIBS)
<<<<<<< HEAD
set(LIBS ${dialect_libs} ${conversion_libs} ${extension_libs} ${transform_libs} ${passes_libs}
         MLIROptLib)
=======
set(LIBS
    ${dialect_libs}
    ${conversion_libs}
    ${extension_libs}
    ${transform_libs}
    ${passes_libs}
    MLIROptLib
    MLIRMQTOptTransforms
    MQTOptToCatalystQuantum
    CatalystQuantumToMQTOpt
    MLIRQuantum)
>>>>>>> 39cf8e54

add_mlir_tool(quantum-opt quantum-opt.cpp DEPENDS ${LIBS} SUPPORT_PLUGINS)
target_compile_options(quantum-opt PRIVATE -fexceptions)
target_link_libraries(quantum-opt PUBLIC ${LIBS})
llvm_update_compile_flags(quantum-opt)
mlir_check_all_link_libraries(quantum-opt)
export_executable_symbols_for_plugins(quantum-opt)<|MERGE_RESOLUTION|>--- conflicted
+++ resolved
@@ -8,10 +8,6 @@
 get_property(dialect_libs GLOBAL PROPERTY MLIR_DIALECT_LIBS)
 get_property(conversion_libs GLOBAL PROPERTY MLIR_CONVERSION_LIBS)
 get_property(extension_libs GLOBAL PROPERTY MLIR_EXTENSION_LIBS)
-<<<<<<< HEAD
-set(LIBS ${dialect_libs} ${conversion_libs} ${extension_libs} ${transform_libs} ${passes_libs}
-         MLIROptLib)
-=======
 set(LIBS
     ${dialect_libs}
     ${conversion_libs}
@@ -23,7 +19,6 @@
     MQTOptToCatalystQuantum
     CatalystQuantumToMQTOpt
     MLIRQuantum)
->>>>>>> 39cf8e54
 
 add_mlir_tool(quantum-opt quantum-opt.cpp DEPENDS ${LIBS} SUPPORT_PLUGINS)
 target_compile_options(quantum-opt PRIVATE -fexceptions)
