--- conflicted
+++ resolved
@@ -9,7 +9,6 @@
  */
 
 #include "mlir/Conversion/MQTDynToMQTOpt/MQTDynToMQTOpt.h" // IWYU pragma: keep
-<<<<<<< HEAD
 #include "mlir/Conversion/MQTDynToQIR/MQTDynToQIR.h"       // IWYU pragma: keep
 #include "mlir/Conversion/MQTOptToMQTDyn/MQTOptToMQTDyn.h" // IWYU pragma: keep
 #include "mlir/Conversion/QIRToMQTDyn/QIRToMQTDyn.h"       // IWYU pragma: keep
@@ -18,13 +17,6 @@
 #include "mlir/Dialect/MQTDyn/Transforms/Passes.h" // IWYU pragma: keep
 #include "mlir/Dialect/MQTOpt/IR/MQTOptDialect.h"  // IWYU pragma: keep
 #include "mlir/Dialect/MQTOpt/Transforms/Passes.h" // IWYU pragma: keep
-=======
-#include "mlir/Conversion/MQTOptToMQTDyn/MQTOptToMQTDyn.h" // IWYU pragma: keep
-#include "mlir/Dialect/MQTDyn/IR/MQTDynDialect.h"          // IWYU pragma: keep
-#include "mlir/Dialect/MQTDyn/Transforms/Passes.h"         // IWYU pragma: keep
-#include "mlir/Dialect/MQTOpt/IR/MQTOptDialect.h"          // IWYU pragma: keep
-#include "mlir/Dialect/MQTOpt/Transforms/Passes.h"         // IWYU pragma: keep
->>>>>>> 42f8781f
 
 #include <mlir/Dialect/Func/Extensions/AllExtensions.h>
 #include <mlir/IR/DialectRegistry.h>
