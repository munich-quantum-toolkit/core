--- conflicted
+++ resolved
@@ -6,31 +6,21 @@
 #
 # Licensed under the MIT License
 
-# HACK
-cmake_policy(SET CMP0057 NEW)
-
 # set the include directory for the build tree
 set(MQT_MLIR_INCLUDE_BUILD_DIR "${CMAKE_CURRENT_SOURCE_DIR}/include")
 set(MQT_MLIR_MIN_VERSION 19.0)
 
 # MLIR must be installed on the system
 find_package(MLIR REQUIRED CONFIG)
-<<<<<<< HEAD
-
-=======
 if(MLIR_VERSION VERSION_LESS MQT_MLIR_MIN_VERSION)
   message(FATAL_ERROR "MLIR version must be at least ${MQT_MLIR_MIN_VERSION}")
 endif()
->>>>>>> cebd9a9f
 message(STATUS "Using MLIRConfig.cmake in: ${MLIR_DIR}")
 message(STATUS "Using LLVMConfig.cmake in: ${LLVM_DIR}")
 
 # Add the paths to the MLIR and LLVM CMake modules.
 list(APPEND CMAKE_MODULE_PATH "${MLIR_CMAKE_DIR}")
 list(APPEND CMAKE_MODULE_PATH "${LLVM_CMAKE_DIR}")
-list(APPEND CMAKE_MODULE_PATH "${CATALYST_CMAKE_DIR}")
-
-set(MLIR_INCLUDE_DIRS "${MLIR_INCLUDE_DIRS};${CATALYST_INCLUDE_DIRS}")
 
 string(REPLACE "." ";" MLIR_VERSION_COMPONENTS ${MLIR_VERSION})
 list(GET MLIR_VERSION_COMPONENTS 0 MLIR_VERSION_MAJOR)
@@ -56,11 +46,6 @@
 # add a compile feature for C++17
 set(CMAKE_CXX_STANDARD 17)
 
-option(ENABLE_CATALYST "Enable Catalyst conversion passes" OFF)
-if(ENABLE_CATALYST)
-  find_package(Catalyst REQUIRED CONFIG)
-endif()
-
 # add main library code
 add_subdirectory(include)
 add_subdirectory(lib)
