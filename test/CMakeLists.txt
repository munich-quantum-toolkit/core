--- conflicted
+++ resolved
@@ -49,16 +49,11 @@
                  ${CMAKE_CURRENT_SOURCE_DIR}/algorithms/test_random_clifford.cpp
                  ${CMAKE_CURRENT_SOURCE_DIR}/algorithms/test_qpe.cpp
                  ${CMAKE_CURRENT_SOURCE_DIR}/unittests/test_io.cpp
-<<<<<<< HEAD
-                 ${CMAKE_CURRENT_SOURCE_DIR}/unittests/test_ddfunctionality.cpp
-                 ${CMAKE_CURRENT_SOURCE_DIR}/unittests/test_dd_noise_functionality.cpp
-=======
                  ${CMAKE_CURRENT_SOURCE_DIR}/unittests/test_dd_functionality.cpp
->>>>>>> 177f469c
                  ${CMAKE_CURRENT_SOURCE_DIR}/unittests/test_qfr_functionality.cpp
                  ${CMAKE_CURRENT_SOURCE_DIR}/algorithms/eval_dynamic_circuits.cpp
                  ${CMAKE_CURRENT_SOURCE_DIR}/unittests/test_zx_functionality.cpp)
-               
+
 
 add_custom_command(TARGET ${PROJECT_NAME}_test
                    POST_BUILD
