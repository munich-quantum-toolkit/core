/*
 * Copyright (c) 2023 - 2025 Chair for Design Automation, TUM
 * Copyright (c) 2025 Munich Quantum Software Company GmbH
 * All rights reserved.
 *
 * SPDX-License-Identifier: MIT
 *
 * Licensed under the MIT License
 */

#include "ir/Definitions.hpp"
#include "ir/Permutation.hpp"
#include "ir/QuantumComputation.hpp"
#include "ir/Register.hpp"
#include "ir/operations/AodOperation.hpp"
#include "ir/operations/CompoundOperation.hpp"
#include "ir/operations/Control.hpp"
#include "ir/operations/Expression.hpp"
#include "ir/operations/NonUnitaryOperation.hpp"
#include "ir/operations/OpType.hpp"
#include "ir/operations/Operation.hpp"
#include "ir/operations/StandardOperation.hpp"
#include "ir/operations/SymbolicOperation.hpp"
#include "qasm3/Importer.hpp"

#include <cstdint>
#include <gtest/gtest.h>
#include <sstream>
#include <stdexcept>
#include <string>
#include <tuple>
#include <vector>

TEST(StandardOperation, CommutesAtQubit) {
  const qc::StandardOperation op1(0, 1, qc::OpType::RY, std::vector{qc::PI_2});
  const qc::StandardOperation op2(0, 1, qc::OpType::RY, std::vector{-qc::PI_4});
  const qc::StandardOperation op3(0, qc::OpType::RY, std::vector{-qc::PI_4});
  EXPECT_TRUE(op1.commutesAtQubit(op2, 0));
  EXPECT_TRUE(op1.commutesAtQubit(op2, 0));
  EXPECT_FALSE(op1.commutesAtQubit(op3, 0));
  EXPECT_TRUE(op1.commutesAtQubit(op2, 2));
}

TEST(CompoundOperation, CommutesAtQubit) {
  qc::CompoundOperation op1;
  op1.emplace_back<qc::StandardOperation>(0, qc::OpType::RY,
                                          std::vector{qc::PI_2});
  op1.emplace_back<qc::StandardOperation>(1, qc::OpType::RX,
                                          std::vector{qc::PI_2});
  qc::CompoundOperation op2;
  op2.emplace_back<qc::StandardOperation>(0, qc::OpType::RY,
                                          std::vector{qc::PI_2});
  op2.emplace_back<qc::StandardOperation>(1, qc::OpType::RY,
                                          std::vector{qc::PI_2});
  op2.emplace_back<qc::StandardOperation>(1, qc::OpType::RY,
                                          std::vector{qc::PI_2});
  const qc::StandardOperation op3(0, qc::OpType::RY, std::vector{-qc::PI_4});
  const qc::StandardOperation op4(1, qc::OpType::RY, std::vector{-qc::PI_4});
  EXPECT_TRUE(op1.commutesAtQubit(op3, 0));
  EXPECT_TRUE(op3.commutesAtQubit(op1, 0));
  EXPECT_FALSE(op4.commutesAtQubit(op1, 1));
  EXPECT_TRUE(op4.commutesAtQubit(op2, 1));
  EXPECT_TRUE(op1.commutesAtQubit(op2, 0));
  EXPECT_FALSE(op1.commutesAtQubit(op2, 1));
  EXPECT_TRUE(op1.commutesAtQubit(op2, 2));
}

TEST(StandardOperation, IsInverseOf) {
  const qc::StandardOperation op1(0, qc::OpType::RY, std::vector{qc::PI_2});
  qc::StandardOperation op1Inv = op1;
  op1Inv.invert();
  EXPECT_TRUE(op1.isInverseOf(op1Inv));
  EXPECT_FALSE(op1.isInverseOf(op1));
  const qc::StandardOperation op2(0, qc::OpType::Sdg);
  qc::StandardOperation op2Inv = op2;
  op2Inv.invert();
  EXPECT_TRUE(op2.isInverseOf(op2Inv));
  EXPECT_FALSE(op2.isInverseOf(op2));
  const qc::StandardOperation op3(0, qc::OpType::X);
  EXPECT_FALSE(op3.isInverseOf(op1));
}

TEST(CompoundOperation, GlobalIsInverseOf) {
  qc::CompoundOperation op1;
  op1.emplace_back<qc::StandardOperation>(0, qc::RY, std::vector{qc::PI_2});
  op1.emplace_back<qc::StandardOperation>(1, qc::RY, std::vector{qc::PI_2});
  // the actual inverse of op1
  qc::CompoundOperation op2;
  op2.emplace_back<qc::StandardOperation>(0, qc::RY, std::vector{-qc::PI_2});
  op2.emplace_back<qc::StandardOperation>(1, qc::RY, std::vector{-qc::PI_2});
  // the compound operations with different number of operations
  qc::CompoundOperation op3 = op2;
  op3.emplace_back<qc::StandardOperation>(2, qc::RY, std::vector{qc::PI_2});
  // the operations come in different order
  qc::CompoundOperation op4;
  op4.emplace_back<qc::StandardOperation>(1, qc::RY, std::vector{-qc::PI_2});
  op4.emplace_back<qc::StandardOperation>(0, qc::RY, std::vector{-qc::PI_2});
  EXPECT_TRUE(op1.isInverseOf(op2));
  EXPECT_TRUE(op2.isInverseOf(op1));
  EXPECT_FALSE(op1.isInverseOf(op3));
  EXPECT_FALSE(op1.isInverseOf(qc::StandardOperation(0, qc::RY)));
  EXPECT_TRUE(op1.isInverseOf(op4));
}

TEST(CompoundOperation, IsInverseOf) {
  // This functionality is not implemented yet, the function isInverseOf leads
  // to false negatives
  qc::CompoundOperation op1;
  op1.emplace_back<qc::StandardOperation>(0, qc::OpType::RY,
                                          std::vector{-qc::PI_2});
  op1.emplace_back<qc::StandardOperation>(1, qc::OpType::RY,
                                          std::vector{-qc::PI_2});
  qc::CompoundOperation op2 = op1;
  op2.invert();
  EXPECT_TRUE(op1.isInverseOf(op2));
}

<<<<<<< HEAD
TEST(CompoundOperation, IsClifford){
  qc::CompoundOperation op1;
  op1.emplace_back<qc::StandardOperation>(0, qc::OpType::H);
  op1.emplace_back<qc::StandardOperation>(1, qc::OpType::RX,
                                          std::vector{qc::PI_2});
  EXPECT_FALSE(op1.isClifford());
=======
TEST(CompoundOperation, GetNqubits) {
  qc::CompoundOperation op;
  op.emplace_back<qc::StandardOperation>(0, qc::OpType::X);
  op.emplace_back<qc::StandardOperation>(1, qc::OpType::X);
  op.emplace_back<qc::StandardOperation>(3, qc::OpType::X);
  EXPECT_EQ(op.getNqubits(), 3);
>>>>>>> a475fab2
}

TEST(OpType, General) {
  EXPECT_EQ(qc::toString(qc::RZ), "rz");
  std::stringstream ss;
  ss << qc::OpType::RZ;
  EXPECT_EQ(ss.str(), "rz");
}

TEST(OpType, SingleQubitGate) {
  EXPECT_TRUE(qc::isSingleQubitGate(qc::P));
  EXPECT_FALSE(qc::isSingleQubitGate(qc::ECR));
}

TEST(NonStandardOperation, IsInverseOf) {
  const qc::StandardOperation op(0, qc::I);
  EXPECT_FALSE(qc::NonUnitaryOperation(qc::Targets{0}).isInverseOf(op));
  EXPECT_FALSE(qc::SymbolicOperation().isInverseOf(op));
}

TEST(NonStandardOperation, CommutesAtQubit) {
  const qc::StandardOperation op(0, qc::X);
  EXPECT_FALSE(qc::NonUnitaryOperation(qc::Targets{0}).commutesAtQubit(op, 0));
  EXPECT_FALSE(
      qc::SymbolicOperation(0, qc::P, {sym::Expression<qc::fp, qc::fp>()})
          .commutesAtQubit(op, 0));
}

TEST(Operation, IsIndividualGate) {
  const qc::StandardOperation op1(0, qc::X);
  EXPECT_TRUE(op1.isSingleQubitGate());
  const qc::StandardOperation op2(0, 1, qc::X);
  EXPECT_FALSE(op2.isSingleQubitGate());
  const qc::StandardOperation op3(1, qc::RXX);
  EXPECT_FALSE(op3.isSingleQubitGate());
}

TEST(Operation, IsClifford) {
  const qc::StandardOperation x(0, qc::X);
  EXPECT_TRUE(x.isClifford());
  const qc::StandardOperation cx(0, 1, qc::X);
  EXPECT_TRUE(cx.isClifford());
  const qc::StandardOperation y(0, 1, qc::Y);
  EXPECT_TRUE(y.isClifford());
  const qc::StandardOperation z(0, 1, qc::Z);
  EXPECT_TRUE(z.isClifford());
  const qc::StandardOperation t(0, qc::T);
  EXPECT_FALSE(t.isClifford());
  const qc::Controls controls = {qc::Control(0), qc::Control(1)};
  const qc::StandardOperation ccx(controls, 2, qc::X);
  EXPECT_FALSE(ccx.isClifford());
  const qc::StandardOperation ccy(controls, 2, qc::Y);
  EXPECT_FALSE(ccy.isClifford());
  const qc::StandardOperation ccz(controls, 2, qc::Z);
  EXPECT_FALSE(ccz.isClifford());
  const qc::StandardOperation h(0, qc::H);
  EXPECT_TRUE(h.isClifford());
  const qc::StandardOperation s(0, qc::S);
  EXPECT_TRUE(s.isClifford());
  const qc::StandardOperation sdg(0, qc::Sdg);
  EXPECT_TRUE(sdg.isClifford());
  const qc::StandardOperation sx(0, qc::SX);
  EXPECT_TRUE(sx.isClifford());
  const qc::StandardOperation sxdg(0, qc::SXdg);
  EXPECT_TRUE(sxdg.isClifford());
  const qc::StandardOperation dcx(0, 1, qc::DCX);
  EXPECT_TRUE(dcx.isClifford());
  const qc::StandardOperation swap(0, 1, qc::SWAP);
  EXPECT_TRUE(swap.isClifford());
  const qc::StandardOperation iswap(0, 1, qc::iSWAP);
  EXPECT_TRUE(iswap.isClifford());
  const qc::StandardOperation ecr(0, 1, qc::ECR);
  EXPECT_TRUE(ecr.isClifford());
}

TEST(Operation, IsDiagonalGate) {
  const qc::StandardOperation op1(0, qc::X);
  EXPECT_FALSE(op1.isDiagonalGate());
  const qc::StandardOperation op2(0, qc::Z);
  EXPECT_TRUE(op2.isDiagonalGate());
}

TEST(Operation, IsGlobalGate) {
  const std::string testfile = "OPENQASM 3.0;\n"
                               "include \"stdgates.inc\";\n"
                               "qubit[3] q;\n"
                               "rz(pi/4) q[0];\n"
                               "ry(pi/2) q;\n";
  const auto qc = qasm3::Importer::imports(testfile);
  EXPECT_EQ(qc.getHighestLogicalQubitIndex(), 2);
  EXPECT_FALSE(qc.at(0)->isGlobal(3));
  EXPECT_TRUE(qc.at(1)->isGlobal(3));
}

TEST(Operation, Equality) {
  const qc::StandardOperation op1(0, qc::Z);
  const qc::StandardOperation op2(1, 0, qc::Z);
  const qc::StandardOperation op3(0, 1, qc::Z);
  const qc::StandardOperation op4({0, qc::Control::Type::Neg}, 1, qc::Z);
  EXPECT_FALSE(op1 == op2);
  EXPECT_TRUE(op2 == op3);
  EXPECT_TRUE(op3 == op2);
  EXPECT_FALSE(op2 == op4);

  EXPECT_TRUE(op2.equals(op3, qc::Permutation{{{0, 0}, {1, 2}}},
                         qc::Permutation{{{0, 2}, {1, 0}}}));
  EXPECT_FALSE(
      op2.equals(op3, qc::Permutation{{{0, 0}, {1, 2}}}, qc::Permutation{}));
  EXPECT_FALSE(op2.equals(op4, qc::Permutation{{{0, 0}, {1, 2}}},
                          qc::Permutation{{{0, 2}, {1, 0}}}));
}

TEST(StandardOperation, Move) {
  const qc::StandardOperation moveOp({0, 1}, qc::OpType::Move);
  EXPECT_EQ(moveOp.getTargets().size(), 2);
  EXPECT_EQ(moveOp.getNqubits(), 2);
}

TEST(AodOperation, Activate) {
  // activate at position 0, dimension X, start 0.0, end 1.0
  const na::AodOperation activate(qc::OpType::AodActivate, {0},
                                  {na::Dimension::X}, {0.0}, {1.0});
  EXPECT_EQ(activate.getNqubits(), 1);
  EXPECT_EQ(activate.getStarts(na::Dimension::X).at(0), 0.0);
  EXPECT_EQ(activate.getEnds(na::Dimension::X).at(0), 1.0);
}

TEST(AodOperation, Deactivate) {
  // deactivate at position 0,1 dimension Y, start 0.0, end 1.0
  const na::AodOperation deactivate(qc::OpType::AodDeactivate, {0, 1},
                                    {na::Dimension::Y}, {0.0}, {1.0});
  EXPECT_EQ(deactivate.getNqubits(), 2);
  EXPECT_EQ(deactivate.getStarts(na::Dimension::Y).at(0), 0.0);
  EXPECT_EQ(deactivate.getEnds(na::Dimension::Y).at(0), 1.0);
}

TEST(AodOperation, Move) {
  // move from 0,1 to 2,3 dimension X, start 0.0, end 1.0 and dimension Y,
  // start 1.0, end 2.0
  const na::AodOperation move(qc::OpType::AodMove, {0, 1},
                              {na::Dimension::X, na::Dimension::Y}, {0.0, 1.0},
                              {1.0, 2.0});
  EXPECT_EQ(move.getNqubits(), 2);
  EXPECT_EQ(move.getStarts(na::Dimension::X).at(0), 0.0);
  EXPECT_EQ(move.getEnds(na::Dimension::X).at(0), 1.0);
  EXPECT_EQ(move.getStarts(na::Dimension::Y).at(0), 1.0);
  EXPECT_EQ(move.getEnds(na::Dimension::Y).at(0), 2.0);
}

TEST(AodOperation, Distances) {
  const na::AodOperation move(qc::OpType::AodMove, {0, 1},
                              {na::Dimension::X, na::Dimension::Y}, {0.0, 1.0},
                              {1.0, 3.0});
  EXPECT_EQ(move.getMaxDistance(na::Dimension::X), 1.0);
  EXPECT_EQ(move.getMaxDistance(na::Dimension::Y), 2.0);
}

TEST(AodOperation, Qasm) {
  const na::AodOperation move(qc::OpType::AodMove, {0, 1},
                              {na::Dimension::X, na::Dimension::Y}, {0.0, 1.0},
                              {1.0, 3.0});
  std::stringstream ss;
  qc::QuantumRegister qreg(0, 2, "q");
  qc::QubitIndexToRegisterMap qubitToReg{};
  qubitToReg.try_emplace(0, qreg, qreg.toString(0));
  qubitToReg.try_emplace(1, qreg, qreg.toString(1));
  move.dumpOpenQASM(ss, qubitToReg, {}, 0, false);

  EXPECT_EQ(ss.str(), "aod_move (0, 0, 1; 1, 1, 3;) q[0], q[1];\n");
}

TEST(AodOperation, Constructors) {
  uint32_t const dir1 = 0;
  uint32_t const dir2 = 1;

  const na::AodOperation move(qc::OpType::AodMove, {0, 1}, {dir1, dir2},
                              {0.0, 1.0}, {1.0, 3.0});
  const na::AodOperation move2("aod_move", {0, 1}, {dir1}, {0.0}, {1.0});
  const na::AodOperation move3(qc::OpType::AodMove, {0},
                               {std::tuple{na::Dimension::X, 0.0, 1.0}});
  na::SingleOperation const singleOp(na::Dimension::X, 0.0, 1.0);
  const na::AodOperation move4(qc::OpType::AodMove, {0}, {singleOp});

  EXPECT_EQ(0, 0);
}

TEST(AodOperation, OverrideMethods) {
  na::AodOperation move(qc::OpType::AodMove, {0}, {na::Dimension::X}, {0.0},
                        {1.0});
  move.addControl(qc::Control(0, qc::Control::Type::Pos));
  move.removeControl(qc::Control(0, qc::Control::Type::Pos));
  move.clearControls();
  auto it = move.clone();
}

TEST(AodOperation, Invert) {
  na::AodOperation move(qc::OpType::AodMove, {0}, {na::Dimension::X}, {0.0},
                        {1.0});
  move.invert();
  EXPECT_EQ(move.getStarts(na::Dimension::X).at(0), 1.0);
  EXPECT_EQ(move.getEnds(na::Dimension::X).at(0), 0.0);

  na::AodOperation activate(qc::OpType::AodActivate, {0}, {na::Dimension::X},
                            {0.0}, {1.0});
  activate.invert();
  EXPECT_EQ(activate.getType(), qc::OpType::AodDeactivate);

  na::AodOperation deactivate(qc::OpType::AodDeactivate, {0},
                              {na::Dimension::X}, {0.0}, {1.0});
  deactivate.invert();
  EXPECT_EQ(deactivate.getType(), qc::OpType::AodActivate);
}

TEST(StandardOperation, Constructor) {
  EXPECT_NO_THROW(std::ignore =
                      qc::StandardOperation(0, 1, qc::OpType::P, {qc::PI}));
  EXPECT_NO_THROW(
      std::ignore = qc::StandardOperation(0, {1, 2}, qc::OpType::P, {qc::PI}));
}

TEST(StandardOperation, DuplicateQubitThrowsError) {
  EXPECT_THROW(std::ignore =
                   qc::StandardOperation(0, {0, 1}, qc::OpType::P, {qc::PI}),
               std::runtime_error);
  EXPECT_THROW(std::ignore =
                   qc::StandardOperation(0, 0, qc::OpType::P, {qc::PI}),
               std::runtime_error);

  qc::QuantumComputation qc(2);
  EXPECT_THROW(qc.cx(0, 0), std::runtime_error);
  EXPECT_THROW(qc.mcx({0, 1}, 0), std::runtime_error);
}<|MERGE_RESOLUTION|>--- conflicted
+++ resolved
@@ -115,21 +115,20 @@
   EXPECT_TRUE(op1.isInverseOf(op2));
 }
 
-<<<<<<< HEAD
-TEST(CompoundOperation, IsClifford){
-  qc::CompoundOperation op1;
-  op1.emplace_back<qc::StandardOperation>(0, qc::OpType::H);
-  op1.emplace_back<qc::StandardOperation>(1, qc::OpType::RX,
-                                          std::vector{qc::PI_2});
-  EXPECT_FALSE(op1.isClifford());
-=======
 TEST(CompoundOperation, GetNqubits) {
   qc::CompoundOperation op;
   op.emplace_back<qc::StandardOperation>(0, qc::OpType::X);
   op.emplace_back<qc::StandardOperation>(1, qc::OpType::X);
   op.emplace_back<qc::StandardOperation>(3, qc::OpType::X);
   EXPECT_EQ(op.getNqubits(), 3);
->>>>>>> a475fab2
+}
+
+TEST(CompoundOperation, IsClifford){
+  qc::CompoundOperation op1;
+  op1.emplace_back<qc::StandardOperation>(0, qc::OpType::H);
+  op1.emplace_back<qc::StandardOperation>(1, qc::OpType::RX,
+                                          std::vector{qc::PI_2});
+  EXPECT_FALSE(op1.isClifford());
 }
 
 TEST(OpType, General) {
