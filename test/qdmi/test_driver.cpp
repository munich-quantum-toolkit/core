--- conflicted
+++ resolved
@@ -507,7 +507,6 @@
   EXPECT_THAT(needsCalibration, testing::AnyOf(0, 1));
 }
 #ifdef _WIN32
-<<<<<<< HEAD
 const std::array<std::string, 3> DEVICES{"MQT NA Default QDMI Device",
                                          "MQT Core DDSIM QDMI Device",
                                          "MQT SC Default QDMI Device"};
@@ -516,14 +515,6 @@
     "MQT NA Default QDMI Device", "MQT NA Dynamic QDMI Device",
     "MQT Core DDSIM QDMI Device", "MQT SC Default QDMI Device",
     "MQT SC Dynamic QDMI Device"};
-=======
-constexpr std::array DEVICES{"MQT NA Default QDMI Device",
-                             "MQT Core DDSIM QDMI Device"};
-#else
-constexpr std::array DEVICES{"MQT NA Default QDMI Device",
-                             "MQT NA Dynamic QDMI Device",
-                             "MQT Core DDSIM QDMI Device"};
->>>>>>> 9a5f1fd7
 #endif
 // Instantiate the test suite with different parameters
 INSTANTIATE_TEST_SUITE_P(
