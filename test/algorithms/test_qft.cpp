#include "algorithms/QFT.hpp"
#include "dd/Benchmark.hpp"
#include "dd/FunctionalityConstruction.hpp"

#include "gtest/gtest.h"
#include <cmath>
#include <iostream>

class QFT : public testing::TestWithParam<std::size_t> {
protected:
  void TearDown() override {}

  void SetUp() override { nqubits = GetParam(); }

  std::size_t nqubits = 0;
  std::unique_ptr<qc::QFT> qc;
  std::unique_ptr<dd::Experiment> exp;
};

/// Findings from the QFT Benchmarks:
/// The DDpackage has to be able to represent all 2^n different amplitudes in
/// order to produce correct results The smallest entry seems to be closely
/// related to '1-cos(pi/2^(n-1))' The following CN::TOLERANCE values suffice up
/// until a certain number of qubits: 	10e-10	..	18 qubits
///		10e-11	..	20 qubits
///		10e-12	..	22 qubits
///		10e-13	..	23 qubits
/// The accuracy of double floating points allows for a minimal CN::TOLERANCE
/// value of 10e-15
///	Utilizing more qubits requires the use of fp=long double
constexpr std::size_t QFT_MAX_QUBITS = 20U;

static const size_t INITIAL_COMPLEX_COUNT = 1;

INSTANTIATE_TEST_SUITE_P(QFT, QFT,
                         testing::Range<std::size_t>(0U, QFT_MAX_QUBITS + 1U,
                                                     3U),
                         [](const testing::TestParamInfo<QFT::ParamType>& inf) {
                           const auto nqubits = inf.param;
                           std::stringstream ss{};
                           ss << nqubits;
                           if (nqubits == 1) {
                             ss << "_qubit";
                           } else {
                             ss << "_qubits";
                           }
                           return ss.str();
                         });

TEST_P(QFT, Functionality) {
  // there should be no error constructing the circuit
  ASSERT_NO_THROW({ qc = std::make_unique<qc::QFT>(nqubits, false); });
  // there should be no error building the functionality

  exp = dd::benchmarkFunctionalityConstruction(*qc);
  auto* expFunc =
      dynamic_cast<dd::FunctionalityConstructionExperiment*>(exp.get());
  assert(expFunc != nullptr);
  auto func = expFunc->func;
  auto dd = std::move(exp->dd);

  qc->printStatistics(std::cout);
  // QFT DD should consist of 2^n nodes
  ASSERT_EQ(func.size(), std::pow(2, nqubits));

  // Force garbage collection of compute table and complex table
  dd->garbageCollect(true);

  // the final DD should store all 2^n different amplitudes
  // since only positive real values are stored in the complex table
  // this number has to be divided by 4
  ASSERT_EQ(dd->cn.realCount(),
            static_cast<std::size_t>(std::ceil(std::pow(2, nqubits) / 4)));

  // top edge weight should equal sqrt(0.5)^n
  EXPECT_NEAR(dd::RealNumber::val(func.w.r),
              static_cast<dd::fp>(std::pow(1.L / std::sqrt(2.L), nqubits)),
              dd::RealNumber::eps);

  // first row and first column should consist only of (1/sqrt(2))**nqubits
  for (std::uint64_t i = 0; i < std::pow(static_cast<long double>(2), nqubits);
       ++i) {
<<<<<<< HEAD
    auto c = dd->getValueByIndex(func, 0, i);
    EXPECT_NEAR(c.r,
                static_cast<dd::fp>(std::pow(1.L / std::sqrt(2.L), nqubits)),
                dd::RealNumber::eps);
    EXPECT_NEAR(c.i, 0, dd::RealNumber::eps);
    c = dd->getValueByIndex(func, i, 0);
    EXPECT_NEAR(c.r,
=======
    auto c = func.getValueByIndex(0, i);
    EXPECT_NEAR(c.real(),
                static_cast<dd::fp>(std::pow(1.L / std::sqrt(2.L), nqubits)),
                dd::RealNumber::eps);
    EXPECT_NEAR(c.imag(), 0, dd::RealNumber::eps);
    c = func.getValueByIndex(i, 0);
    EXPECT_NEAR(c.real(),
>>>>>>> fc7d8660
                static_cast<dd::fp>(std::pow(1.L / std::sqrt(2.L), nqubits)),
                dd::RealNumber::eps);
    EXPECT_NEAR(c.imag(), 0, dd::RealNumber::eps);
  }
  dd->decRef(func);
  dd->garbageCollect(true);
  // number of complex table entries after clean-up should equal initial
  // number of entries
  EXPECT_EQ(dd->cn.realCount(), INITIAL_COMPLEX_COUNT);
}

TEST_P(QFT, FunctionalityRecursive) {
  // there should be no error constructing the circuit
  ASSERT_NO_THROW({ qc = std::make_unique<qc::QFT>(nqubits, false); });

  exp = dd::benchmarkFunctionalityConstruction(*qc, true);
  auto* expFunc =
      dynamic_cast<dd::FunctionalityConstructionExperiment*>(exp.get());
  assert(expFunc != nullptr);
  auto func = expFunc->func;
  auto dd = std::move(exp->dd);

  qc->printStatistics(std::cout);
  // QFT DD should consist of 2^n nodes
  ASSERT_EQ(func.size(), std::pow(2, nqubits));

  // Force garbage collection of compute table and complex table
  dd->garbageCollect(true);

  // the final DD should store all 2^n different amplitudes
  // since only positive real values are stored in the complex table
  // this number has to be divided by 4
  ASSERT_EQ(dd->cn.realCount(),
            static_cast<std::size_t>(std::ceil(std::pow(2, nqubits) / 4)));

  // top edge weight should equal sqrt(0.5)^n
  EXPECT_NEAR(dd::RealNumber::val(func.w.r),
              static_cast<dd::fp>(std::pow(1.L / std::sqrt(2.L), nqubits)),
              dd::RealNumber::eps);

  // first row and first column should consist only of (1/sqrt(2))**nqubits
  for (std::uint64_t i = 0; i < std::pow(static_cast<long double>(2), nqubits);
       ++i) {
<<<<<<< HEAD
    auto c = dd->getValueByIndex(func, 0, i);
    EXPECT_NEAR(c.r,
                static_cast<dd::fp>(std::pow(1.L / std::sqrt(2.L), nqubits)),
                dd::RealNumber::eps);
    EXPECT_NEAR(c.i, 0, dd::RealNumber::eps);
    c = dd->getValueByIndex(func, i, 0);
    EXPECT_NEAR(c.r,
=======
    auto c = func.getValueByIndex(0, i);
    EXPECT_NEAR(c.real(),
                static_cast<dd::fp>(std::pow(1.L / std::sqrt(2.L), nqubits)),
                dd::RealNumber::eps);
    EXPECT_NEAR(c.imag(), 0, dd::RealNumber::eps);
    c = func.getValueByIndex(i, 0);
    EXPECT_NEAR(c.real(),
>>>>>>> fc7d8660
                static_cast<dd::fp>(std::pow(1.L / std::sqrt(2.L), nqubits)),
                dd::RealNumber::eps);
    EXPECT_NEAR(c.imag(), 0, dd::RealNumber::eps);
  }
  dd->decRef(func);
  dd->garbageCollect(true);
  // number of complex table entries after clean-up should equal initial
  // number of entries
  EXPECT_EQ(dd->cn.realCount(), INITIAL_COMPLEX_COUNT);
}

TEST_P(QFT, Simulation) {
  // there should be no error constructing the circuit
  ASSERT_NO_THROW({ qc = std::make_unique<qc::QFT>(nqubits, false); });

  exp = dd::benchmarkSimulate(*qc);
  auto* expSim = dynamic_cast<dd::SimulationExperiment*>(exp.get());
  auto sim = expSim->sim;
  auto dd = std::move(exp->dd);

  qc->printStatistics(std::cout);

  // QFT DD |0...0> sim should consist of n nodes
  ASSERT_EQ(sim.size(), nqubits + 1);

  // Force garbage collection of compute table and complex table
  dd->garbageCollect(true);

  // top edge weight should equal 1
  EXPECT_NEAR(dd::RealNumber::val(sim.w.r), 1, dd::RealNumber::eps);
  EXPECT_NEAR(dd::RealNumber::val(sim.w.i), 0, dd::RealNumber::eps);

  // first column should consist only of sqrt(0.5)^n's
  for (std::uint64_t i = 0; i < std::pow(static_cast<long double>(2), nqubits);
       ++i) {
<<<<<<< HEAD
    auto c = dd->getValueByIndex(sim, i);
    EXPECT_NEAR(c.r,
=======
    auto c = sim.getValueByIndex(i);
    EXPECT_NEAR(c.real(),
>>>>>>> fc7d8660
                static_cast<dd::fp>(std::pow(1.L / std::sqrt(2.L), nqubits)),
                dd::RealNumber::eps);
    EXPECT_NEAR(c.imag(), 0, dd::RealNumber::eps);
  }
  dd->decRef(sim);
  dd->garbageCollect(true);
  // number of complex table entries after clean-up should equal initial
  // number of entries
  EXPECT_EQ(dd->cn.realCount(), INITIAL_COMPLEX_COUNT);
}

TEST_P(QFT, FunctionalityRecursiveEquality) {
  // there should be no error constructing the circuit
  ASSERT_NO_THROW({ qc = std::make_unique<qc::QFT>(nqubits, false); });

  // there should be no error building the functionality recursively
  exp = dd::benchmarkFunctionalityConstruction(*qc);
  auto* expFunc =
      dynamic_cast<dd::FunctionalityConstructionExperiment*>(exp.get());
  assert(expFunc != nullptr);
  auto func = expFunc->func;
  auto dd = std::move(exp->dd);

  // there should be no error building the functionality regularly
  auto funcRec = buildFunctionalityRecursive(qc.get(), *dd);

  ASSERT_EQ(func, funcRec);
  dd->decRef(funcRec);
  dd->decRef(func);
  dd->garbageCollect(true);
  // number of complex table entries after clean-up should equal initial
  // number of entries
  EXPECT_EQ(dd->cn.realCount(), INITIAL_COMPLEX_COUNT);
}

TEST_P(QFT, DynamicSimulation) {
  // there should be no error constructing the circuit
  ASSERT_NO_THROW({ qc = std::make_unique<qc::QFT>(nqubits, true, true); });
  auto dd = std::make_unique<dd::Package<>>(nqubits);
  qc->printStatistics(std::cout);

  // simulate the circuit
  std::size_t shots = 8192U;
  auto measurements = dd::benchmarkSimulateWithShots(*qc, shots);
  for (const auto& [state, count] : measurements) {
    std::cout << state << ": " << count << "\n";
  }
  const std::size_t unique = measurements.size();

  nqubits = GetParam();
  const auto maxUnique = 1ULL << nqubits;
  if (maxUnique < shots) {
    shots = maxUnique;
  }
  const auto ratio = static_cast<double>(unique) / static_cast<double>(shots);
  std::cout << "Unique entries " << unique << " out of " << shots
            << " for a ratio of: " << ratio << "\n";

  // the number of unique entries should be close to the number of shots
  EXPECT_GE(ratio, 0.7);
  dd->garbageCollect(true);
  // number of complex table entries after clean-up should equal initial
  // number of entries
  EXPECT_EQ(dd->cn.realCount(), INITIAL_COMPLEX_COUNT);
}<|MERGE_RESOLUTION|>--- conflicted
+++ resolved
@@ -80,15 +80,6 @@
   // first row and first column should consist only of (1/sqrt(2))**nqubits
   for (std::uint64_t i = 0; i < std::pow(static_cast<long double>(2), nqubits);
        ++i) {
-<<<<<<< HEAD
-    auto c = dd->getValueByIndex(func, 0, i);
-    EXPECT_NEAR(c.r,
-                static_cast<dd::fp>(std::pow(1.L / std::sqrt(2.L), nqubits)),
-                dd::RealNumber::eps);
-    EXPECT_NEAR(c.i, 0, dd::RealNumber::eps);
-    c = dd->getValueByIndex(func, i, 0);
-    EXPECT_NEAR(c.r,
-=======
     auto c = func.getValueByIndex(0, i);
     EXPECT_NEAR(c.real(),
                 static_cast<dd::fp>(std::pow(1.L / std::sqrt(2.L), nqubits)),
@@ -96,7 +87,6 @@
     EXPECT_NEAR(c.imag(), 0, dd::RealNumber::eps);
     c = func.getValueByIndex(i, 0);
     EXPECT_NEAR(c.real(),
->>>>>>> fc7d8660
                 static_cast<dd::fp>(std::pow(1.L / std::sqrt(2.L), nqubits)),
                 dd::RealNumber::eps);
     EXPECT_NEAR(c.imag(), 0, dd::RealNumber::eps);
@@ -140,15 +130,6 @@
   // first row and first column should consist only of (1/sqrt(2))**nqubits
   for (std::uint64_t i = 0; i < std::pow(static_cast<long double>(2), nqubits);
        ++i) {
-<<<<<<< HEAD
-    auto c = dd->getValueByIndex(func, 0, i);
-    EXPECT_NEAR(c.r,
-                static_cast<dd::fp>(std::pow(1.L / std::sqrt(2.L), nqubits)),
-                dd::RealNumber::eps);
-    EXPECT_NEAR(c.i, 0, dd::RealNumber::eps);
-    c = dd->getValueByIndex(func, i, 0);
-    EXPECT_NEAR(c.r,
-=======
     auto c = func.getValueByIndex(0, i);
     EXPECT_NEAR(c.real(),
                 static_cast<dd::fp>(std::pow(1.L / std::sqrt(2.L), nqubits)),
@@ -156,7 +137,6 @@
     EXPECT_NEAR(c.imag(), 0, dd::RealNumber::eps);
     c = func.getValueByIndex(i, 0);
     EXPECT_NEAR(c.real(),
->>>>>>> fc7d8660
                 static_cast<dd::fp>(std::pow(1.L / std::sqrt(2.L), nqubits)),
                 dd::RealNumber::eps);
     EXPECT_NEAR(c.imag(), 0, dd::RealNumber::eps);
@@ -192,13 +172,8 @@
   // first column should consist only of sqrt(0.5)^n's
   for (std::uint64_t i = 0; i < std::pow(static_cast<long double>(2), nqubits);
        ++i) {
-<<<<<<< HEAD
-    auto c = dd->getValueByIndex(sim, i);
-    EXPECT_NEAR(c.r,
-=======
     auto c = sim.getValueByIndex(i);
     EXPECT_NEAR(c.real(),
->>>>>>> fc7d8660
                 static_cast<dd::fp>(std::pow(1.L / std::sqrt(2.L), nqubits)),
                 dd::RealNumber::eps);
     EXPECT_NEAR(c.imag(), 0, dd::RealNumber::eps);
