# To run all pre-commit checks, use:
#
#     pre-commit run -a
#
# To install pre-commit hooks that run every time you commit:
#
#     pre-commit install
#

ci:
  autoupdate_commit_msg: "⬆️🪝 update pre-commit hooks"
  autoupdate_schedule: quarterly
  autofix_commit_msg: "🎨 pre-commit fixes"
  skip: [mypy]

repos:
  # Check for merge conflicts
  - repo: https://github.com/pre-commit/pre-commit-hooks
    rev: v6.0.0
    hooks:
      - id: check-merge-conflict
        args: ["--assume-in-merge"]
        fail_fast: true

  # Standard hooks
  - repo: https://github.com/pre-commit/pre-commit-hooks
    rev: v6.0.0
    hooks:
      - id: check-added-large-files
      - id: check-case-conflict
      - id: check-docstring-first
      - id: check-symlinks
      - id: check-toml
      - id: check-yaml
      - id: debug-statements
      - id: end-of-file-fixer
      - id: mixed-line-ending
      - id: requirements-txt-fixer
      - id: trailing-whitespace

  # Clean jupyter notebooks
  - repo: https://github.com/srstevenson/nb-clean
    rev: 4.0.1
    hooks:
      - id: nb-clean
        args:
          - --remove-empty-cells
          - --preserve-cell-metadata
          - raw_mimetype
          - --

  # Handling unwanted unicode characters
  - repo: https://github.com/sirosen/texthooks
    rev: 0.7.1
    hooks:
      - id: fix-ligatures
      - id: fix-smartquotes

  # Check for common mistakes
  - repo: https://github.com/pre-commit/pygrep-hooks
    rev: v1.10.0
    hooks:
      - id: rst-backticks
      - id: rst-directive-colons
      - id: rst-inline-touching-normal

  # Python linting using ruff
  - repo: https://github.com/astral-sh/ruff-pre-commit
    rev: v0.13.3
    hooks:
      - id: ruff-check
        args: ["--fix", "--show-fixes"]
      - id: ruff-format

  # Static type checking using mypy
  - repo: https://github.com/pre-commit/mirrors-mypy
    rev: v1.18.2
    hooks:
      - id: mypy
        files: ^(python/mqt|test/python|noxfile.py)
        args: []
        additional_dependencies:
          - nox
          - pandas-stubs
          - pytest

  # Also run Black on examples in the documentation
  - repo: https://github.com/adamchainz/blacken-docs
    rev: 1.20.0
    hooks:
      - id: blacken-docs
        additional_dependencies: [black==25.*]

  # Check for license headers
  - repo: https://github.com/emzeat/mz-lictools
    rev: v2.8.0
    hooks:
      - id: license-tools

  # Clang-format the C++ part of the code base automatically
  - repo: https://github.com/pre-commit/mirrors-clang-format
    rev: v21.1.2
    hooks:
      - id: clang-format
        types_or: [c++, c, cuda]

  # CMake format and lint the CMakeLists.txt files
  - repo: https://github.com/cheshirekow/cmake-format-precommit
    rev: v0.6.13
    hooks:
      - id: cmake-format
        additional_dependencies: [pyyaml]
        types: [file]
        files: (\.cmake|CMakeLists.txt)(.in)?$

  # Format configuration files with prettier
  - repo: https://github.com/rbubley/mirrors-prettier
    rev: v3.6.2
    hooks:
      - id: prettier
        types_or: [yaml, markdown, html, css, scss, javascript, json]

  # Check for spelling
  - repo: https://github.com/crate-ci/typos
<<<<<<< HEAD
    rev: v1
=======
    rev: v1.37.2
>>>>>>> 5ecbe317
    hooks:
      - id: typos

  # Catch common capitalization mistakes
  - repo: local
    hooks:
      - id: disallow-caps
        name: Disallow improper capitalization
        language: pygrep
        entry: PyBind|Numpy|Cmake|CCache|Github|PyTest|Mqt|Tum|MQTopt|MQTref
        exclude: .pre-commit-config.yaml

  # Check best practices for scientific Python code
  - repo: https://github.com/scientific-python/cookie
    rev: 2025.10.01
    hooks:
      - id: sp-repo-review
        additional_dependencies: ["repo-review[cli]"]

  # Check JSON schemata
  - repo: https://github.com/python-jsonschema/check-jsonschema
    rev: 0.34.0
    hooks:
      - id: check-dependabot
      - id: check-github-workflows
      - id: check-readthedocs

  # Check the pyproject.toml file
  - repo: https://github.com/henryiii/validate-pyproject-schema-store
    rev: 2025.10.03
    hooks:
      - id: validate-pyproject

  # Tidy up BibTeX files
  - repo: https://github.com/FlamingTempura/bibtex-tidy
    rev: v1.14.0
    hooks:
      - id: bibtex-tidy
        args:
          [
            "--align=20",
            "--curly",
            "--months",
            "--blank-lines",
            "--sort",
            "--strip-enclosing-braces",
            "--sort-fields",
            "--trailing-commas",
            "--remove-empty-fields",
          ]<|MERGE_RESOLUTION|>--- conflicted
+++ resolved
@@ -122,11 +122,7 @@
 
   # Check for spelling
   - repo: https://github.com/crate-ci/typos
-<<<<<<< HEAD
-    rev: v1
-=======
-    rev: v1.37.2
->>>>>>> 5ecbe317
+    rev: v1.38.0
     hooks:
       - id: typos
 
