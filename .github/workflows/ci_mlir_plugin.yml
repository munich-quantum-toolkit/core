--- conflicted
+++ resolved
@@ -140,13 +140,8 @@
             exit 0
           fi
 
-<<<<<<< HEAD
-          # Find Catalyst include directory (look in workspace root .venv)
-          CATALYST_INCLUDE=$(find ../../.venv -path "*/catalyst/include" -type d 2>/dev/null | head -n1)
-=======
           # Find Catalyst include directory
           CATALYST_INCLUDE=$(find .venv -path "*/catalyst/include" -type d | head -n1)
->>>>>>> 00b26619
           if [ -z "$CATALYST_INCLUDE" ]; then
             echo "Catalyst include directory not found, running without extra includes"
             EXTRA_ARGS=""
