name: Qiskit Upstream Tests
on:
  schedule:
    # Run every Monday at 00:00 UTC
    - cron: "0 0 * * 1"
  pull_request:
    paths:
      - ".github/workflows/upstream.yml"
  workflow_dispatch: # Allow manual triggering

concurrency:
  group: ${{ github.workflow }}-${{ github.head_ref || github.run_id }}
  cancel-in-progress: true

jobs:
  qiskit-upstream-tests:
    name: 🐍⚛️
    strategy:
      fail-fast: false
      matrix:
<<<<<<< HEAD
        os: [ubuntu-24.04, macos-15, windows-2025]
    uses: munich-quantum-toolkit/workflows/.github/workflows/reusable-qiskit-upstream-tests.yml@v1.15
=======
        os: [ubuntu-24.04, macos-14, windows-2022]
    uses: munich-quantum-toolkit/workflows/.github/workflows/reusable-qiskit-upstream.yml@v1.14
>>>>>>> d0a3ba66
    with:
      runs-on: ${{ matrix.os }}
      setup-z3: true

  create-issue-on-failure:
    name: Create issue on failure
    needs: qiskit-upstream-tests
    if: ${{ always() }}
    uses: munich-quantum-toolkit/workflows/.github/workflows/reusable-qiskit-upstream-issue.yml@v1.15
    with:
      tests-result: ${{ needs.qiskit-upstream-tests.result }}
    permissions:
      contents: read
      issues: write # Needed to create/update issues<|MERGE_RESOLUTION|>--- conflicted
+++ resolved
@@ -18,15 +18,10 @@
     strategy:
       fail-fast: false
       matrix:
-<<<<<<< HEAD
-        os: [ubuntu-24.04, macos-15, windows-2025]
+       runs-on: [ubuntu-24.04, macos-14, windows-2022]
     uses: munich-quantum-toolkit/workflows/.github/workflows/reusable-qiskit-upstream-tests.yml@v1.15
-=======
-        os: [ubuntu-24.04, macos-14, windows-2022]
-    uses: munich-quantum-toolkit/workflows/.github/workflows/reusable-qiskit-upstream.yml@v1.14
->>>>>>> d0a3ba66
     with:
-      runs-on: ${{ matrix.os }}
+      runs-on: ${{ matrix.runs-on }}
       setup-z3: true
 
   create-issue-on-failure:
