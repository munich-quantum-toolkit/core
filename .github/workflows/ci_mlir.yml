--- conflicted
+++ resolved
@@ -18,7 +18,6 @@
 
 jobs:
   cpp-test-mlir:
-    if: false # Skip this job during debugging
     name: 🐧 Test MLIR with LLVM@${{ matrix.llvm-version }}
     runs-on: ubuntu-24.04
     strategy:
@@ -94,7 +93,6 @@
         run: cmake --build build --config Release --target check-quantum-opt
 
   cpp-test-mlir-windows:
-    if: false # Skip this job during debugging
     name: 🏁 Test MLIR with LLVM@${{ matrix.llvm-version }}
     runs-on: windows-latest
     strategy:
@@ -162,7 +160,7 @@
             -DCMAKE_INSTALL_PREFIX=${{ github.workspace }}\llvm-install
           cmake --build build_llvm --target install --config Release
 
-      # install uv
+      # set up uv for faster Python package management
       - name: Install the latest version of uv
         uses: astral-sh/setup-uv@v6
         with:
@@ -201,14 +199,6 @@
 
           cmake --build build --config Release --target check-quantum-opt
 
-<<<<<<< HEAD
-  cpp-test-mlir-plugin-macos-homebrew:
-    name: 🍎 Test mqt-catalyst-plugin with LLVM@${{ matrix.llvm-version }}
-    runs-on: macos-14
-    strategy:
-      matrix:
-        llvm-version: [19]
-=======
   cpp-test-mlir-macos:
     name: 🍎 Test MLIR with LLVM@${{ matrix.llvm-version }} on ${{ matrix.macos-version }}
     runs-on: ${{ matrix.macos-version }}
@@ -217,156 +207,16 @@
         macos-version: [macos-13, macos-14]
         llvm-version: [19, 20]
       fail-fast: false
->>>>>>> 2614d547
     env:
       CMAKE_BUILD_PARALLEL_LEVEL: 4
       CTEST_PARALLEL_LEVEL: 4
       FORCE_COLOR: 3
-<<<<<<< HEAD
-
-    steps:
-=======
     steps:
       # Check out the repository
->>>>>>> 2614d547
       - uses: actions/checkout@v4
         with:
           fetch-depth: 0
 
-<<<<<<< HEAD
-      - name: Set up uv for Python 3.12
-        uses: astral-sh/setup-uv@v6
-        with:
-          python-version: 3.12
-          activate-environment: true
-
-      - name: Setup Python path
-        run: |
-          echo "Using Python: $(which python)"
-          echo "Python_EXECUTABLE=$(which python)" >> $GITHUB_ENV
-          echo "PYTHON=$(which python)" >> $GITHUB_ENV
-
-      - name: Install pytest, scikit-build-core, and Catalyst
-        # Use pre-release Catalyst to include latest features
-        # Make sure to use stable urllib3 to avoid issues with requests
-        run: |
-          uv pip install pytest scikit-build-core
-          uv pip install \
-            --extra-index-url https://test.pypi.org/simple \
-            --index-strategy unsafe-best-match \
-            --prerelease=allow \
-            "PennyLane-Catalyst==0.12.0.dev51" \
-            "urllib3==2.4.0"
-
-      - name: Install llvm (mlir), lit, and ninja
-        run: |
-          brew install llvm@${{ matrix.llvm-version }} lit ninja
-
-      - name: Set LLVM, MLIR, and lit paths
-        run: |
-          echo "MLIR_DIR=/opt/homebrew/opt/llvm@${{ matrix.llvm-version }}/lib/cmake/mlir" >> $GITHUB_ENV
-          echo "LLVM_DIR=/opt/homebrew/opt/llvm@${{ matrix.llvm-version }}/lib/cmake/llvm" >> $GITHUB_ENV
-          echo "LLVM_EXTERNAL_LIT=/opt/homebrew/bin/lit" >> $GITHUB_ENV
-
-      - name: Build and install mqt-catalyst-plugin
-        run: |
-          cd plugins/catalyst/python
-          uv sync \
-            --config-settings=cmake.define.Python_EXECUTABLE=$Python_EXECUTABLE \
-            --config-settings=cmake.define.LLVM_EXTERNAL_LIT=$LLVM_EXTERNAL_LIT \
-            --config-settings=cmake.define.MLIR_DIR=$MLIR_DIR \
-            --config-settings=cmake.define.LLVM_DIR=$LLVM_DIR \
-            --inexact --no-dev --no-build-isolation-package mqt-catalyst-plugin --active --verbose
-
-      - name: Run mqt-catalyst-plugin tests
-        # Currently only plugin setup can be tested with homebrew LLVM
-        run: |
-          cd plugins/catalyst/python
-          pytest test/test_plugin_setup.py
-
-  cpp-test-mlir-plugin-macos-from-source:
-    name: 🍎 Test mqt-catalyst-plugin with Catalyst and LLVM (MLIR) from source
-    runs-on: macos-14
-    env:
-      CMAKE_BUILD_PARALLEL_LEVEL: 4
-      CTEST_PARALLEL_LEVEL: 4
-      FORCE_COLOR: 3
-
-    steps:
-      - uses: actions/checkout@v4
-        with:
-          fetch-depth: 0
-
-      - name: Set up uv for Python 3.12
-        uses: astral-sh/setup-uv@v6
-        with:
-          python-version: 3.12
-          activate-environment: true
-
-      - name: Setup Python path
-        run: |
-          echo "Using Python: $(which python)"
-          echo "Python_EXECUTABLE=$(which python)" >> $GITHUB_ENV
-          echo "PYTHON=$(which python)" >> $GITHUB_ENV
-
-      - name: Install lit, pytest, and scikit-build-core
-        run: |
-          uv pip install lit pytest scikit-build-core
-
-      - name: Set lit path
-        run: |
-          echo "LLVM_EXTERNAL_LIT=$(which lit)" >> $GITHUB_ENV
-
-      # This is the recommended way to install Catalyst from source
-      - name: Install Catalyst prerequisites
-        run: |
-          xcode-select --install || true
-          uv pip install 'cmake<4' ninja
-          brew install libomp ccache gfortran
-          echo "/usr/local/opt/ccache/libexec" >> $GITHUB_PATH
-
-      - name: Clone Catalyst (shallow, with submodules)
-        run: |
-          git clone --recurse-submodules --shallow-submodules https://github.com/PennyLaneAI/catalyst.git
-
-      - name: Install Catalyst requirements
-        run: |
-          cd catalyst
-          uv pip install -r requirements.txt
-
-      - name: Build Catalyst from source
-        run: |
-          cd catalyst
-          make all
-
-      - name: Set LLVM and MLIR paths
-        run: |
-          echo "MLIR_DIR=$(pwd)/catalyst/mlir/llvm-project/build/lib/cmake/mlir" >> $GITHUB_ENV
-          echo "LLVM_DIR=$(pwd)/catalyst/mlir/llvm-project/build/lib/cmake/llvm" >> $GITHUB_ENV
-
-      - name: Build and install mqt-catalyst-plugin
-        run: |
-          cd plugins/catalyst/python
-          uv sync \
-            --config-settings=cmake.define.Python_EXECUTABLE=$Python_EXECUTABLE \
-            --config-settings=cmake.define.MLIR_DIR=$MLIR_DIR \
-            --config-settings=cmake.define.LLVM_DIR=$LLVM_DIR \
-            --config-settings=cmake.define.LLVM_EXTERNAL_LIT=$LLVM_EXTERNAL_LIT \
-            --inexact --no-dev --no-build-isolation-package mqt-catalyst-plugin --active --verbose
-
-      - name: Set DYLD_LIBRARY_PATH
-        # Ensure the shared library is found during tests
-        # TODO: Why even necessary?
-        run: |
-          cd plugins/catalyst/python
-          echo "DYLD_LIBRARY_PATH=$(find build -type f -name 'libmqt-core-ir*.dylib' -exec dirname {} \; | head -n1)" >> $GITHUB_ENV
-
-      - name: Run mqt-catalyst-plugin tests
-        # Test the plugin execution
-        run: |
-          cd plugins/catalyst/python
-          DYLD_LIBRARY_PATH=$DYLD_LIBRARY_PATH pytest test/test_plugin.py
-=======
       # Install llvm and ninja
       - name: Install llvm@${{ matrix.llvm-version }} and Ninja via Homebrew
         run: |
@@ -413,4 +263,152 @@
       # Build and run tests
       - name: Build MLIR components and directly run lit tests
         run: cmake --build build --config Release --target check-quantum-opt
->>>>>>> 2614d547
+
+  cpp-test-mlir-plugin-macos-homebrew:
+    name: 🍎 Test mqt-catalyst-plugin with LLVM@${{ matrix.llvm-version }}
+    runs-on: macos-14
+    strategy:
+      matrix:
+        llvm-version: [19]
+    env:
+      CMAKE_BUILD_PARALLEL_LEVEL: 4
+      CTEST_PARALLEL_LEVEL: 4
+      FORCE_COLOR: 3
+
+    steps:
+      - uses: actions/checkout@v4
+        with:
+          fetch-depth: 0
+
+      - name: Set up uv for Python 3.12
+        uses: astral-sh/setup-uv@v6
+        with:
+          python-version: 3.12
+          activate-environment: true
+
+      - name: Setup Python path
+        run: |
+          echo "Using Python: $(which python)"
+          echo "Python_EXECUTABLE=$(which python)" >> $GITHUB_ENV
+          echo "PYTHON=$(which python)" >> $GITHUB_ENV
+
+      - name: Install pytest, scikit-build-core, and Catalyst
+        # Use pre-release Catalyst to include latest features
+        # Make sure to use stable urllib3 to avoid issues with requests
+        run: |
+          uv pip install pytest scikit-build-core
+          uv pip install \
+            --extra-index-url https://test.pypi.org/simple \
+            --index-strategy unsafe-best-match \
+            --prerelease=allow \
+            "PennyLane-Catalyst==0.12.0.dev51" \
+            "urllib3==2.4.0"
+
+      - name: Install llvm (mlir), lit, and ninja
+        run: |
+          brew install llvm@${{ matrix.llvm-version }} lit ninja
+
+      - name: Set LLVM, MLIR, and lit paths
+        run: |
+          echo "MLIR_DIR=/opt/homebrew/opt/llvm@${{ matrix.llvm-version }}/lib/cmake/mlir" >> $GITHUB_ENV
+          echo "LLVM_DIR=/opt/homebrew/opt/llvm@${{ matrix.llvm-version }}/lib/cmake/llvm" >> $GITHUB_ENV
+          echo "LLVM_EXTERNAL_LIT=/opt/homebrew/bin/lit" >> $GITHUB_ENV
+
+      - name: Build and install mqt-catalyst-plugin
+        run: |
+          cd plugins/catalyst/python
+          uv sync \
+            --config-settings=cmake.define.Python_EXECUTABLE=$Python_EXECUTABLE \
+            --config-settings=cmake.define.LLVM_EXTERNAL_LIT=$LLVM_EXTERNAL_LIT \
+            --config-settings=cmake.define.MLIR_DIR=$MLIR_DIR \
+            --config-settings=cmake.define.LLVM_DIR=$LLVM_DIR \
+            --inexact --no-dev --no-build-isolation-package mqt-catalyst-plugin --active --verbose
+
+      - name: Run mqt-catalyst-plugin tests
+        # Currently only plugin setup can be tested with homebrew LLVM
+        run: |
+          cd plugins/catalyst/python
+          pytest test/test_plugin_setup.py
+
+  cpp-test-mlir-plugin-macos-from-source:
+    name: 🍎 Test mqt-catalyst-plugin with Catalyst and LLVM (MLIR) from source
+    runs-on: macos-14
+    env:
+      CMAKE_BUILD_PARALLEL_LEVEL: 4
+      CTEST_PARALLEL_LEVEL: 4
+      FORCE_COLOR: 3
+
+    steps:
+      - uses: actions/checkout@v4
+        with:
+          fetch-depth: 0
+
+      - name: Set up uv for Python 3.12
+        uses: astral-sh/setup-uv@v6
+        with:
+          python-version: 3.12
+          activate-environment: true
+
+      - name: Setup Python path
+        run: |
+          echo "Using Python: $(which python)"
+          echo "Python_EXECUTABLE=$(which python)" >> $GITHUB_ENV
+          echo "PYTHON=$(which python)" >> $GITHUB_ENV
+
+      - name: Install lit, pytest, and scikit-build-core
+        run: |
+          uv pip install lit pytest scikit-build-core
+
+      - name: Set lit path
+        run: |
+          echo "LLVM_EXTERNAL_LIT=$(which lit)" >> $GITHUB_ENV
+
+      # This is the recommended way to install Catalyst from source
+      - name: Install Catalyst prerequisites
+        run: |
+          xcode-select --install || true
+          uv pip install 'cmake<4' ninja
+          brew install libomp ccache gfortran
+          echo "/usr/local/opt/ccache/libexec" >> $GITHUB_PATH
+
+      - name: Clone Catalyst (shallow, with submodules)
+        run: |
+          git clone --recurse-submodules --shallow-submodules https://github.com/PennyLaneAI/catalyst.git
+
+      - name: Install Catalyst requirements
+        run: |
+          cd catalyst
+          uv pip install -r requirements.txt
+
+      - name: Build Catalyst from source
+        run: |
+          cd catalyst
+          make all
+
+      - name: Set LLVM and MLIR paths
+        run: |
+          echo "MLIR_DIR=$(pwd)/catalyst/mlir/llvm-project/build/lib/cmake/mlir" >> $GITHUB_ENV
+          echo "LLVM_DIR=$(pwd)/catalyst/mlir/llvm-project/build/lib/cmake/llvm" >> $GITHUB_ENV
+
+      - name: Build and install mqt-catalyst-plugin
+        run: |
+          cd plugins/catalyst/python
+          uv sync \
+            --config-settings=cmake.define.Python_EXECUTABLE=$Python_EXECUTABLE \
+            --config-settings=cmake.define.MLIR_DIR=$MLIR_DIR \
+            --config-settings=cmake.define.LLVM_DIR=$LLVM_DIR \
+            --config-settings=cmake.define.LLVM_EXTERNAL_LIT=$LLVM_EXTERNAL_LIT \
+            --inexact --no-dev --no-build-isolation-package mqt-catalyst-plugin --active --verbose
+
+      - name: Set DYLD_LIBRARY_PATH
+        # Ensure the shared library is found during tests
+        # TODO: Why even necessary?
+        run: |
+          cd plugins/catalyst/python
+          echo "DYLD_LIBRARY_PATH=$(find build -type f -name 'libmqt-core-ir*.dylib' -exec dirname {} \; | head -n1)" >> $GITHUB_ENV
+
+      - name: Run mqt-catalyst-plugin tests
+        # Test the plugin execution
+        run: |
+          cd plugins/catalyst/python
+          DYLD_LIBRARY_PATH=$DYLD_LIBRARY_PATH pytest test/test_plugin.py