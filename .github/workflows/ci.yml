name: CI
on:
  push:
    branches:
      - main
  pull_request:
  merge_group:
  workflow_dispatch:

concurrency:
  group: ${{ github.workflow }}-${{ github.head_ref || github.run_id }}
  cancel-in-progress: true

jobs:
  change-detection:
    name: 🔍 Change
    uses: munich-quantum-toolkit/workflows/.github/workflows/reusable-change-detection.yml@v1.15

  cpp-tests-ubuntu:
    name: 🇨‌ Test 🐧
    needs: change-detection
    if: fromJSON(needs.change-detection.outputs.run-cpp-tests) && !contains(github.event.pull_request.labels.*.name, 'extensive-cpp-ci')
    strategy:
      fail-fast: false
      matrix:
        runs-on: [ubuntu-24.04, ubuntu-24.04-arm]
        compiler: [gcc]
        config: [Release]
        include:
          - runs-on: ubuntu-24.04
            compiler: gcc
            config: Debug
    uses: munich-quantum-toolkit/workflows/.github/workflows/reusable-cpp-tests-ubuntu.yml@v1.15
    with:
      runs-on: ${{ matrix.runs-on }}
      compiler: ${{ matrix.compiler }}
      config: ${{ matrix.config }}

  cpp-tests-macos:
    name: 🇨‌ Test 🍎
    needs: change-detection
    if: fromJSON(needs.change-detection.outputs.run-cpp-tests) && !contains(github.event.pull_request.labels.*.name, 'extensive-cpp-ci')
    strategy:
      fail-fast: false
      matrix:
        runs-on: [macos-13, macos-14]
        compiler: [clang]
        config: [Release]
        include:
          - runs-on: macos-14
            compiler: clang
            config: Debug
    uses: munich-quantum-toolkit/workflows/.github/workflows/reusable-cpp-tests-macos.yml@v1.15
    with:
      runs-on: ${{ matrix.runs-on }}
      compiler: ${{ matrix.compiler }}
      config: ${{ matrix.config }}
      cmake-args: -DMQT_CORE_WITH_GMP=ON

  cpp-tests-windows:
    name: 🇨‌ Test 🏁
    needs: change-detection
    if: fromJSON(needs.change-detection.outputs.run-cpp-tests) && !contains(github.event.pull_request.labels.*.name, 'extensive-cpp-ci')
    strategy:
      fail-fast: false
      matrix:
        runs-on: [windows-2022, windows-11-arm]
        compiler: [msvc]
        config: [Release]
        include:
          - runs-on: windows-2022
            compiler: msvc
            config: Debug
    uses: munich-quantum-toolkit/workflows/.github/workflows/reusable-cpp-tests-windows.yml@v1.15
    with:
      runs-on: ${{ matrix.runs-on }}
      compiler: ${{ matrix.compiler }}
      config: ${{ matrix.config }}

  # run extensive C++ tests on PRs labeled with the `extensive-cpp-ci` label
  cpp-tests-extensive-ubuntu:
    name: 🇨‌ Test (Extensive) 🐧
    needs: change-detection
    if: fromJSON(needs.change-detection.outputs.run-cpp-tests) && github.event_name == 'pull_request' && contains(github.event.pull_request.labels.*.name, 'extensive-cpp-ci')
    strategy:
      fail-fast: false
      matrix:
        runs-on:
          [ubuntu-22.04, ubuntu-24.04, ubuntu-22.04-arm, ubuntu-24.04-arm]
        compiler: [gcc, clang, clang-19, clang-20]
        config: [Release, Debug]
<<<<<<< HEAD
        exclude:
          # Both combinations do not support C++20 due to the compiler being too old
          - runs-on: ubuntu-22.04
            compiler: clang
          - runs-on: ubuntu-22.04-arm
            compiler: clang
    uses: munich-quantum-toolkit/workflows/.github/workflows/reusable-cpp-tests-ubuntu.yml@v1.14
=======
    uses: munich-quantum-toolkit/workflows/.github/workflows/reusable-cpp-tests-ubuntu.yml@v1.15
>>>>>>> f2ea9e7b
    with:
      runs-on: ${{ matrix.runs-on }}
      compiler: ${{ matrix.compiler }}
      config: ${{ matrix.config }}

  # run extensive C++ tests on PRs labeled with the `extensive-cpp-ci` label
  cpp-tests-extensive-macos:
    name: 🇨‌ Test (Extensive) 🍎
    needs: change-detection
    if: fromJSON(needs.change-detection.outputs.run-cpp-tests) && github.event_name == 'pull_request' && contains(github.event.pull_request.labels.*.name, 'extensive-cpp-ci')
    strategy:
      fail-fast: false
      matrix:
        runs-on: [macos-13, macos-14, macos-15]
        compiler: [clang, clang-19, clang-20, gcc-14, gcc-15]
        config: [Release, Debug]
        exclude:
          # see https://github.com/munich-quantum-toolkit/core/issues/979
          - runs-on: macos-15
            compiler: gcc-14
          - runs-on: macos-15
            compiler: gcc-15
    uses: munich-quantum-toolkit/workflows/.github/workflows/reusable-cpp-tests-macos.yml@v1.15
    with:
      runs-on: ${{ matrix.runs-on }}
      compiler: ${{ matrix.compiler }}
      config: ${{ matrix.config }}
      cmake-args: -DMQT_CORE_WITH_GMP=ON

  # run extensive C++ tests on PRs labeled with the `extensive-cpp-ci` label
  cpp-tests-extensive-windows:
    name: 🇨‌ Test (Extensive) 🏁
    needs: change-detection
    if: fromJSON(needs.change-detection.outputs.run-cpp-tests) && github.event_name == 'pull_request' && contains(github.event.pull_request.labels.*.name, 'extensive-cpp-ci')
    strategy:
      fail-fast: false
      matrix:
        runs-on: [windows-2022, windows-2025, windows-11-arm]
        compiler: [msvc, clang]
        config: [Release]
    uses: munich-quantum-toolkit/workflows/.github/workflows/reusable-cpp-tests-windows.yml@v1.15
    with:
      runs-on: ${{ matrix.runs-on }}
      compiler: ${{ matrix.compiler }}
      config: ${{ matrix.config }}

  cpp-coverage:
    name: 🇨‌ Coverage
    needs: change-detection
    if: fromJSON(needs.change-detection.outputs.run-cpp-tests)
    uses: munich-quantum-toolkit/workflows/.github/workflows/reusable-cpp-coverage.yml@v1.15
    permissions:
      contents: read
      id-token: write

  cpp-linter:
    name: 🇨‌ Lint
    needs: change-detection
    if: fromJSON(needs.change-detection.outputs.run-cpp-linter)
    uses: munich-quantum-toolkit/workflows/.github/workflows/reusable-cpp-linter.yml@v1.15
    with:
      cmake-args: -DBUILD_MQT_CORE_BENCHMARKS=ON -DBUILD_MQT_CORE_MLIR=ON -DBUILD_MQT_CORE_BINDINGS=ON
      clang-version: 20
      build-project: true
      files-changed-only: false
      setup-python: true
      install-pkgs: "pybind11==3.0.0"
      cpp-linter-extra-args: "-std=c++20"

  python-tests:
    name: 🐍 Test
    needs: change-detection
    if: fromJSON(needs.change-detection.outputs.run-python-tests)
    strategy:
      fail-fast: false
      matrix:
        runs-on:
          [ubuntu-24.04, ubuntu-24.04-arm, macos-13, macos-14, windows-2022]
    uses: munich-quantum-toolkit/workflows/.github/workflows/reusable-python-tests.yml@v1.15
    with:
      runs-on: ${{ matrix.runs-on }}

  python-coverage:
    name: 🐍 Coverage
    needs: [change-detection, python-tests]
    if: fromJSON(needs.change-detection.outputs.run-python-tests)
    uses: munich-quantum-toolkit/workflows/.github/workflows/reusable-python-coverage.yml@v1.15
    permissions:
      contents: read
      id-token: write

  # run extensive Python tests on PRs labeled with the `extensive-python-ci` label
  python-tests-extensive:
    name: 🐍 Test (Extensive)
    needs: change-detection
    if: fromJSON(needs.change-detection.outputs.run-python-tests) && github.event_name == 'pull_request' && contains(github.event.pull_request.labels.*.name, 'extensive-python-ci')
    strategy:
      fail-fast: false
      matrix:
        runs-on: [ubuntu-22.04, ubuntu-22.04-arm, macos-15, windows-2025]
    uses: munich-quantum-toolkit/workflows/.github/workflows/reusable-python-tests.yml@v1.15
    with:
      runs-on: ${{ matrix.runs-on }}

  python-linter:
    name: 🐍 Lint
    needs: change-detection
    if: fromJSON(needs.change-detection.outputs.run-python-tests)
    uses: munich-quantum-toolkit/workflows/.github/workflows/reusable-python-linter.yml@v1.15

  code-ql:
    name: 📝 CodeQL
    needs: change-detection
    if: fromJSON(needs.change-detection.outputs.run-code-ql)
    uses: munich-quantum-toolkit/workflows/.github/workflows/reusable-code-ql.yml@v1.15

  build-sdist:
    name: 🚀 CD
    needs: change-detection
    if: fromJSON(needs.change-detection.outputs.run-cd)
    uses: munich-quantum-toolkit/workflows/.github/workflows/reusable-python-packaging-sdist.yml@v1.15

  build-wheel:
    name: 🚀 CD
    needs: change-detection
    if: fromJSON(needs.change-detection.outputs.run-cd)
    strategy:
      fail-fast: false
      matrix:
        runs-on:
          [
            ubuntu-24.04,
            ubuntu-24.04-arm,
            macos-13,
            macos-14,
            windows-2022,
            windows-11-arm,
          ]
    uses: munich-quantum-toolkit/workflows/.github/workflows/reusable-python-packaging-wheel-cibuildwheel.yml@v1.15
    with:
      runs-on: ${{ matrix.runs-on }}

  # this job does nothing and is only used for branch protection
  required-checks-pass:
    name: 🚦 Check
    if: always()
    needs:
      - change-detection
      - cpp-tests-ubuntu
      - cpp-tests-macos
      - cpp-tests-windows
      - cpp-tests-extensive-ubuntu
      - cpp-tests-extensive-macos
      - cpp-tests-extensive-windows
      - cpp-coverage
      - cpp-linter
      - python-tests
      - python-tests-extensive
      - python-linter
      - code-ql
      - build-sdist
      - build-wheel
    runs-on: ubuntu-latest
    steps:
      - name: Decide whether the needed jobs succeeded or failed
        uses: re-actors/alls-green@release/v1
        with:
          allowed-skips: >-
            ${{
              fromJSON(needs.change-detection.outputs.run-cpp-tests) && !contains(github.event.pull_request.labels.*.name, 'extensive-cpp-ci')
              && '' || 'cpp-tests-ubuntu,cpp-tests-macos,cpp-tests-windows,'
            }}
            ${{
              fromJSON(needs.change-detection.outputs.run-cpp-tests) && github.event_name == 'pull_request' && contains(github.event.pull_request.labels.*.name, 'extensive-cpp-ci')
              && '' || 'cpp-tests-extensive-ubuntu,cpp-tests-extensive-macos,cpp-tests-extensive-windows,'
            }}
            ${{
              fromJSON(needs.change-detection.outputs.run-cpp-tests)
              && '' || 'cpp-coverage,'
            }}
            ${{
              fromJSON(needs.change-detection.outputs.run-cpp-linter)
              && '' || 'cpp-linter,'
            }}
            ${{
              fromJSON(needs.change-detection.outputs.run-python-tests)
              && '' || 'python-tests,python-coverage,'
            }}
            ${{
              fromJSON(needs.change-detection.outputs.run-python-tests) && github.event_name == 'pull_request' && contains(github.event.pull_request.labels.*.name, 'extensive-python-ci')
              && '' || 'python-tests-extensive,'
            }}
            ${{
              fromJSON(needs.change-detection.outputs.run-python-tests)
              && '' || 'python-linter,'
            }}
            ${{
              fromJSON(needs.change-detection.outputs.run-code-ql)
              && '' || 'code-ql,'
            }}
            ${{
              fromJSON(needs.change-detection.outputs.run-cd)
              && '' || 'build-sdist,build-wheel'
            }}
          jobs: ${{ toJSON(needs) }}<|MERGE_RESOLUTION|>--- conflicted
+++ resolved
@@ -89,17 +89,13 @@
           [ubuntu-22.04, ubuntu-24.04, ubuntu-22.04-arm, ubuntu-24.04-arm]
         compiler: [gcc, clang, clang-19, clang-20]
         config: [Release, Debug]
-<<<<<<< HEAD
         exclude:
-          # Both combinations do not support C++20 due to the compiler being too old
+          # both combinations do not support C++20 due to the compiler being too old
           - runs-on: ubuntu-22.04
             compiler: clang
           - runs-on: ubuntu-22.04-arm
             compiler: clang
-    uses: munich-quantum-toolkit/workflows/.github/workflows/reusable-cpp-tests-ubuntu.yml@v1.14
-=======
     uses: munich-quantum-toolkit/workflows/.github/workflows/reusable-cpp-tests-ubuntu.yml@v1.15
->>>>>>> f2ea9e7b
     with:
       runs-on: ${{ matrix.runs-on }}
       compiler: ${{ matrix.compiler }}
