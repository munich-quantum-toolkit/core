--- conflicted
+++ resolved
@@ -145,14 +145,10 @@
     name: 🇨‌ Coverage
     needs: change-detection
     if: fromJSON(needs.change-detection.outputs.run-cpp-tests)
-<<<<<<< HEAD
-    uses: munich-quantum-toolkit/workflows/.github/workflows/reusable-cpp-coverage.yml@2acb39781fa6ca7baa10c2a31a508cb0e2292d9e # v1.17.6
-    with:
-      setup-mlir: true
-      llvm-version: 21.1.7
-=======
     uses: munich-quantum-toolkit/workflows/.github/workflows/reusable-cpp-coverage.yml@7f8eeed7a3dba08e1e9be54966e5722f5753d0df # v1.17.7
->>>>>>> 5c897162
+    with:
+      setup-mlir: true
+      llvm-version: 21.1.7
     permissions:
       contents: read
       id-token: write
