name: CI
on:
  push:
    branches:
      - main
  pull_request:
  merge_group:
  workflow_dispatch:

concurrency:
  group: ${{ github.workflow }}-${{ github.head_ref || github.run_id }}
  cancel-in-progress: true

jobs:
  change-detection:
    name: 🔍 Change
    uses: munich-quantum-toolkit/workflows/.github/workflows/reusable-change-detection.yml@v1.14

  cpp-tests-ubuntu:
    name: 🇨‌ Test 🐧
    needs: change-detection
    if: fromJSON(needs.change-detection.outputs.run-cpp-tests) && !contains(github.event.pull_request.labels.*.name, 'extensive-cpp-ci')
    strategy:
      fail-fast: false
      matrix:
        runs-on: [ubuntu-24.04, ubuntu-24.04-arm]
        compiler: [gcc]
        config: [Release]
        include:
          - runs-on: ubuntu-24.04
            compiler: gcc
            config: Debug
    uses: munich-quantum-toolkit/workflows/.github/workflows/reusable-cpp-tests-ubuntu.yml@v1.14
    with:
      runs-on: ${{ matrix.runs-on }}
      compiler: ${{ matrix.compiler }}
      config: ${{ matrix.config }}

  cpp-tests-macos:
    name: 🇨‌ Test 🍎
    needs: change-detection
    if: fromJSON(needs.change-detection.outputs.run-cpp-tests) && !contains(github.event.pull_request.labels.*.name, 'extensive-cpp-ci')
    strategy:
      fail-fast: false
      matrix:
        runs-on: [macos-13, macos-14]
        compiler: [clang]
        config: [Release]
    uses: munich-quantum-toolkit/workflows/.github/workflows/reusable-cpp-tests-macos.yml@v1.14
    with:
      runs-on: ${{ matrix.runs-on }}
      compiler: ${{ matrix.compiler }}
      config: ${{ matrix.config }}
      cmake-args: -DMQT_CORE_WITH_GMP=ON

  cpp-tests-windows:
    name: 🇨‌ Test 🏁
    needs: change-detection
    if: fromJSON(needs.change-detection.outputs.run-cpp-tests) && !contains(github.event.pull_request.labels.*.name, 'extensive-cpp-ci')
    strategy:
      fail-fast: false
      matrix:
        runs-on: [windows-2022, windows-11-arm]
        compiler: [msvc]
        config: [Release]
    uses: munich-quantum-toolkit/workflows/.github/workflows/reusable-cpp-tests-windows.yml@v1.14
    with:
      runs-on: ${{ matrix.runs-on }}
      compiler: ${{ matrix.compiler }}
      config: ${{ matrix.config }}

  # run extensive C++ tests on PRs labeled with the `extensive-cpp-ci` label
  cpp-tests-extensive-ubuntu:
    name: 🇨‌ Test (Extensive) 🐧
    needs: change-detection
    if: fromJSON(needs.change-detection.outputs.run-cpp-tests) && github.event_name == 'pull_request' && contains(github.event.pull_request.labels.*.name, 'extensive-cpp-ci')
    strategy:
      fail-fast: false
      matrix:
        runs-on:
          [ubuntu-22.04, ubuntu-24.04, ubuntu-22.04-arm, ubuntu-24.04-arm]
        compiler: [gcc, clang, clang-19, clang-20]
        config: [Release, Debug]
    uses: munich-quantum-toolkit/workflows/.github/workflows/reusable-cpp-tests-ubuntu.yml@v1.14
    with:
      runs-on: ${{ matrix.runs-on }}
      compiler: ${{ matrix.compiler }}
      config: ${{ matrix.config }}

  # run extensive C++ tests on PRs labeled with the `extensive-cpp-ci` label
  cpp-tests-extensive-macos:
    name: 🇨‌ Test (Extensive) 🍎
    needs: change-detection
    if: fromJSON(needs.change-detection.outputs.run-cpp-tests) && github.event_name == 'pull_request' && contains(github.event.pull_request.labels.*.name, 'extensive-cpp-ci')
    strategy:
      fail-fast: false
      matrix:
        runs-on: [macos-13, macos-14, macos-15]
        compiler: [clang, clang-19, clang-20, gcc-14, gcc-15]
        config: [Release, Debug]
        exclude:
          - runs-on: macos-15
            compiler: gcc-14
          - runs-on: macos-15
            compiler: gcc-15
    uses: munich-quantum-toolkit/workflows/.github/workflows/reusable-cpp-tests-macos.yml@v1.14
    with:
      runs-on: ${{ matrix.runs-on }}
      compiler: ${{ matrix.compiler }}
      config: ${{ matrix.config }}
      cmake-args: -DMQT_CORE_WITH_GMP=ON

  # run extensive C++ tests on PRs labeled with the `extensive-cpp-ci` label
  cpp-tests-extensive-windows:
    name: 🇨‌ Test (Extensive) 🏁
    needs: change-detection
    if: fromJSON(needs.change-detection.outputs.run-cpp-tests) && github.event_name == 'pull_request' && contains(github.event.pull_request.labels.*.name, 'extensive-cpp-ci')
    strategy:
      fail-fast: false
      matrix:
        runs-on: [windows-2022, windows-2025, windows-11-arm]
        compiler: [msvc, clang]
        config: [Release]
    uses: munich-quantum-toolkit/workflows/.github/workflows/reusable-cpp-tests-windows.yml@v1.14
    with:
      runs-on: ${{ matrix.runs-on }}
      compiler: ${{ matrix.compiler }}
      config: ${{ matrix.config }}

  cpp-coverage:
    name: 🇨‌ Coverage
    needs: change-detection
    if: fromJSON(needs.change-detection.outputs.run-cpp-tests)
    uses: munich-quantum-toolkit/workflows/.github/workflows/reusable-cpp-coverage.yml@v1.14
    permissions:
      contents: read
      id-token: write

  cpp-linter:
    name: 🇨‌ Lint
    needs: change-detection
    if: fromJSON(needs.change-detection.outputs.run-cpp-linter)
    uses: munich-quantum-toolkit/workflows/.github/workflows/reusable-cpp-linter.yml@v1.14
    with:
      cmake-args: -DBUILD_MQT_CORE_BENCHMARKS=ON -DBUILD_MQT_CORE_MLIR=ON -DBUILD_MQT_CORE_BINDINGS=ON
      clang-version: 20
      build-project: true
      files-changed-only: false
      setup-python: true
<<<<<<< HEAD
      install-pkgs: "pybind11==2.13.6"
      cpp-linter-extra-args: "-std=c++20"
=======
      install-pkgs: "pybind11==3.0.0"
>>>>>>> 8451ddb0

  python-tests:
    name: 🐍 Test
    needs: change-detection
    if: fromJSON(needs.change-detection.outputs.run-python-tests) && !contains(github.event.pull_request.labels.*.name, 'extensive-python-ci')
    strategy:
      fail-fast: false
      matrix:
        runs-on:
          [ubuntu-24.04, ubuntu-24.04-arm, macos-13, macos-14, windows-2022]
    uses: munich-quantum-toolkit/workflows/.github/workflows/reusable-python-tests.yml@v1.14
    with:
      runs-on: ${{ matrix.runs-on }}
    permissions:
      contents: read
      id-token: write

  # run extensive Python tests on PRs labeled with the `extensive-python-ci` label
  python-tests-extensive:
    name: 🐍 Test (Extensive)
    needs: change-detection
    if: fromJSON(needs.change-detection.outputs.run-python-tests) && github.event_name == 'pull_request' && contains(github.event.pull_request.labels.*.name, 'extensive-python-ci')
    strategy:
      fail-fast: false
      matrix:
        runs-on:
          [
            ubuntu-22.04,
            ubuntu-24.04,
            ubuntu-22.04-arm,
            ubuntu-24.04-arm,
            macos-13,
            macos-14,
            macos-15,
            windows-2022,
            windows-2025,
          ]
    uses: munich-quantum-toolkit/workflows/.github/workflows/reusable-python-tests.yml@v1.14
    with:
      runs-on: ${{ matrix.runs-on }}
    permissions:
      contents: read
      id-token: write

  python-coverage:
    name: 🐍 Coverage
    needs: [change-detection, python-tests, python-tests-extensive]
    if: fromJSON(needs.change-detection.outputs.run-python-tests) && ${{ always() && !failure() && !cancelled() }}
    uses: munich-quantum-toolkit/workflows/.github/workflows/reusable-python-coverage.yml@v1.14
    permissions:
      contents: read
      id-token: write

  python-linter:
    name: 🐍 Lint
    needs: change-detection
    if: fromJSON(needs.change-detection.outputs.run-python-tests)
    uses: munich-quantum-toolkit/workflows/.github/workflows/reusable-python-linter.yml@v1.14

  code-ql:
    name: 📝 CodeQL
    needs: change-detection
    if: fromJSON(needs.change-detection.outputs.run-code-ql)
    uses: munich-quantum-toolkit/workflows/.github/workflows/reusable-code-ql.yml@v1.14

  build-sdist:
    name: 🚀 CD
    needs: change-detection
    if: fromJSON(needs.change-detection.outputs.run-cd)
    uses: munich-quantum-toolkit/workflows/.github/workflows/reusable-python-packaging-sdist.yml@v1.14

  build-wheel:
    name: 🚀 CD
    needs: change-detection
    if: fromJSON(needs.change-detection.outputs.run-cd)
    strategy:
      fail-fast: false
      matrix:
        runs-on:
          [
            ubuntu-24.04,
            ubuntu-24.04-arm,
            macos-13,
            macos-14,
            windows-2022,
            windows-11-arm,
          ]
    uses: munich-quantum-toolkit/workflows/.github/workflows/reusable-python-packaging-wheel-cibuildwheel.yml@v1.14
    with:
      runs-on: ${{ matrix.runs-on }}

  # this job does nothing and is only used for branch protection
  required-checks-pass:
    name: 🚦 Check
    if: always()
    needs:
      - change-detection
      - cpp-tests-ubuntu
      - cpp-tests-macos
      - cpp-tests-windows
      - cpp-tests-extensive-ubuntu
      - cpp-tests-extensive-macos
      - cpp-tests-extensive-windows
      - cpp-coverage
      - cpp-linter
      - python-tests
      - python-tests-extensive
      - python-linter
      - code-ql
      - build-sdist
      - build-wheel
    runs-on: ubuntu-latest
    steps:
      - name: Decide whether the needed jobs succeeded or failed
        uses: re-actors/alls-green@release/v1
        with:
          allowed-skips: >-
            ${{
              fromJSON(needs.change-detection.outputs.run-cpp-tests) && !contains(github.event.pull_request.labels.*.name, 'extensive-cpp-ci')
              && '' || 'cpp-tests-ubuntu,cpp-tests-macos,cpp-tests-windows,'
            }}
            ${{
              fromJSON(needs.change-detection.outputs.run-cpp-tests) && github.event_name == 'pull_request' && contains(github.event.pull_request.labels.*.name, 'extensive-cpp-ci')
              && '' || 'cpp-tests-extensive-ubuntu,cpp-tests-extensive-macos,cpp-tests-extensive-windows,'
            }}
            ${{
              fromJSON(needs.change-detection.outputs.run-cpp-tests)
              && '' || 'cpp-coverage,'
            }}
            ${{
              fromJSON(needs.change-detection.outputs.run-cpp-linter)
              && '' || 'cpp-linter,'
            }}
            ${{
              fromJSON(needs.change-detection.outputs.run-python-tests) && !contains(github.event.pull_request.labels.*.name, 'extensive-python-ci')
              && '' || 'python-tests,'
            }}
            ${{
              fromJSON(needs.change-detection.outputs.run-python-tests) && github.event_name == 'pull_request' && contains(github.event.pull_request.labels.*.name, 'extensive-python-ci')
              && '' || 'python-tests-extensive,'
            }}
            ${{
              fromJSON(needs.change-detection.outputs.run-python-tests)
              && '' || 'python-coverage,'
            }}
            ${{
              fromJSON(needs.change-detection.outputs.run-python-tests)
              && '' || 'python-linter,'
            }}
            ${{
              fromJSON(needs.change-detection.outputs.run-code-ql)
              && '' || 'code-ql,'
            }}
            ${{
              fromJSON(needs.change-detection.outputs.run-cd)
              && '' || 'build-sdist,build-wheel'
            }}
          jobs: ${{ toJSON(needs) }}<|MERGE_RESOLUTION|>--- conflicted
+++ resolved
@@ -147,12 +147,8 @@
       build-project: true
       files-changed-only: false
       setup-python: true
-<<<<<<< HEAD
-      install-pkgs: "pybind11==2.13.6"
+      install-pkgs: "pybind11==3.0.0"
       cpp-linter-extra-args: "-std=c++20"
-=======
-      install-pkgs: "pybind11==3.0.0"
->>>>>>> 8451ddb0
 
   python-tests:
     name: 🐍 Test
