--- conflicted
+++ resolved
@@ -5,159 +5,93 @@
 
 #include "CircuitOptimizer.hpp"
 
-<<<<<<< HEAD
-namespace qc
-{
-	const std::map<qc::OpType, qc::OpType> CircuitOptimizer::inverseMap = {
-		{qc::I, qc::I},
-		{qc::X, qc::X},
-		{qc::Y, qc::Y},
-		{qc::Z, qc::Z},
-		{qc::H, qc::H},
-		{qc::S, qc::Sdag},
-		{qc::Sdag, qc::S},
-		{qc::T, qc::Tdag},
-		{qc::Tdag, qc::T}};
-
-	void CircuitOptimizer::removeIdentities(QuantumComputation &qc)
-	{
-=======
 namespace qc {
 	void CircuitOptimizer::removeIdentities(QuantumComputation& qc) {
->>>>>>> d3c642db
 		// delete the identities from circuit
-		auto it = qc.ops.begin();
-		while (it != qc.ops.end())
-		{
-			if ((*it)->isStandardOperation())
-			{
-				if ((*it)->getType() == I)
-				{
+		auto it=qc.ops.begin();
+		while(it != qc.ops.end()) {
+			if ((*it)->isStandardOperation()) {
+				if ((*it)->getType() == I) {
 					it = qc.ops.erase(it);
-				}
-				else
-				{
+				} else {
 					++it;
 				}
-			}
-			else if ((*it)->isCompoundOperation())
-			{
-				auto compOp = dynamic_cast<qc::CompoundOperation *>((*it).get());
-				auto cit = compOp->cbegin();
-				while (cit != compOp->cend())
-				{
+			} else if ((*it)->isCompoundOperation()) {
+				auto compOp = dynamic_cast<qc::CompoundOperation*>((*it).get());
+				auto cit=compOp->cbegin();
+				while (cit != compOp->cend()) {
 					auto cop = cit->get();
-					if (cop->getType() == qc::I)
-					{
+					if (cop->getType()== qc::I) {
 						cit = compOp->erase(cit);
-					}
-					else
-					{
+					} else {
 						++cit;
 					}
 				}
-				if (compOp->empty())
-				{
+				if (compOp->empty()) {
 					it = qc.ops.erase(it);
-				}
-				else
-				{
-					if (compOp->size() == 1)
-					{
+				} else {
+					if (compOp->size() == 1) {
 						// CompoundOperation has degraded to single Operation
 						(*it) = std::move(*(compOp->begin()));
 					}
 					++it;
 				}
-			}
-			else
-			{
+			} else {
 				++it;
 			}
 		}
 	}
 
-<<<<<<< HEAD
-	void CircuitOptimizer::swapGateFusion(QuantumComputation &qc)
-	{
-=======
 
 	void CircuitOptimizer::swapReconstruction(QuantumComputation& qc) {
->>>>>>> d3c642db
 		// print incoming circuit
 		//qc.print(std::cout );
 		//std::cout << std::endl;
 		unsigned short highest_physical_qubit = 0;
-		for (const auto &q : qc.initialLayout)
-		{
+		for (const auto& q: qc.initialLayout) {
 			if (q.first > highest_physical_qubit)
 				highest_physical_qubit = q.first;
 		}
 
 		auto dag = DAG(highest_physical_qubit + 1);
 
-		for (auto &it : qc.ops)
-		{
-			if (!it->isStandardOperation())
-			{
+		for (auto & it : qc.ops) {
+			if (!it->isStandardOperation()) {
 				// compound operations are added "as-is"
-<<<<<<< HEAD
-				if (it->isCompoundOperation())
-				{
-					std::cerr << "Compound operation detected. This is currently not supported. Proceed with caution!" << std::endl;
-					for (int i = 0; i < it->getNqubits(); ++i)
-					{
-						if (it->actsOn(i))
-						{
-=======
 				if (it->isCompoundOperation()) {
 					std::clog << "Skipping compound operation during SWAP reconstruction!" << std::endl;
 					for (int i = 0; i < it->getNqubits(); ++i) {
 						if (it->actsOn(i)) {
->>>>>>> d3c642db
 							dag.at(i).push_front(&it);
 						}
 					}
 					continue;
-				}
-				else if (it->getType() == qc::Measure)
-				{
-					for (const auto &c : it->getControls())
-					{
+				} else if (it->getType() == qc::Measure) {
+					for (const auto& c: it->getControls()) {
 						dag.at(c.qubit).push_front(&it);
 					}
 					continue;
-				}
-				else if (it->getType() == qc::Barrier || it->getType() == qc::Reset)
-				{
-					for (const auto &b : it->getTargets())
-					{
+				} else if (it->getType() == qc::Barrier || it->getType() == qc::Reset) {
+					for (const auto& b: it->getTargets()) {
 						dag.at(b).push_front(&it);
 					}
 					continue;
-				}
-				else if (it->isClassicControlledOperation())
-				{
+				} else if (it->isClassicControlledOperation()) {
 					auto op = dynamic_cast<ClassicControlledOperation *>(it.get())->getOperation();
-					for (const auto &control : op->getControls())
-					{
+					for (const auto& control: op->getControls()) {
 						dag.at(control.qubit).push_front(&it);
 					}
-					for (const auto &target : op->getTargets())
-					{
+					for (const auto& target: op->getTargets()) {
 						dag.at(target).push_front(&it);
 					}
 					continue;
-				}
-				else
-				{
+				} else {
 					throw QFRException("Unexpected operation encountered");
 				}
 			}
 
 			// Operation is not a CNOT
-			if (it->getType() != X || it->getNcontrols() != 1 || it->getControls().at(0).type != Control::pos)
-			{
+			if (it->getType() != X || it->getNcontrols() != 1 || it->getControls().at(0).type != Control::pos) {
 				addToDag(dag, &it);
 				continue;
 			}
@@ -166,8 +100,7 @@
 			unsigned short target = it->getTargets().at(0);
 
 			// first operation
-			if (dag.at(control).empty() || dag.at(target).empty())
-			{
+			if (dag.at(control).empty() || dag.at(target).empty()) {
 				addToDag(dag, &it);
 				continue;
 			}
@@ -177,8 +110,7 @@
 
 			// previous operation is not a CNOT
 			if ((*opC)->getType() != qc::X || (*opC)->getNcontrols() != 1 || (*opC)->getControls().at(0).type != Control::pos ||
-				(*opT)->getType() != qc::X || (*opT)->getNcontrols() != 1 || (*opT)->getControls().at(0).type != Control::pos)
-			{
+			(*opT)->getType() != qc::X || (*opT)->getNcontrols() != 1 || (*opT)->getControls().at(0).type != Control::pos) {
 				addToDag(dag, &it);
 				continue;
 			}
@@ -189,14 +121,12 @@
 			auto opTtarget = (*opT)->getTargets().at(0);
 
 			// operation at control and target qubit are not the same
-			if (opCcontrol != opTcontrol || opCtarget != opTtarget)
-			{
-				addToDag(dag, &it);
-				continue;
-			}
-
-			if (control == opCcontrol && target == opCtarget)
-			{
+			if (opCcontrol != opTcontrol || opCtarget != opTtarget) {
+				addToDag(dag, &it);
+				continue;
+			}
+
+			if (control == opCcontrol && target == opCtarget) {
 				// elimination
 				dag.at(control).pop_front();
 				dag.at(target).pop_front();
@@ -204,9 +134,7 @@
 				(*opC)->setControls({});
 				it->setGate(I);
 				it->setControls({});
-			}
-			else if (control == opCtarget && target == opCcontrol)
-			{
+			} else if (control == opCtarget && target == opCcontrol) {
 				dag.at(control).pop_front();
 				dag.at(target).pop_front();
 
@@ -219,9 +147,7 @@
 				it->setTargets({control});
 				it->setControls({Control(target)});
 				addToDag(dag, &it);
-			}
-			else
-			{
+			} else {
 				addToDag(dag, &it);
 			}
 		}
@@ -232,91 +158,63 @@
 		//qc.print(std::cout );
 	}
 
-	DAG CircuitOptimizer::constructDAG(QuantumComputation &qc)
-	{
+	DAG CircuitOptimizer::constructDAG(QuantumComputation& qc) {
 		unsigned short highest_physical_qubit = 0;
-		for (const auto &q : qc.initialLayout)
-		{
+		for (const auto& q: qc.initialLayout) {
 			if (q.first > highest_physical_qubit)
 				highest_physical_qubit = q.first;
 		}
 
 		auto dag = DAG(highest_physical_qubit + 1);
 
-		for (auto &it : qc.ops)
-		{
-			if (!it->isStandardOperation())
-			{
+		for (auto & it : qc.ops) {
+			if (!it->isStandardOperation()) {
 				// compound operations are added "as-is"
-				if (it->isCompoundOperation())
-				{
-					for (int i = 0; i < it->getNqubits(); ++i)
-					{
-						if (it->actsOn(i))
-						{
+				if (it->isCompoundOperation()) {
+					for (int i = 0; i < it->getNqubits(); ++i) {
+						if (it->actsOn(i)) {
 							dag.at(i).push_front(&it);
 						}
 					}
 					continue;
-				}
-				else if (it->getType() == qc::Measure)
-				{
-					for (const auto &c : it->getControls())
-					{
+				} else if (it->getType() == qc::Measure) {
+					for (const auto& c: it->getControls()) {
 						dag.at(c.qubit).push_front(&it);
 					}
 					continue;
-				}
-				else if (it->getType() == qc::Barrier || it->getType() == qc::Reset)
-				{
-					for (const auto &b : it->getTargets())
-					{
+				} else if (it->getType() == qc::Barrier || it->getType() == qc::Reset) {
+					for (const auto& b: it->getTargets()) {
 						dag.at(b).push_front(&it);
 					}
 					continue;
-				}
-				else if (it->isClassicControlledOperation())
-				{
+				} else if (it->isClassicControlledOperation()) {
 					auto op = dynamic_cast<ClassicControlledOperation *>(it.get())->getOperation();
-					for (const auto &control : op->getControls())
-					{
+					for (const auto& control: op->getControls()) {
 						dag.at(control.qubit).push_front(&it);
 					}
-					for (const auto &target : op->getTargets())
-					{
+					for (const auto& target: op->getTargets()) {
 						dag.at(target).push_front(&it);
 					}
 					continue;
-				}
-				else
-				{
+				} else {
 					throw QFRException("Unexpected operation encountered");
 				}
-			}
-			else
-			{
+			} else {
 				addToDag(dag, &it);
 			}
 		}
 		return dag;
 	}
 
-	void CircuitOptimizer::addToDag(DAG &dag, std::unique_ptr<Operation> *op)
-	{
-		for (const auto &control : (*op)->getControls())
-		{
+	void CircuitOptimizer::addToDag(DAG& dag, std::unique_ptr<Operation> *op) {
+		for (const auto& control: (*op)->getControls()) {
 			dag.at(control.qubit).push_front(op);
 		}
-		for (const auto &target : (*op)->getTargets())
-		{
+		for (const auto& target: (*op)->getTargets()) {
 			dag.at(target).push_front(op);
 		}
 	}
 
-<<<<<<< HEAD
-	void CircuitOptimizer::singleQubitGateFusion(QuantumComputation &qc)
-	{
-=======
 	void CircuitOptimizer::singleQubitGateFusion(QuantumComputation& qc) {
 
 		static const std::map<qc::OpType, qc::OpType> inverseMap = {
@@ -331,70 +229,50 @@
 				{qc::Tdag, qc::T}
 		};
 
->>>>>>> d3c642db
 		unsigned short highest_physical_qubit = 0;
-		for (const auto &q : qc.initialLayout)
-		{
+		for (const auto& q: qc.initialLayout) {
 			if (q.first > highest_physical_qubit)
 				highest_physical_qubit = q.first;
 		}
 
 		auto dag = DAG(highest_physical_qubit + 1);
 
-		for (auto &it : qc.ops)
-		{
-			if (!it->isStandardOperation())
-			{
+		for (auto & it : qc.ops) {
+			if (!it->isStandardOperation()) {
 				// compound operations are added "as-is"
-				if (it->isCompoundOperation())
-				{
-					for (int i = 0; i < it->getNqubits(); ++i)
-					{
-						if (it->actsOn(i))
-						{
+				if (it->isCompoundOperation()) {
+					for (int i = 0; i < it->getNqubits(); ++i) {
+						if (it->actsOn(i)) {
 							dag.at(i).push_front(&it);
 						}
 					}
 					continue;
-				}
-				else if (it->getType() == qc::Measure)
-				{
-					for (const auto &c : it->getControls())
-					{
+				} else if (it->getType() == qc::Measure) {
+					for (const auto& c: it->getControls()) {
 						dag.at(c.qubit).push_front(&it);
 					}
 					continue;
-				}
-				else if (it->getType() == qc::Barrier || it->getType() == qc::Reset)
-				{
-					for (const auto &b : it->getTargets())
-					{
+				} else if (it->getType() == qc::Barrier || it->getType() == qc::Reset) {
+					for (const auto& b: it->getTargets()) {
 						dag.at(b).push_front(&it);
 					}
 					continue;
-				}
-				else if (it->isClassicControlledOperation())
-				{
+				} else if (it->isClassicControlledOperation()) {
 					auto op = dynamic_cast<ClassicControlledOperation *>(it.get())->getOperation();
-					for (const auto &control : op->getControls())
-					{
+					for (const auto& control: op->getControls()) {
 						dag.at(control.qubit).push_front(&it);
 					}
-					for (const auto &target : op->getTargets())
-					{
+					for (const auto& target: op->getTargets()) {
 						dag.at(target).push_front(&it);
 					}
 					continue;
-				}
-				else
-				{
+				} else {
 					throw QFRException("Unexpected operation encountered");
 				}
 			}
 
 			// not a single qubit operation TODO: multiple targets could also be considered here
-			if (!it->getControls().empty() || it->getTargets().size() > 1)
-			{
+			if (!it->getControls().empty() || it->getTargets().size() > 1) {
 				addToDag(dag, &it);
 				continue;
 			}
@@ -402,8 +280,7 @@
 			auto target = it->getTargets().at(0);
 
 			// first operation
-			if (dag.at(target).empty())
-			{
+			if (dag.at(target).empty()) {
 				addToDag(dag, &it);
 				continue;
 			}
@@ -412,26 +289,22 @@
 			auto op = dagQubit.front();
 
 			// no single qubit op to fuse with operation
-			if (!(*op)->isCompoundOperation() && (!(*op)->getControls().empty() || (*op)->getTargets().size() > 1))
-			{
+			if (!(*op)->isCompoundOperation() && (!(*op)->getControls().empty() || (*op)->getTargets().size() > 1)) {
 				addToDag(dag, &it);
 				continue;
 			}
 
 			// compound operation
-			if ((*op)->isCompoundOperation())
-			{
-				auto compop = dynamic_cast<CompoundOperation *>(op->get());
+			if ((*op)->isCompoundOperation()) {
+				auto compop = dynamic_cast<CompoundOperation*>(op->get());
 
 				// check if compound operation contains non-single-qubit gates
 				unsigned short involvedQubits = 0;
-				for (size_t q = 0; q < dag.size(); ++q)
-				{
+				for (size_t q=0; q<dag.size(); ++q) {
 					if (compop->actsOn(q))
 						++involvedQubits;
 				}
-				if (involvedQubits > 1)
-				{
+				if (involvedQubits>1) {
 					addToDag(dag, &it);
 					continue;
 				}
@@ -440,52 +313,46 @@
 				auto lastop = (--(compop->end()));
 				auto inverseIt = inverseMap.find((*lastop)->getType());
 				// check if current operation is the inverse of the previous operation
-				if (inverseIt != inverseMap.end() && it->getType() == inverseIt->second)
-				{
+				if (inverseIt != inverseMap.end() && it->getType() == inverseIt->second) {
 					compop->pop_back();
 					it->setGate(qc::I);
-				}
-				else
-				{
+				} else {
 					compop->emplace_back<StandardOperation>(
+							it->getNqubits(),
+							it->getTargets().at(0),
+							it->getType(),
+							it->getParameter().at(0),
+							it->getParameter().at(1),
+							it->getParameter().at(2));
+					it->setGate(I);
+				}
+
+				continue;
+			}
+
+			// single qubit op
+
+			// check if current operation is the inverse of the previous operation
+			auto inverseIt = inverseMap.find((*op)->getType());
+			if (inverseIt != inverseMap.end() && it->getType() == inverseIt->second) {
+				(*op)->setGate(qc::I);
+				it->setGate(qc::I);
+			} else {
+				auto compop = std::make_unique<CompoundOperation>(it->getNqubits());
+				compop->emplace_back<StandardOperation>(
+						(*op)->getNqubits(),
+						(*op)->getTargets().at(0),
+						(*op)->getType(),
+						(*op)->getParameter().at(0),
+						(*op)->getParameter().at(1),
+						(*op)->getParameter().at(2));
+				compop->emplace_back<StandardOperation>(
 						it->getNqubits(),
 						it->getTargets().at(0),
 						it->getType(),
 						it->getParameter().at(0),
 						it->getParameter().at(1),
 						it->getParameter().at(2));
-					it->setGate(I);
-				}
-
-				continue;
-			}
-
-			// single qubit op
-
-			// check if current operation is the inverse of the previous operation
-			auto inverseIt = inverseMap.find((*op)->getType());
-			if (inverseIt != inverseMap.end() && it->getType() == inverseIt->second)
-			{
-				(*op)->setGate(qc::I);
-				it->setGate(qc::I);
-			}
-			else
-			{
-				auto compop = std::make_unique<CompoundOperation>(it->getNqubits());
-				compop->emplace_back<StandardOperation>(
-					(*op)->getNqubits(),
-					(*op)->getTargets().at(0),
-					(*op)->getType(),
-					(*op)->getParameter().at(0),
-					(*op)->getParameter().at(1),
-					(*op)->getParameter().at(2));
-				compop->emplace_back<StandardOperation>(
-					it->getNqubits(),
-					it->getTargets().at(0),
-					it->getType(),
-					it->getParameter().at(0),
-					it->getParameter().at(1),
-					it->getParameter().at(2));
 				it->setGate(I);
 				(*op) = std::move(compop);
 				dag.at(target).push_front(op);
@@ -495,209 +362,161 @@
 		removeIdentities(qc);
 	}
 
-	bool CircuitOptimizer::removeDiagonalGate(DAG &dag, DAGIterators &dagIterators, unsigned short idx, DAGIterator &it, qc::Operation *op)
-	{
+	bool CircuitOptimizer::removeDiagonalGate(DAG& dag, DAGIterators& dagIterators, unsigned short idx, DAGIterator& it, qc::Operation* op) {
 		// not a diagonal gate
-		if (std::find(diagonalGates.begin(), diagonalGates.end(), op->getType()) == diagonalGates.end())
-		{
+		if (std::find(diagonalGates.begin(), diagonalGates.end(), op->getType()) == diagonalGates.end()) {
 			it = dag.at(idx).end();
 			return false;
 		}
 
-		if (op->getNcontrols() != 0)
-		{
+		if (op->getNcontrols()!=0) {
 			// need to check all controls and targets
 			bool onlyDiagonalGates = true;
-			for (const auto &control : op->getControls())
-			{
+			for (const auto& control: op->getControls()) {
 				auto controlQubit = control.qubit;
 				if (controlQubit == idx)
 					continue;
-				if (control.type == Control::neg)
-				{
+				if (control.type == Control::neg) {
 					dagIterators.at(controlQubit) = dag.at(controlQubit).end();
 					onlyDiagonalGates = false;
 					break;
 				}
-				if (dagIterators.at(controlQubit) == dag.at(controlQubit).end())
-				{
+				if (dagIterators.at(controlQubit) == dag.at(controlQubit).end()) {
 					onlyDiagonalGates = false;
 					break;
 				}
 				// recursive call at control with this operation as goal
 				removeDiagonalGatesBeforeMeasureRecursive(dag, dagIterators, controlQubit, it);
 				// check if iteration of control qubit was successful
-				if (*dagIterators.at(controlQubit) != *it)
-				{
+				if (*dagIterators.at(controlQubit) != *it) {
 					onlyDiagonalGates = false;
 					break;
 				}
 			}
-			for (const auto &target : op->getTargets())
-			{
+			for (const auto& target: op->getTargets()) {
 				if (target == idx)
 					continue;
-				if (dagIterators.at(target) == dag.at(target).end())
-				{
+				if (dagIterators.at(target) == dag.at(target).end()) {
 					onlyDiagonalGates = false;
 					break;
 				}
 				// recursive call at target with this operation as goal
 				removeDiagonalGatesBeforeMeasureRecursive(dag, dagIterators, target, it);
 				// check if iteration of target qubit was successful
-				if (*dagIterators.at(target) != *it)
-				{
+				if (*dagIterators.at(target) != *it) {
 					onlyDiagonalGates = false;
 					break;
 				}
 			}
-			if (!onlyDiagonalGates)
-			{
+			if (!onlyDiagonalGates) {
 				// end qubit
 				dagIterators.at(idx) = dag.at(idx).end();
-			}
-			else
-			{
+			} else {
 				// set operation to identity so that it can be collected by the removeIdentities pass
 				op->setGate(qc::I);
 			}
 			return onlyDiagonalGates;
-		}
-		else
-		{
+		} else {
 			// set operation to identity so that it can be collected by the removeIdentities pass
 			op->setGate(qc::I);
 			return true;
 		}
 	}
 
-	void CircuitOptimizer::removeDiagonalGatesBeforeMeasureRecursive(DAG &dag, DAGIterators &dagIterators, unsigned short idx, const DAGIterator &until)
-	{
+	void CircuitOptimizer::removeDiagonalGatesBeforeMeasureRecursive(DAG& dag, DAGIterators& dagIterators, unsigned short idx, const DAGIterator& until) {
 		// qubit is finished -> consider next qubit
-		if (dagIterators.at(idx) == dag.at(idx).end())
-		{
-			if (idx < dag.size() - 1)
-			{
+		if (dagIterators.at(idx) == dag.at(idx).end()) {
+			if(idx < dag.size()-1) {
 				removeDiagonalGatesBeforeMeasureRecursive(dag, dagIterators, idx + 1, dag.at(idx + 1).end());
 			}
 			return;
 		}
 		// check if desired operation was reached
-		if (until != dag.at(idx).end())
-		{
-			if (*dagIterators.at(idx) == *until)
-			{
+		if (until != dag.at(idx).end()) {
+			if (*dagIterators.at(idx) == *until) {
 				return;
 			}
 		}
 
-		auto &it = dagIterators.at(idx);
-		while (it != dag.at(idx).end())
-		{
+		auto& it = dagIterators.at(idx);
+		while (it != dag.at(idx).end()) {
 			// check if desired operation was reached
-			if (until != dag.at(idx).end())
-			{
-				if (*dagIterators.at(idx) == *until)
-				{
+			if (until != dag.at(idx).end()) {
+				if (*dagIterators.at(idx) == *until) {
 					break;
 				}
 			}
 			auto op = (*it)->get();
-			if (op->getType() == Barrier)
-			{
+			if (op->getType() == Barrier) {
 				// either ignore barrier statement here or end for this qubit;
 				++it;
-			}
-			else if (op->isStandardOperation())
-			{
+			} else if (op->isStandardOperation()) {
 				// try removing gate and upon success increase all corresponding iterators
 				auto onlyDiagonalGates = removeDiagonalGate(dag, dagIterators, idx, it, op);
-				if (onlyDiagonalGates)
-				{
-					for (const auto &control : op->getControls())
-					{
+				if (onlyDiagonalGates) {
+					for (const auto& control: op->getControls()){
 						++(dagIterators.at(control.qubit));
 					}
-					for (const auto &target : op->getTargets())
-					{
+					for (const auto& target: op->getTargets()) {
 						++(dagIterators.at(target));
 					}
 				}
-			}
-			else if (op->isCompoundOperation())
-			{
+
+			} else if (op->isCompoundOperation()) {
 				// iterate over all gates of compound operation and upon success increase all corresponding iterators
 				auto compOp = dynamic_cast<qc::CompoundOperation *>(op);
 				bool onlyDiagonalGates = true;
 				auto cit = compOp->rbegin();
-				while (cit != compOp->rend())
-				{
+				while (cit != compOp->rend()) {
 					auto cop = (*cit).get();
 					onlyDiagonalGates = removeDiagonalGate(dag, dagIterators, idx, it, cop);
 					if (!onlyDiagonalGates)
 						break;
 					++cit;
 				}
-				if (onlyDiagonalGates)
-				{
-					for (size_t q = 0; q < dag.size(); ++q)
-					{
+				if (onlyDiagonalGates) {
+					for (size_t q=0; q<dag.size(); ++q) {
 						if (compOp->actsOn(q))
 							++(dagIterators.at(q));
 					}
 				}
-			}
-			else if (op->isClassicControlledOperation())
-			{
+			} else if (op->isClassicControlledOperation()) {
 				// consider the operation that is classically controlled and proceed as above
 				auto cop = dynamic_cast<ClassicControlledOperation *>(op)->getOperation();
 				bool onlyDiagonalGates = removeDiagonalGate(dag, dagIterators, idx, it, cop);
-				if (onlyDiagonalGates)
-				{
-					for (const auto &control : cop->getControls())
-					{
+				if (onlyDiagonalGates) {
+					for (const auto& control: cop->getControls()){
 						++(dagIterators.at(control.qubit));
 					}
-					for (const auto &target : cop->getTargets())
-					{
+					for (const auto& target: cop->getTargets()) {
 						++(dagIterators.at(target));
 					}
 				}
-			}
-			else if (op->isNonUnitaryOperation())
-			{
+			} else if (op->isNonUnitaryOperation()) {
 				// non-unitary operation is not diagonal
 				it = dag.at(idx).end();
-			}
-			else
-			{
+			} else {
 				throw QFRException("Unexpected operation encountered");
 			}
 		}
 
 		// qubit is finished -> consider next qubit
-		if (dagIterators.at(idx) == dag.at(idx).end() && idx < dag.size() - 1)
-		{
+		if (dagIterators.at(idx) == dag.at(idx).end() && idx < dag.size()-1) {
 			removeDiagonalGatesBeforeMeasureRecursive(dag, dagIterators, idx + 1, dag.at(idx + 1).end());
 		}
 	}
 
-	void CircuitOptimizer::removeDiagonalGatesBeforeMeasure(QuantumComputation &qc)
-	{
+	void CircuitOptimizer::removeDiagonalGatesBeforeMeasure(QuantumComputation& qc) {
 
 		auto dag = constructDAG(qc);
 
 		// initialize iterators
 		DAGIterators dagIterators{dag.size()};
-		for (size_t q = 0; q < dag.size(); ++q)
-		{
-			if (dag.at(q).empty() || dag.at(q).front()->get()->getType() != qc::Measure)
-			{
+		for (size_t q=0; q<dag.size(); ++q) {
+			if (dag.at(q).empty() || dag.at(q).front()->get()->getType() != qc::Measure) {
 				// qubit is not measured and thus does not have to be considered
 				dagIterators.at(q) = dag.at(q).end();
-			}
-			else
-			{
+			} else {
 				// point to operation before measurement
 				dagIterators.at(q) = ++(dag.at(q).begin());
 			}
@@ -708,7 +527,6 @@
 		// remove resulting identities from circuit
 		removeIdentities(qc);
 	}
-
 	void CircuitOptimizer::removeFinalMeasurements(QuantumComputation &qc)
 	{
 		//remove final measurements in the circuit (for use in mapping tool)
