/*
 * Copyright (c) 2023 - 2025 Chair for Design Automation, TUM
 * Copyright (c) 2025 Munich Quantum Software Company GmbH
 * All rights reserved.
 *
 * SPDX-License-Identifier: MIT
 *
 * Licensed under the MIT License
 */

#include "circuit_optimizer/CircuitOptimizer.hpp"

#include "ir/Definitions.hpp"
#include "ir/QuantumComputation.hpp"
#include "ir/operations/CompoundOperation.hpp"
#include "ir/operations/Control.hpp"
#include "ir/operations/NonUnitaryOperation.hpp"
#include "ir/operations/OpType.hpp"
#include "ir/operations/Operation.hpp"
#include "ir/operations/StandardOperation.hpp"

#include <algorithm>
#include <cassert>
#include <cstddef>
#include <cstdint>
#include <functional>
#include <iterator>
#include <map>
#include <memory>
#include <set>
#include <sstream>
#include <stdexcept>
#include <unordered_map>
#include <unordered_set>
#include <utility>
#include <vector>

namespace qc {
namespace {
void addToDag(CircuitOptimizer::DAG& dag, std::unique_ptr<Operation>* op) {
  const auto usedQubits = (*op)->getUsedQubits();
  for (const auto q : usedQubits) {
    dag.at(q).push_back(op);
  }
}
} // namespace

void CircuitOptimizer::removeIdentities(QuantumComputation& qc) {
  // delete the identities from circuit
  removeOperation(qc, {I}, 0);
}

void CircuitOptimizer::removeOperation(
    QuantumComputation& qc, const std::unordered_set<OpType>& opTypes,
    const size_t opSize) {
  // opSize = 0 means that the operation can have any number of qubits
  auto it = qc.begin();
  while (it != qc.end()) {
    if (opTypes.find((*it)->getType()) != opTypes.end() &&
        (opSize == 0 || it->get()->getNqubits() == opSize)) {
      it = qc.erase(it);
    } else if ((*it)->isCompoundOperation()) {
      auto& compOp = dynamic_cast<CompoundOperation&>(**it);
      auto cit = compOp.cbegin();
      while (cit != compOp.cend()) {
        if (const auto* cop = cit->get();
            opTypes.find(cop->getType()) != opTypes.end() &&
            (opSize == 0 || cop->getNqubits() == opSize)) {
          cit = compOp.erase(cit);
        } else {
          ++cit;
        }
      }
      if (compOp.empty()) {
        it = qc.erase(it);
      } else {
        if (compOp.size() == 1) {
          // CompoundOperation has degraded to single Operation
          (*it) = std::move(*(compOp.begin()));
        }
        ++it;
      }
    } else {
      ++it;
    }
  }
}

void CircuitOptimizer::swapReconstruction(QuantumComputation& qc) {
  auto dag = DAG(qc.getHighestPhysicalQubitIndex() + 1);

  for (auto& it : qc) {
    if (!it->isStandardOperation()) {
      addToDag(dag, &it);
      continue;
    }

    // Operation is not a CNOT
    if (it->getType() != X || it->getNcontrols() != 1 ||
        it->getControls().begin()->type != Control::Type::Pos) {
      addToDag(dag, &it);
      continue;
    }

    const Qubit control = it->getControls().begin()->qubit;
    const Qubit target = it->getTargets().at(0);

    // first operation
    if (dag.at(control).empty() || dag.at(target).empty()) {
      addToDag(dag, &it);
      continue;
    }

    auto* opC = dag.at(control).back();
    auto* opT = dag.at(target).back();

    // previous operation is not a CNOT
    if ((*opC)->getType() != X || (*opC)->getNcontrols() != 1 ||
        (*opC)->getControls().begin()->type != Control::Type::Pos ||
        (*opT)->getType() != X || (*opT)->getNcontrols() != 1 ||
        (*opT)->getControls().begin()->type != Control::Type::Pos) {
      addToDag(dag, &it);
      continue;
    }

    const auto opControl = (*opC)->getControls().begin()->qubit;
    const auto opCtarget = (*opC)->getTargets().at(0);
    const auto opTcontrol = (*opT)->getControls().begin()->qubit;
    const auto opTtarget = (*opT)->getTargets().at(0);

    // operation at control and target qubit are not the same
    if (opControl != opTcontrol || opCtarget != opTtarget) {
      addToDag(dag, &it);
      continue;
    }

    if (control == opControl && target == opCtarget) {
      // elimination
      dag.at(control).pop_back();
      dag.at(target).pop_back();
      (*opC)->setGate(I);
      (*opC)->clearControls();
      it->setGate(I);
      it->clearControls();
    } else if (control == opCtarget && target == opControl) {
      dag.at(control).pop_back();
      dag.at(target).pop_back();

      // replace with SWAP + CNOT
      (*opC)->setGate(SWAP);
      if (target > control) {
        (*opC)->setTargets({control, target});
      } else {
        (*opC)->setTargets({target, control});
      }
      (*opC)->clearControls();
      addToDag(dag, opC);

      it->setTargets({control});
      it->setControls({Control{target}});
      addToDag(dag, &it);
    } else {
      addToDag(dag, &it);
    }
  }

  removeIdentities(qc);
}

CircuitOptimizer::DAG CircuitOptimizer::constructDAG(QuantumComputation& qc) {
  auto dag = DAG(qc.getHighestPhysicalQubitIndex() + 1);

  for (auto& op : qc) {
    addToDag(dag, &op);
  }
  return dag;
}

void CircuitOptimizer::singleQubitGateFusion(QuantumComputation& qc) {
  static const std::map<OpType, OpType> INVERSE_MAP = {
      {I, I},   {X, X},   {Y, Y},   {Z, Z},     {H, H},     {S, Sdg},
      {Sdg, S}, {T, Tdg}, {Tdg, T}, {SX, SXdg}, {SXdg, SX}, {Barrier, Barrier}};

  auto dag = DAG(qc.getHighestPhysicalQubitIndex() + 1);

  for (auto& it : qc) {
    // not a single-qubit operation
    if (!it->isStandardOperation() || !it->getControls().empty() ||
        it->getTargets().size() > 1) {
      addToDag(dag, &it);
      continue;
    }

    const auto target = it->getTargets().at(0);

    // first operation
    if (dag.at(target).empty()) {
      addToDag(dag, &it);
      continue;
    }

    auto dagQubit = dag.at(target);
    auto* op = dagQubit.back();

    // no single qubit op to fuse with operation
    if (!(*op)->isCompoundOperation() &&
        (!(*op)->getControls().empty() || (*op)->getTargets().size() > 1)) {
      addToDag(dag, &it);
      continue;
    }

    // compound operation
    if ((*op)->isCompoundOperation()) {
      auto* compop = dynamic_cast<CompoundOperation*>(op->get());

      // check if compound operation contains non-single-qubit gates
      std::size_t involvedQubits = 0;
      for (std::size_t q = 0; q < dag.size(); ++q) {
        if (compop->actsOn(static_cast<Qubit>(q))) {
          ++involvedQubits;
        }
      }
      if (involvedQubits > 1) {
        addToDag(dag, &it);
        continue;
      }

      // check if the compound operation is empty (e.g., -X-H-H-X-Z-)
      if (compop->empty()) {
        compop->emplace_back(it->clone());
        it->setGate(I);
        continue;
      }

      // check if inverse
      auto lastop = (--(compop->end()));
      auto inverseIt = INVERSE_MAP.find((*lastop)->getType());
      // check if current operation is the inverse of the previous operation
      if (inverseIt != INVERSE_MAP.end() &&
          it->getType() == inverseIt->second) {
        compop->pop_back();
        it->setGate(I);
      } else {
        compop->emplace_back<StandardOperation>(
            it->getTargets().at(0), it->getType(), it->getParameter());
        it->setGate(I);
      }

      continue;
    }

    // single qubit op

    // check if current operation is the inverse of the previous operation
    auto inverseIt = INVERSE_MAP.find((*op)->getType());
    if (inverseIt != INVERSE_MAP.end() && it->getType() == inverseIt->second) {
      (*op)->setGate(I);
      it->setGate(I);
    } else {
      auto compop = std::make_unique<CompoundOperation>();
      compop->emplace_back<StandardOperation>(
          (*op)->getTargets().at(0), (*op)->getType(), (*op)->getParameter());
      compop->emplace_back<StandardOperation>(
          it->getTargets().at(0), it->getType(), it->getParameter());
      it->setGate(I);
      (*op) = std::move(compop);
      dag.at(target).push_back(op);
    }
  }

  removeIdentities(qc);
}

namespace {
bool removeDiagonalGate(CircuitOptimizer::DAG& dag,
                        CircuitOptimizer::DAGReverseIterators& dagIterators,
                        Qubit idx, CircuitOptimizer::DAGReverseIterator& it,
                        Operation* op);

void removeDiagonalGatesBeforeMeasureRecursive(
    CircuitOptimizer::DAG& dag,
    CircuitOptimizer::DAGReverseIterators& dagIterators, Qubit idx,
    const Operation* until) {
  // qubit is finished -> consider next qubit
  if (dagIterators.at(idx) == dag.at(idx).rend()) {
    if (idx < static_cast<Qubit>(dag.size() - 1)) {
      removeDiagonalGatesBeforeMeasureRecursive(dag, dagIterators, idx + 1,
                                                nullptr);
    }
    return;
  }
  // check if desired operation was reached
  if (until != nullptr) {
    if ((*dagIterators.at(idx))->get() == until) {
      return;
    }
  }

  auto& it = dagIterators.at(idx);
  while (it != dag.at(idx).rend()) {
    // check if desired operation was reached
    if (until != nullptr) {
      if ((*dagIterators.at(idx))->get() == until) {
        break;
      }
    }
    auto* op = (*it)->get();
    if (op->isStandardOperation()) {
      // try removing gate and upon success increase all corresponding iterators
      auto onlyDiagonalGates =
          removeDiagonalGate(dag, dagIterators, idx, it, op);
      if (onlyDiagonalGates) {
        for (const auto& control : op->getControls()) {
          ++(dagIterators.at(control.qubit));
        }
        for (const auto& target : op->getTargets()) {
          ++(dagIterators.at(target));
        }
      }

    } else if (op->isCompoundOperation()) {
      // iterate over all gates of compound operation and upon success increase
      // all corresponding iterators
      auto* compOp = dynamic_cast<CompoundOperation*>(op);
      bool onlyDiagonalGates = true;
      auto cit = compOp->rbegin();
      while (cit != compOp->rend()) {
        auto* cop = cit->get();
        onlyDiagonalGates = removeDiagonalGate(dag, dagIterators, idx, it, cop);
        if (!onlyDiagonalGates) {
          break;
        }
        ++cit;
      }
      if (onlyDiagonalGates) {
        for (size_t q = 0; q < dag.size(); ++q) {
          if (compOp->actsOn(static_cast<Qubit>(q))) {
            ++(dagIterators.at(q));
          }
        }
      }
    } else if (op->isClassicControlledOperation()) {
      // consider the operation that is classically controlled and proceed as
      // above
      auto* cop = dynamic_cast<ClassicControlledOperation*>(op)->getOperation();
      const bool onlyDiagonalGates =
          removeDiagonalGate(dag, dagIterators, idx, it, cop);
      if (onlyDiagonalGates) {
        for (const auto& control : cop->getControls()) {
          ++(dagIterators.at(control.qubit));
        }
        for (const auto& target : cop->getTargets()) {
          ++(dagIterators.at(target));
        }
      }
    } else if (op->isNonUnitaryOperation()) {
      // non-unitary operation is not diagonal
      it = dag.at(idx).rend();
    } else {
      throw std::runtime_error("Unexpected operation encountered");
    }
  }

  // qubit is finished -> consider next qubit
  if (dagIterators.at(idx) == dag.at(idx).rend() &&
      idx < static_cast<Qubit>(dag.size() - 1)) {
    removeDiagonalGatesBeforeMeasureRecursive(dag, dagIterators, idx + 1,
                                              nullptr);
  }
}

bool removeDiagonalGate(CircuitOptimizer::DAG& dag,
                        CircuitOptimizer::DAGReverseIterators& dagIterators,
                        Qubit idx, CircuitOptimizer::DAGReverseIterator& it,
                        Operation* op) {
  // not a diagonal gate
  if (!op->isDiagonalGate()) {
    it = dag.at(idx).rend();
    return false;
  }

  if (op->getNcontrols() != 0) {
    // need to check all controls and targets
    bool onlyDiagonalGates = true;
    for (const auto& control : op->getControls()) {
      auto controlQubit = control.qubit;
      if (controlQubit == idx) {
        continue;
      }
      if (control.type == Control::Type::Neg) {
        dagIterators.at(controlQubit) = dag.at(controlQubit).rend();
        onlyDiagonalGates = false;
        break;
      }
      if (dagIterators.at(controlQubit) == dag.at(controlQubit).rend()) {
        onlyDiagonalGates = false;
        break;
      }
      // recursive call at control with this operation as goal
      removeDiagonalGatesBeforeMeasureRecursive(dag, dagIterators, controlQubit,
                                                (*it)->get());
      // check if iteration of control qubit was successful
      if (*dagIterators.at(controlQubit) != *it) {
        onlyDiagonalGates = false;
        break;
      }
    }
    for (const auto& target : op->getTargets()) {
      if (target == idx) {
        continue;
      }
      if (dagIterators.at(target) == dag.at(target).rend()) {
        onlyDiagonalGates = false;
        break;
      }
      // recursive call at target with this operation as goal
      removeDiagonalGatesBeforeMeasureRecursive(dag, dagIterators, target,
                                                (*it)->get());
      // check if iteration of target qubit was successful
      if (*dagIterators.at(target) != *it) {
        onlyDiagonalGates = false;
        break;
      }
    }
    if (!onlyDiagonalGates) {
      // end qubit
      dagIterators.at(idx) = dag.at(idx).rend();
    } else {
      // set operation to identity so that it can be collected by the
      // removeIdentities pass
      op->setGate(I);
    }
    return onlyDiagonalGates;
  }
  // set operation to identity so that it can be collected by the
  // removeIdentities pass
  op->setGate(I);
  return true;
}
} // namespace

void CircuitOptimizer::removeDiagonalGatesBeforeMeasure(
    QuantumComputation& qc) {
  auto dag = constructDAG(qc);

  // initialize iterators
  DAGReverseIterators dagIterators{dag.size()};
  for (size_t q = 0; q < dag.size(); ++q) {
    if (dag.at(q).empty() || dag.at(q).back()->get()->getType() != Measure) {
      // qubit is not measured and thus does not have to be considered
      dagIterators.at(q) = dag.at(q).rend();
    } else {
      // point to operation before measurement
      dagIterators.at(q) = ++(dag.at(q).rbegin());
    }
  }
  // iterate over DAG in depth-first fashion
  removeDiagonalGatesBeforeMeasureRecursive(dag, dagIterators, 0, nullptr);

  // remove resulting identities from circuit
  removeIdentities(qc);
}

namespace {
bool removeFinalMeasurement(CircuitOptimizer::DAG& dag,
                            CircuitOptimizer::DAGReverseIterators& dagIterators,
                            Qubit idx,
                            const CircuitOptimizer::DAGReverseIterator& it,
                            Operation* op);

void removeFinalMeasurementsRecursive(
    CircuitOptimizer::DAG& dag,
    CircuitOptimizer::DAGReverseIterators& dagIterators, Qubit idx,
    const Operation* until) {
  if (dagIterators.at(idx) == dag.at(idx).rend()) { // we reached the end
    if (idx < static_cast<Qubit>(dag.size() - 1)) {
      removeFinalMeasurementsRecursive(dag, dagIterators, idx + 1, nullptr);
    }
    return;
  }
  // check if desired operation was reached
  if (until != nullptr) {
    if ((*dagIterators.at(idx))->get() == until) {
      return;
    }
  }
  auto& it = dagIterators.at(idx);
  while (it != dag.at(idx).rend()) {
    if (until != nullptr) {
      if ((*dagIterators.at(idx))->get() == until) {
        break;
      }
    }
    auto* op = (*it)->get();
    if (op->getType() == Measure || op->getType() == Barrier) {
      const bool onlyMeasurement =
          removeFinalMeasurement(dag, dagIterators, idx, it, op);
      if (onlyMeasurement) {
        for (const auto& target : op->getTargets()) {
          if (dagIterators.at(target) == dag.at(target).rend()) {
            break;
          }
          ++(dagIterators.at(target));
        }
      }
    } else if (op->isCompoundOperation() && op->isNonUnitaryOperation()) {
      // iterate over all gates of compound operation and upon success increase
      // all corresponding iterators
      auto* compOp = dynamic_cast<CompoundOperation*>(op);
      bool onlyMeasurement = true;
      auto cit = compOp->rbegin();
      while (cit != compOp->rend()) {
        auto* cop = cit->get();
        if (cop->getNtargets() > 0 && cop->getTargets()[0] != idx) {
          ++cit;
          continue;
        }
        onlyMeasurement =
            removeFinalMeasurement(dag, dagIterators, idx, it, cop);
        if (!onlyMeasurement) {
          break;
        }
        ++cit;
      }
      if (onlyMeasurement) {
        ++(dagIterators.at(idx));
      }
    } else {
      // not a measurement, we are done
      dagIterators.at(idx) = dag.at(idx).rend();
      break;
    }
  }
  if (dagIterators.at(idx) == dag.at(idx).rend() &&
      idx < static_cast<Qubit>(dag.size() - 1)) {
    removeFinalMeasurementsRecursive(dag, dagIterators, idx + 1, nullptr);
  }
}

bool removeFinalMeasurement(CircuitOptimizer::DAG& dag,
                            CircuitOptimizer::DAGReverseIterators& dagIterators,
                            const Qubit idx,
                            const CircuitOptimizer::DAGReverseIterator& it,
                            Operation* op) {
  if (op->getNtargets() != 0) {
    // need to check all targets
    bool onlyMeasurements = true;
    for (const auto& target : op->getTargets()) {
      if (target == idx) {
        continue;
      }
      if (dagIterators.at(target) == dag.at(target).rend()) {
        onlyMeasurements = false;
        break;
      }
      // recursive call at target with this operation as goal
      removeFinalMeasurementsRecursive(dag, dagIterators, target, (*it)->get());
      // check if iteration of target qubit was successful
      if (dagIterators.at(target) == dag.at(target).rend() ||
          *dagIterators.at(target) != *it) {
        onlyMeasurements = false;
        break;
      }
    }
    if (!onlyMeasurements) {
      // end qubit
      dagIterators.at(idx) = dag.at(idx).rend();
    } else {
      // set operation to identity so that it can be collected by the
      // removeIdentities pass
      op->setGate(I);
    }
    return onlyMeasurements;
  }
  return false;
}
} // namespace

void CircuitOptimizer::removeFinalMeasurements(QuantumComputation& qc) {
  auto dag = constructDAG(qc);
  DAGReverseIterators dagIterators{dag.size()};
  for (size_t q = 0; q < dag.size(); ++q) {
    dagIterators.at(q) = (dag.at(q).rbegin());
  }

  removeFinalMeasurementsRecursive(dag, dagIterators, 0, nullptr);

  removeIdentities(qc);
}

void CircuitOptimizer::decomposeSWAP(QuantumComputation& qc,
                                     bool isDirectedArchitecture) {
  // decompose SWAPS in three cnot and optionally in four H
  auto it = qc.begin();
  while (it != qc.end()) {
    if ((*it)->isStandardOperation()) {
      if ((*it)->getType() == SWAP) {
        const auto targets = (*it)->getTargets();
        it = qc.erase(it);
        it = qc.insert(it, std::make_unique<StandardOperation>(
                               Control{targets[0]}, targets[1], X));
        if (isDirectedArchitecture) {
          it =
              qc.insert(it, std::make_unique<StandardOperation>(targets[0], H));
          it =
              qc.insert(it, std::make_unique<StandardOperation>(targets[1], H));
          it = qc.insert(it, std::make_unique<StandardOperation>(
                                 Control{targets[0]}, targets[1], X));
          it =
              qc.insert(it, std::make_unique<StandardOperation>(targets[0], H));
          it =
              qc.insert(it, std::make_unique<StandardOperation>(targets[1], H));
        } else {
          it = qc.insert(it, std::make_unique<StandardOperation>(
                                 Control{targets[1]}, targets[0], X));
        }
        it = qc.insert(it, std::make_unique<StandardOperation>(
                               Control{targets[0]}, targets[1], X));
      } else {
        ++it;
      }
    } else if ((*it)->isCompoundOperation()) {
      auto& compOp = dynamic_cast<CompoundOperation&>(**it);
      auto cit = compOp.begin();
      while (cit != compOp.end()) {
        if ((*cit)->isStandardOperation() && (*cit)->getType() == SWAP) {
          const auto targets = (*cit)->getTargets();
          cit = compOp.erase(cit);
          cit = compOp.insert<StandardOperation>(cit, Control{targets[0]},
                                                 targets[1], X);
          if (isDirectedArchitecture) {
            cit = compOp.insert<StandardOperation>(cit, targets[0], H);
            cit = compOp.insert<StandardOperation>(cit, targets[1], H);
            cit = compOp.insert<StandardOperation>(cit, Control{targets[0]},
                                                   targets[1], X);
            cit = compOp.insert<StandardOperation>(cit, targets[0], H);
            cit = compOp.insert<StandardOperation>(cit, targets[1], H);
          } else {
            cit = compOp.insert<StandardOperation>(cit, Control{targets[1]},
                                                   targets[0], X);
          }
          cit = compOp.insert<StandardOperation>(cit, Control{targets[0]},
                                                 targets[1], X);
        } else {
          ++cit;
        }
      }
      ++it;
    } else {
      ++it;
    }
  }
}

namespace {
void changeTargets(Targets& targets,
                   const std::map<Qubit, Qubit>& replacementMap) {
  for (auto& target : targets) {
    auto newTargetIt = replacementMap.find(target);
    if (newTargetIt != replacementMap.end()) {
      target = newTargetIt->second;
    }
  }
}

void changeControls(Controls& controls,
                    const std::map<Qubit, Qubit>& replacementMap) {
  if (controls.empty() || replacementMap.empty()) {
    return;
  }

  // iterate over the replacement map and see if any control matches
  for (const auto& [from, to] : replacementMap) {
    auto controlIt = controls.find(from);
    if (controlIt != controls.end()) {
      const auto controlType = controlIt->type;
      controls.erase(controlIt);
      controls.insert(Control{to, controlType});
    }
  }
}
} // namespace

void CircuitOptimizer::eliminateResets(QuantumComputation& qc) {
  //      ┌───┐┌─┐     ┌───┐┌─┐            ┌───┐┌─┐ ░
  // q_0: ┤ H ├┤M├─|0>─┤ H ├┤M├       q_0: ┤ H ├┤M├─░─────────
  //      └───┘└╥┘     └───┘└╥┘   -->      └───┘└╥┘ ░ ┌───┐┌─┐
  // c: 2/══════╩════════════╩═       q_1: ──────╫──░─┤ H ├┤M├
  //            0            1                   ║  ░ └───┘└╥┘
  //                                  c: 2/══════╩══════════╩═
  //                                             0          1
  auto replacementMap = std::map<Qubit, Qubit>();
  auto it = qc.begin();
  while (it != qc.end()) {
    if ((*it)->getType() == Reset) {
      for (const auto& target : (*it)->getTargets()) {
        auto indexAddQubit = static_cast<Qubit>(qc.getNqubits());
        qc.addQubit(indexAddQubit, indexAddQubit, indexAddQubit);
        auto oldReset = replacementMap.find(target);
        if (oldReset != replacementMap.end()) {
          oldReset->second = indexAddQubit;
        } else {
          replacementMap.try_emplace(target, indexAddQubit);
        }
      }
      it = qc.erase(it);
    } else if (!replacementMap.empty()) {
      if ((*it)->isCompoundOperation()) {
        auto& compOp = dynamic_cast<CompoundOperation&>(**it);
        auto compOpIt = compOp.begin();
        while (compOpIt != compOp.end()) {
          if ((*compOpIt)->getType() == Reset) {
            for (const auto& compTarget : (*compOpIt)->getTargets()) {
              auto indexAddQubit = static_cast<Qubit>(qc.getNqubits());
              qc.addQubit(indexAddQubit, indexAddQubit, indexAddQubit);
              if (auto oldReset = replacementMap.find(compTarget);
                  oldReset != replacementMap.end()) {
                oldReset->second = indexAddQubit;
              } else {
                replacementMap.try_emplace(compTarget, indexAddQubit);
              }
            }
            compOpIt = compOp.erase(compOpIt);
          } else {
            if ((*compOpIt)->isStandardOperation() ||
                (*compOpIt)->isClassicControlledOperation()) {
              auto& targets = (*compOpIt)->getTargets();
              auto& controls = (*compOpIt)->getControls();
              changeTargets(targets, replacementMap);
              changeControls(controls, replacementMap);
            } else if ((*compOpIt)->isNonUnitaryOperation()) {
              auto& targets = (*compOpIt)->getTargets();
              changeTargets(targets, replacementMap);
            }
            ++compOpIt;
          }
        }
      }
      if ((*it)->isStandardOperation() ||
          (*it)->isClassicControlledOperation()) {
        auto& targets = (*it)->getTargets();
        auto& controls = (*it)->getControls();
        changeTargets(targets, replacementMap);
        changeControls(controls, replacementMap);
      } else if ((*it)->isNonUnitaryOperation()) {
        auto& targets = (*it)->getTargets();
        changeTargets(targets, replacementMap);
      }
      ++it;
    } else {
      ++it;
    }
  }
}

void CircuitOptimizer::deferMeasurements(QuantumComputation& qc) {
  //      ┌───┐┌─┐                         ┌───┐     ┌─┐
  // q_0: ┤ H ├┤M├───────             q_0: ┤ H ├──■──┤M├
  //      └───┘└╥┘ ┌───┐                   └───┘┌─┴─┐└╥┘
  // q_1: ──────╫──┤ X ├─     -->     q_1: ─────┤ X ├─╫─
  //            ║  └─╥─┘                        └───┘ ║
  //            ║ ┌──╨──┐             c: 2/═══════════╩═
  // c: 2/══════╩═╡ = 1 ╞                             0
  //            0 └─────┘
  std::unordered_map<Qubit, std::size_t> qubitsToAddMeasurements{};
  auto it = qc.begin();
  while (it != qc.end()) {
    if (const auto* measurement = dynamic_cast<NonUnitaryOperation*>(it->get());
        measurement != nullptr && measurement->getType() == Measure) {
      const auto targets = measurement->getTargets();
      const auto classics = measurement->getClassics();

      if (targets.size() != 1 && classics.size() != 1) {
        throw std::runtime_error(
            "Deferring measurements with more than 1 target is not yet "
            "supported. Try decomposing your measurements.");
      }

      // if this is the last operation, nothing has to be done
      if (*it == qc.back()) {
        break;
      }

      const auto measurementQubit = targets[0];
      const auto measurementBit = classics[0];

      // remember q->c for adding measurements later
      qubitsToAddMeasurements[measurementQubit] = measurementBit;

      // remove the measurement from the vector of operations
      it = qc.erase(it);

      // starting from the next operation after the measurement (if there is
      // any)
      auto opIt = it;
      auto currentInsertionPoint = it;

      // iterate over all subsequent operations
      while (opIt != qc.end()) {
        const auto* operation = opIt->get();
        if (operation->isUnitary()) {
          // if an operation does not act on the measured qubit, the insert
          // location for potential operations has to be updated
          if (!operation->actsOn(measurementQubit)) {
            ++currentInsertionPoint;
          }
          ++opIt;
          continue;
        }

        if (operation->getType() == Reset) {
          throw std::runtime_error(
              "Reset encountered in deferMeasurements routine. Please use the "
              "eliminateResets method before deferring measurements.");
        }

        if (const auto* measurement2 =
                dynamic_cast<NonUnitaryOperation*>(opIt->get());
            measurement2 != nullptr && operation->getType() == Measure) {
          const auto& targets2 = measurement2->getTargets();
          const auto& classics2 = measurement2->getClassics();

          // if this is the same measurement a breakpoint has been reached
          if (targets == targets2 && classics == classics2) {
            break;
          }

          ++currentInsertionPoint;
          ++opIt;
          continue;
        }

        if (const auto* classicOp =
                dynamic_cast<ClassicControlledOperation*>(opIt->get());
            classicOp != nullptr) {
          const auto& expectedValue = classicOp->getExpectedValue();

          Bit cBit = 0;
          if (const auto& controlRegister = classicOp->getControlRegister();
              controlRegister.has_value()) {
            assert(!classicOp->getControlBit().has_value());
            if (controlRegister->getSize() != 1) {
              throw std::runtime_error(
                  "Classic-controlled operations targeted at more than one bit "
                  "are currently not supported. Try decomposing the operation "
                  "into individual contributions.");
            }
            cBit = controlRegister->getStartIndex();
          }
          if (const auto& controlBit = classicOp->getControlBit();
              controlBit.has_value()) {
            assert(!classicOp->getControlRegister().has_value());
            cBit = controlBit.value();
          }

          // if this is not the classical bit that is measured, continue
          if (cBit != measurementBit) {
            if (!operation->actsOn(measurementQubit)) {
              ++currentInsertionPoint;
            }
            ++opIt;
            continue;
          }

          // get the underlying operation
          const auto* standardOp =
              dynamic_cast<StandardOperation*>(classicOp->getOperation());
          if (standardOp == nullptr) {
            std::stringstream ss{};
            ss << "Underlying operation of classic-controlled operation is "
                  "not a StandardOperation.\n";
            classicOp->print(ss, qc.getNqubits());
            throw std::runtime_error(ss.str());
          }

          // get all the necessary information for reconstructing the
          // operation
          const auto type = standardOp->getType();
          const auto targs = standardOp->getTargets();
          for (const auto& target : targs) {
            if (target == measurementQubit) {
              throw std::runtime_error(
                  "Implicit reset operation in circuit detected. Measuring a "
                  "qubit and then targeting the same qubit with a "
                  "classic-controlled operation is not allowed at the "
                  "moment.");
            }
          }

          // determine the appropriate control to add
          auto controls = standardOp->getControls();
          const auto controlQubit = measurementQubit;
          const auto controlType =
              (expectedValue == 1) ? Control::Type::Pos : Control::Type::Neg;
          controls.emplace(controlQubit, controlType);

          const auto parameters = standardOp->getParameter();

          // remove the classic-controlled operation
          // carefully handle iterator invalidation.
          // if the current insertion point is the same as the current
          // iterator the insertion point has to be updated to the new
          // operation as well.
          auto itInvalidated = (it >= opIt);
          const auto insertionPointInvalidated =
              (currentInsertionPoint >= opIt);

          opIt = qc.erase(opIt);

          if (itInvalidated) {
            it = opIt;
          }
          if (insertionPointInvalidated) {
            currentInsertionPoint = opIt;
          }

          itInvalidated = (it >= currentInsertionPoint);
          // insert the new operation (invalidated all pointer onwards)
          currentInsertionPoint = qc.insert(
              currentInsertionPoint, std::make_unique<StandardOperation>(
                                         controls, targs, type, parameters));

          if (itInvalidated) {
            it = currentInsertionPoint;
          }
          // advance just after the currently inserted operation
          ++currentInsertionPoint;
          // the inner loop also has to restart from here due to the
          // invalidation of the iterators
          opIt = currentInsertionPoint;
        }
      }
    }
    ++it;
  }
  if (qubitsToAddMeasurements.empty()) {
    return;
  }
  qc.outputPermutation.clear();
  for (const auto& [qubit, clbit] : qubitsToAddMeasurements) {
    qc.measure(qubit, clbit);
  }
  qc.initializeIOMapping();
}

namespace {
using Iterator = QuantumComputation::iterator;
void flattenCompoundOperation(QuantumComputation& qc, Iterator& it) {
  assert((*it)->isCompoundOperation());
  auto& op = dynamic_cast<CompoundOperation&>(**it);
  auto opIt = op.begin();
  std::int64_t movedOperations = 0;
  while (opIt != op.end()) {
    // move the operation from the compound operation in front of the compound
    // operation in the flattened container. `it` then points to the newly
    // inserted element
    it = qc.insert(it, std::move(*opIt));
    // advance the operation iterator to point past the now moved-from element
    // in the compound operation
    ++opIt;
    // advance the general iterator to again point to the compound operation
    ++it;
    // track the moved operations
    ++movedOperations;
  }
  // whenever all the operations have been processed, `it` points to the
  // compound operation and `opIt` to `op.end()`. The compound operation can now
  // be deleted safely
  it = qc.erase(it);
  // move the general iterator back to the position of the last moved operation
  std::advance(it, -movedOperations);
}
} // namespace

void CircuitOptimizer::flattenOperations(QuantumComputation& qc,
                                         bool customGatesOnly) {
  auto it = qc.begin();
  while (it != qc.end()) {
    if ((*it)->isCompoundOperation()) {
      auto& op = dynamic_cast<CompoundOperation&>(**it);
      if (!customGatesOnly || op.isCustomGate()) {
        flattenCompoundOperation(qc, it);
      } else {
        ++it;
      }
    } else {
      ++it;
    }
  }
}

void CircuitOptimizer::cancelCNOTs(QuantumComputation& qc) {
  auto dag = DAG(qc.getHighestPhysicalQubitIndex() + 1U);

  for (auto& it : qc) {
    if (!it->isStandardOperation()) {
      addToDag(dag, &it);
      continue;
    }

    // check whether the operation is a CNOT or SWAP gate
    const auto isCNOT = (it->getType() == X && it->getNcontrols() == 1U &&
                         it->getControls().begin()->type == Control::Type::Pos);
    const auto isSWAP = (it->getType() == SWAP && it->getNcontrols() == 0U);

    if (!isCNOT && !isSWAP) {
      addToDag(dag, &it);
      continue;
    }

    const Qubit q0 = it->getTargets().at(0);
    const Qubit q1 =
        isSWAP ? it->getTargets().at(1) : it->getControls().begin()->qubit;

    // first operation
    if (dag.at(q0).empty() || dag.at(q1).empty()) {
      addToDag(dag, &it);
      continue;
    }

    auto* op0 = dag.at(q0).back()->get();
    auto* op1 = dag.at(q1).back()->get();

    // check whether it's the same operation at both qubits
    if (op0 != op1) {
      addToDag(dag, &it);
      continue;
    }

    // check whether the operation is a CNOT or SWAP gate
    const auto prevOpIsCNOT =
        (op0->getType() == X && op0->getNcontrols() == 1U &&
         op0->getControls().begin()->type == Control::Type::Pos);
    const auto prevOpIsSWAP =
        (op0->getType() == SWAP && op0->getNcontrols() == 0U);

    if (!prevOpIsCNOT && !prevOpIsSWAP) {
      addToDag(dag, &it);
      continue;
    }

    const Qubit prevQ0 = op0->getTargets().at(0);
    const Qubit prevQ1 = prevOpIsSWAP ? op0->getTargets().at(1)
                                      : op0->getControls().begin()->qubit;

    if (isCNOT && prevOpIsCNOT) {
      // two identical CNOT gates cancel each other
      if (q0 == prevQ0 && q1 == prevQ1) {
        dag.at(q0).pop_back();
        dag.at(q1).pop_back();
        op0->setGate(I);
        op0->clearControls();
        it->setGate(I);
        it->clearControls();
      } else {
        // two CNOTs with alternating controls and targets
        // check whether there is a third one which would make this a SWAP gate

        auto prevPrevOp0It = ++(dag.at(q0).rbegin());
        auto prevPrevOp1It = ++(dag.at(q1).rbegin());
        // check whether there is another operation
        if (prevPrevOp0It == dag.at(q0).rend() ||
            prevPrevOp1It == dag.at(q1).rend()) {
          addToDag(dag, &it);
          continue;
        }

        auto* prevPrevOp0 = (*prevPrevOp0It)->get();
        auto* prevPrevOp1 = (*prevPrevOp1It)->get();

        if (prevPrevOp0 != prevPrevOp1) {
          addToDag(dag, &it);
          continue;
        }

        // check whether the operation is a CNOT
        const auto prevPrevOpIsCNOT =
            (prevPrevOp0->getType() == X && prevPrevOp0->getNcontrols() == 1U &&
             prevPrevOp0->getControls().begin()->type == Control::Type::Pos);

        if (!prevPrevOpIsCNOT) {
          addToDag(dag, &it);
          continue;
        }

        const Qubit prevPrevQ0 = prevPrevOp0->getTargets().at(0);
        const Qubit prevPrevQ1 = prevPrevOp0->getControls().begin()->qubit;

        if (q0 == prevPrevQ0 && q1 == prevPrevQ1) {
          // SWAP gate identified
          prevPrevOp0->setGate(SWAP);
          prevPrevOp0->clearControls();
          if (prevQ0 > prevQ1) {
            prevPrevOp0->setTargets({prevQ1, prevQ0});
          } else {
            prevPrevOp0->setTargets({prevQ0, prevQ1});
          }
          op0->setGate(I);
          op0->clearControls();
          it->setGate(I);
          it->clearControls();
          dag.at(q0).pop_back();
          dag.at(q1).pop_back();
        } else {
          addToDag(dag, &it);
          continue;
        }
      }
      continue;
    }

    if (isSWAP && prevOpIsSWAP) {
      // two identical SWAP gates cancel each other
      if (std::set{q0, q1} == std::set{prevQ0, prevQ1}) {
        dag.at(q0).pop_back();
        dag.at(q1).pop_back();
        op0->setGate(I);
        op0->clearControls();
        it->setGate(I);
        it->clearControls();
      } else {
        addToDag(dag, &it);
      }
      continue;
    }

    if (isCNOT && prevOpIsSWAP) {
      // SWAP followed by a CNOT is equivalent to two CNOTs
      op0->setGate(X);
      op0->setTargets({q0});
      op0->setControls({Control{q1}});
      it->setTargets({q1});
      it->setControls({Control{q0}});
      addToDag(dag, &it);
      continue;
    }

    if (isSWAP && prevOpIsCNOT) {
      // CNOT followed by a SWAP is equivalent to two CNOTs
      op0->setTargets({prevQ1});
      op0->setControls({Control{prevQ0}});
      it->setGate(X);
      it->setTargets({prevQ0});
      it->setControls({Control{prevQ1}});
      addToDag(dag, &it);
      continue;
    }
  }

  removeIdentities(qc);
}

namespace {
void replaceMCXWithMCZ(
    Iterator begin, const std::function<Iterator()>& end,
    const std::function<Iterator(Iterator, std::unique_ptr<Operation>&&)>&
        insert,
    const std::function<Iterator(Iterator)>& erase) {
  for (auto it = begin; it != end(); ++it) {
    auto& op = *it;
    if (op->getType() == X && op->getNcontrols() > 0) {
      const auto& controls = op->getControls();
      assert(op->getNtargets() == 1U);
      const auto target = op->getTargets()[0];

      // -c-    ---c---
      //  |  =     |
      // -X-    -H-Z-H-
      it = insert(it, std::make_unique<StandardOperation>(target, H));
      it = insert(it, std::make_unique<StandardOperation>(controls, target, Z));
      it = insert(it, std::make_unique<StandardOperation>(target, H));
      // advance to the original operation and delete it
      std::advance(it, 3);
      it = erase(it);
      --it;
    } else if (op->isCompoundOperation()) {
      auto* compOp = dynamic_cast<CompoundOperation*>(op.get());
      replaceMCXWithMCZ(
          compOp->begin(), [&compOp] { return compOp->end(); },
          [&compOp](auto iter, auto&& operation) {
            return compOp->insert(iter,
                                  std::forward<decltype(operation)>(operation));
          },
          [&compOp](auto iter) { return compOp->erase(iter); });
    }
  }
}
} // namespace

void CircuitOptimizer::replaceMCXWithMCZ(QuantumComputation& qc) {
  ::qc::replaceMCXWithMCZ(
      qc.begin(), [&qc] { return qc.end(); },
      [&qc](auto it, auto&& op) {
        return qc.insert(it, std::forward<decltype(op)>(op));
      },
      [&qc](auto it) { return qc.erase(it); });
}

namespace {
using ConstReverseIterator = QuantumComputation::const_reverse_iterator;
void backpropagateOutputPermutation(
    const ConstReverseIterator& rbegin, const ConstReverseIterator& rend,
    Permutation& permutation, std::unordered_set<Qubit>& missingLogicalQubits) {
  for (auto it = rbegin; it != rend; ++it) {
    if ((*it)->isCompoundOperation()) {
      auto& op = dynamic_cast<CompoundOperation&>(**it);
      backpropagateOutputPermutation(op.crbegin(), op.crend(), permutation,
                                     missingLogicalQubits);
      continue;
    }

    if ((*it)->getType() == SWAP && !(*it)->isControlled() &&
        (*it)->getTargets().size() == 2U) {
      const auto& targets = (*it)->getTargets();
      // four cases
      // 1. both targets are in the permutation
      // 2. only the first target is in the permutation
      // 3. only the second target is in the permutation
      // 4. neither target is in the permutation

      const auto it0 = permutation.find(targets[0]);
      const auto it1 = permutation.find(targets[1]);

      if (it0 != permutation.end() && it1 != permutation.end()) {
        // case 1: swap the entries
        std::swap(it0->second, it1->second);
        continue;
      }

      if (it0 != permutation.end()) {
        // case 2: swap the value assign the other target from the list of
        // missing logical qubits. Give preference to choosing the same logical
        // qubit as the missing physical qubit
        permutation[targets[1]] = it0->second;

        if (missingLogicalQubits.find(targets[0]) !=
            missingLogicalQubits.end()) {
          missingLogicalQubits.erase(targets[0]);
          it0->second = targets[0];
        } else {
          it0->second = *missingLogicalQubits.begin();
          missingLogicalQubits.erase(missingLogicalQubits.begin());
        }
        continue;
      }

      if (it1 != permutation.end()) {
        // case 3: swap the value assign the other target from the list of
        // missing logical qubits. Give preference to choosing the same logical
        // qubit as the missing physical qubit
        permutation[targets[0]] = it1->second;

        if (missingLogicalQubits.find(targets[1]) !=
            missingLogicalQubits.end()) {
          missingLogicalQubits.erase(targets[1]);
          it1->second = targets[1];
        } else {
          it1->second = *missingLogicalQubits.begin();
          missingLogicalQubits.erase(missingLogicalQubits.begin());
        }
        continue;
      }

      // case 4: nothing to do
    }
  }
}
} // namespace

void CircuitOptimizer::backpropagateOutputPermutation(QuantumComputation& qc) {
  auto permutation = qc.outputPermutation;

  // Collect all logical qubits missing from the output permutation
  std::unordered_set<Qubit> logicalQubits{};
  for (const auto& [physical, logical] : permutation) {
    logicalQubits.insert(logical);
  }
  std::unordered_set<Qubit> missingLogicalQubits{};
  for (Qubit i = 0; i < qc.getNqubits(); ++i) {
    if (logicalQubits.find(i) == logicalQubits.end()) {
      missingLogicalQubits.emplace(i);
    }
  }

  ::qc::backpropagateOutputPermutation(qc.crbegin(), qc.crend(), permutation,
                                       missingLogicalQubits);

  // `permutation` now holds a potentially incomplete initial layout
  // check whether the initial layout is complete and return if it is
  if (permutation.size() == qc.getNqubits()) {
    qc.initialLayout = permutation;
    return;
  }

  // Otherwise, fill the initial layout with the missing logical qubits.
  // Give preference to choosing the same logical qubit as the missing physical
  // qubit (i.e., an identity mapping) to avoid unnecessary permutations.
  for (Qubit i = 0; i < qc.getNqubits(); ++i) {
    if (permutation.find(i) == permutation.end()) {
      if (missingLogicalQubits.find(i) != missingLogicalQubits.end()) {
        permutation.emplace(i, i);
        missingLogicalQubits.erase(i);
      } else {
        permutation.emplace(i, *missingLogicalQubits.begin());
        missingLogicalQubits.erase(missingLogicalQubits.begin());
      }
    }
  }
  assert(missingLogicalQubits.empty());
  qc.initialLayout = permutation;
}

/**
 * @brief Disjoint Set Union data structure for qubits
 *
 * This data structure is used to maintain a relationship between qubits and
 * blocks they belong to. The blocks are formed by operations that act on the
 * same qubits.
 */
struct DSU {
  std::unordered_map<Qubit, Qubit> parent;
  std::unordered_map<Qubit, std::vector<Qubit>> bitBlocks;
  std::unordered_map<Qubit, std::unique_ptr<Operation>*> currentBlockInCircuit;
  std::unordered_map<Qubit, std::unique_ptr<CompoundOperation>>
      currentBlockOperations;
  std::size_t maxBlockSize = 0;
  // list of qubits that are currently in a block
  std::unordered_set<Qubit> currentBlockQubits;
  std::unordered_set<Qubit> alreadyfinalizedQubits;

  /**
   * @brief Check if a block is empty.
   * @param index Qubit to check
   * @return
   */
  [[nodiscard]] bool blockEmpty(const Qubit index) {
    return currentBlockInCircuit[findBlock(index)] == nullptr;
  }

  /**
   * @brief Find the block that a qubit belongs to.
   * @param index Qubit to find the block for
   * @return The block that the qubit belongs to
   */
  Qubit findBlock(const Qubit index) {
    if (parent.find(index) == parent.end()) {
      parent[index] = index;
      bitBlocks[index] = {index};
      currentBlockInCircuit[index] = nullptr;
      currentBlockOperations[index] = std::make_unique<CompoundOperation>();
    }
    if (parent[index] == index) {
      return index;
    }
    parent[index] = findBlock(parent[index]);
    return parent[index];
  }

  /**
   * @brief Merge two blocks together.
   * @details The smaller block is merged into the larger block.
   * @param block1 first block
   * @param block2 second block
   */
  void unionBlock(const Qubit block1, const Qubit block2) {
    auto parent1 = findBlock(block1);
    auto parent2 = findBlock(block2);
    if (parent1 == parent2) {
      return;
    }
    assert(currentBlockOperations[parent1] != nullptr);
    assert(currentBlockOperations[parent2] != nullptr);
    if (currentBlockOperations[parent1]->size() <
        currentBlockOperations[parent2]->size()) {
      std::swap(parent1, parent2);
    }
    parent[parent2] = parent1;
    currentBlockOperations[parent1]->merge(*currentBlockOperations[parent2]);
    bitBlocks[parent1].insert(bitBlocks[parent1].end(),
                              bitBlocks[parent2].begin(),
                              bitBlocks[parent2].end());
    if (currentBlockInCircuit[parent2] != nullptr) {
      (*currentBlockInCircuit[parent2]) =
          std::make_unique<StandardOperation>(0, I);
    }
    currentBlockInCircuit[parent2] = nullptr;
    currentBlockOperations[parent2] = std::make_unique<CompoundOperation>();
    bitBlocks[parent2].clear();
  }

  /**
   * @brief Finalize a block.
   * @details This replaces the original operation in the circuit with all the
   * operations in the block. If the block is empty, nothing is done. If the
   * block only contains a single operation, the operation is replaced with the
   * single operation. Otherwise, the block is replaced with a compound
   * operation.
   * @param index the qubit that the block belongs to
   */
  void finalizeBlock(const Qubit index) {
    const auto block = findBlock(index);
    if (currentBlockInCircuit[block] == nullptr) {
      return;
    }
    auto& compoundOp = currentBlockOperations[block];
    if (compoundOp->isConvertibleToSingleOperation()) {
      *currentBlockInCircuit[block] = compoundOp->collapseToSingleOperation();
    } else {
      *currentBlockInCircuit[block] = std::move(compoundOp);
    }
    // need to make a copy here because otherwise the updates in the loop might
    // invalidate the iterator
    const auto blockBits = bitBlocks[block];
    for (auto i : blockBits) {
      parent[i] = i;
      bitBlocks[i] = {i};
      currentBlockInCircuit[i] = nullptr;
      currentBlockOperations[i] = std::make_unique<CompoundOperation>();
    }
  }
};

<<<<<<< HEAD
void CircuitOptimizer::collectCliffordBlocks(QuantumComputation& qc) {
  using OperationIterator = decltype(qc.begin());
=======
void CircuitOptimizer::collectCliffordBlocks(QuantumComputation& qc,
                                             const std::size_t maxBlockSize) {
  if (qc.size() <= 1) {
    return;
  }
>>>>>>> 987e8818

  // Each Block holds the iterators to ops in that block, and whether it’s a Clifford Block or not
  struct Block {
    std::vector<OperationIterator> operationIterators;
    bool isCliffordBlock;
  };
  std::vector<Block> blocks;

  // Partition into commute‑aware blocks
  for (auto opIt = qc.begin(); opIt != qc.end(); ++opIt) {
    Operation* op         = opIt->get();
    bool isClifford       = op->isClifford();
    auto usedQubits       = op->getUsedQubits();
    std::unordered_set<Qubit> usedQubitSet(
      usedQubits.begin(), usedQubits.end()
    );

    if (isClifford) {
      bool mergedIntoExisting = false;

      // Try to merge into an earlier Clifford block if qubits commute past
      for (size_t blockIndex = 0; blockIndex < blocks.size(); ++blockIndex) {
        Block& candidateBlock = blocks[blockIndex];
        if (!candidateBlock.isCliffordBlock) 
          continue;

        // Build the set of qubits touched by any non‑Clifford blocks after this one
        std::unordered_set<Qubit> nonCliffordBarrierQubits;
        for (size_t laterIndex = blockIndex + 1; laterIndex < blocks.size(); ++laterIndex) {
          if (!blocks[laterIndex].isCliffordBlock) {
            auto laterOpIt = blocks[laterIndex].operationIterators.front();
            auto laterUsed = (*laterOpIt)->getUsedQubits();
            nonCliffordBarrierQubits.insert(laterUsed.begin(), laterUsed.end());
          }
        }

        // If none of our qubits are blocked, merge here
        bool qubitsAreDisjoint = true;
        for (auto q : usedQubitSet) {
          if (nonCliffordBarrierQubits.count(q)) {
            qubitsAreDisjoint = false;
            break;
          }
        }
        if (qubitsAreDisjoint) {
          candidateBlock.operationIterators.push_back(opIt);
          mergedIntoExisting = true;
          break;
        }
      }

      // If we didn’t merge, start a fresh Clifford block
      if (!mergedIntoExisting) {
        blocks.push_back(Block{{opIt}, /*isCliffordBlock=*/true});
      }

    } else {
      // Non‑Clifford gates each get their own singleton block
      blocks.push_back(Block{{opIt}, /*isCliffordBlock=*/false});
    }
<<<<<<< HEAD
  }

  // Finalizing Blocks
  for (int blockIndex = int(blocks.size()) - 1; blockIndex >= 0; --blockIndex) {
    Block& block = blocks[blockIndex];

    // Only collapse if it’s a Clifford block with more than one gate
    if (!block.isCliffordBlock || block.operationIterators.size() <= 1) 
      continue;

    // Build a CompoundOperation out of all those gates
    auto compoundOp = std::make_unique<CompoundOperation>();
    for (auto opIt : block.operationIterators) {
      compoundOp->emplace_back( (*opIt)->clone() );
    }

    // Replace the first gate in‑place with our new CompoundOperation
    *block.operationIterators.front() = std::move(compoundOp);

    // Erase the remaining gates in reverse so earlier iterators stay valid
    auto& iters = block.operationIterators;
    for (int idx = int(iters.size()) - 1; idx > 0; --idx) {
      qc.erase(iters[idx]);
    }
=======
    const auto usedQubits = op->getUsedQubits();
>>>>>>> 987e8818
  }

  removeIdentities(qc);
}

void CircuitOptimizer::collectBlocks(QuantumComputation& qc,
                                     const std::size_t maxBlockSize,
                                     bool onlyCollectCliffords) {
  if (qc.size() <= 1) {
    return;
  }

  // ensure canonical ordering and that measurements are as far back as possible
  qc.reorderOperations();
  deferMeasurements(qc);

  // create an empty disjoint set union data structure
  DSU dsu{};
  DSU nonCliffordDSU{};
  for (auto opIt = qc.begin(); opIt != qc.end(); ++opIt) {
<<<<<<< HEAD
=======

>>>>>>> 987e8818
    auto& op = *opIt;
    bool canProcess = true;
    bool makesTooBig = false;

    if (!op->isUnitary()) {
      canProcess = false;
    }
    const auto usedQubits = op->getUsedQubits();
<<<<<<< HEAD
=======
    // print operation and on what qubit it acts
    std::cout << "Processing operation: " << op->getName() << " on qubits: ";
    for (const auto& q : usedQubits) {
      std::cout << q << " ";
    }
    std::cout << std::endl;

    if (onlyCollectCliffords && !op->isClifford()) {
      // add used qubits to the non_Clifford DSU
      std::unordered_set<Qubit> non_Clifford_qubits{};
      for (const auto& q : usedQubits) {
        nonCliffordDSU.findBlock(q);
        non_Clifford_qubits.emplace(q);
        dsu.alreadyfinalizedQubits.emplace(q);
      }

      // make new DSU add the gate where the non Clifford operation is operating
      // on and finalize this block right away
      //  if the operation acts on more qubits than the maximum block size, all
      //  current blocks need to be finalized.
      for (const auto& q : non_Clifford_qubits) {
        nonCliffordDSU.finalizeBlock(q);
      }
    }
>>>>>>> 987e8818

    if (canProcess) {
      // check if grouping the operation with the current block would make the
      // block too big
      std::unordered_set<Qubit> blockQubits;
      for (const auto& q : usedQubits) {
        blockQubits.emplace(dsu.findBlock(q));
      }
      std::size_t totalSize = 0;
      for (const auto& q : blockQubits) {
        totalSize += dsu.bitBlocks[q].size();
      }
      if (totalSize > maxBlockSize) {
        makesTooBig = true;
      }
    } else {
      // resolve cases where an operation cannot be processed
      for (const auto& q : usedQubits) {
        dsu.finalizeBlock(q);
      }
    }

    if (makesTooBig) {
      // if the operation acts on more qubits than the maximum block size, all
      // current blocks need to be finalized.
      if (usedQubits.size() > maxBlockSize) {
        // get all of the relevant blocks and check for the best way to combine
        // them together.
        std::unordered_map<Qubit, std::size_t> blocksAndSizes{};
        for (const auto& q : usedQubits) {
          const auto block = dsu.findBlock(q);
          if (dsu.blockEmpty(block) ||
              blocksAndSizes.find(block) != blocksAndSizes.end()) {
            continue;
          }
          blocksAndSizes[block] = dsu.bitBlocks[block].size();
        }
        // sort blocks in descending order
        std::vector<std::pair<Qubit, std::size_t>> sortedBlocks(
            blocksAndSizes.begin(), blocksAndSizes.end());
        std::sort(
            sortedBlocks.begin(), sortedBlocks.end(),
            [](const auto& a, const auto& b) { return a.second > b.second; });
        for (auto it = sortedBlocks.begin(); it != sortedBlocks.end(); ++it) {
          auto& [block, size] = *it;
          // maximally large block -> nothing to do
          if (size == maxBlockSize) {
            dsu.finalizeBlock(block);
            continue;
          }

          // fill up with as many blocks as possible
          auto nextIt = it + 1;
          while (nextIt != sortedBlocks.end() && size < maxBlockSize) {
            auto& [nextBlock, nextSize] = *nextIt;
            if (size + nextSize <= maxBlockSize) {
              dsu.unionBlock(block, nextBlock);
              size += nextSize;
              nextIt = sortedBlocks.erase(nextIt);
            } else {
              ++nextIt;
            }
          }
          dsu.finalizeBlock(block);
        }
      } else {
        // otherwise, finalize blocks that would free up enough space.
        // prioritize blocks that would free up the most space.
        std::unordered_map<Qubit, std::size_t> savings{};
        std::size_t totalSize = 0U;
        for (const auto& q : usedQubits) {
          const auto block = dsu.findBlock(q);
          if (savings.find(block) != savings.end()) {
            savings[block] -= 1;
          } else {
            savings[block] = dsu.bitBlocks[block].size() - 1;
            totalSize += dsu.bitBlocks[block].size();
          }
        }
        // sort savings in descending order
        std::vector<std::pair<Qubit, std::size_t>> sortedSavings(
            savings.begin(), savings.end());
        std::sort(
            sortedSavings.begin(), sortedSavings.end(),
            [](const auto& a, const auto& b) { return a.second > b.second; });
        auto savingsNeed = static_cast<std::int64_t>(totalSize - maxBlockSize);
        for (const auto& [index, saving] : sortedSavings) {
          if (savingsNeed > 0) {
            savingsNeed -= static_cast<std::int64_t>(saving);
            dsu.finalizeBlock(index);
          }
        }
      }
    }

    if (canProcess) {
      if (usedQubits.size() > maxBlockSize) {
        continue;
      }
      std::int64_t prev = -1;
      for (const auto& q : usedQubits) {
        if (prev != -1) {
          dsu.unionBlock(static_cast<Qubit>(prev), q);
        }
        prev = q;
      }

      const auto block = dsu.findBlock(static_cast<Qubit>(prev));
      const auto empty = dsu.blockEmpty(block);
      if (empty) {
        dsu.currentBlockInCircuit[block] = &(*opIt);
      }
      dsu.currentBlockOperations[block]->emplace_back(std::move(op));
      // if this is not the first operation in a block, remove it from the
      // circuit
      if (!empty) {
        opIt = qc.erase(opIt);
        // this can only ever be called on at least the second operation in a
        // circuit, so it is safe to decrement the iterator here.
        --opIt;
      }
    }
  }

  // finalize remaining blocks and remove identities
  for (const auto& [q, index] : dsu.parent) {
    if (q == index) {
      dsu.finalizeBlock(q);
    }
  }
  removeIdentities(qc);
}

namespace {
void elidePermutations(Iterator begin, const std::function<Iterator()>& end,
                       const std::function<Iterator(Iterator)>& erase,
                       Permutation& permutation) {
  for (auto it = begin; it != end();) {
    auto& op = *it;
    if (auto* compOp = dynamic_cast<CompoundOperation*>(op.get())) {
      elidePermutations(
          compOp->begin(), [&compOp]() { return compOp->end(); },
          [&compOp](auto iter) { return compOp->erase(iter); }, permutation);
      if (compOp->empty()) {
        it = erase(it);
        continue;
      }
      if (compOp->isConvertibleToSingleOperation()) {
        *it = compOp->collapseToSingleOperation();
      } else {
        // also update the tracked controls in the compound operation
        compOp->getControls() = permutation.apply(compOp->getControls());
      }
      ++it;
      continue;
    }

    if (op->getType() == SWAP && !op->isControlled()) {
      const auto& targets = op->getTargets();
      assert(targets.size() == 2U);
      assert(permutation.find(targets[0]) != permutation.end());
      assert(permutation.find(targets[1]) != permutation.end());
      auto& target0 = permutation[targets[0]];
      auto& target1 = permutation[targets[1]];
      std::swap(target0, target1);
      it = erase(it);
      continue;
    }

    op->apply(permutation);
    ++it;
  }
}
} // namespace

void CircuitOptimizer::elidePermutations(QuantumComputation& qc) {
  if (qc.empty()) {
    return;
  }

  auto permutation = qc.initialLayout;
  ::qc::elidePermutations(
      qc.begin(), [&qc]() { return qc.end(); },
      [&qc](auto it) { return qc.erase(it); }, permutation);

  // adjust the initial layout
  Permutation initialLayout{};
  for (auto& [physical, logical] : qc.initialLayout) {
    initialLayout[logical] = logical;
  }
  qc.initialLayout = initialLayout;

  // adjust the output permutation
  Permutation outputPermutation{};
  for (auto& [physical, logical] : qc.outputPermutation) {
    assert(permutation.find(physical) != permutation.end());
    outputPermutation[permutation[physical]] = logical;
  }
  qc.outputPermutation = outputPermutation;
}

} // namespace qc<|MERGE_RESOLUTION|>--- conflicted
+++ resolved
@@ -1420,16 +1420,8 @@
   }
 };
 
-<<<<<<< HEAD
 void CircuitOptimizer::collectCliffordBlocks(QuantumComputation& qc) {
   using OperationIterator = decltype(qc.begin());
-=======
-void CircuitOptimizer::collectCliffordBlocks(QuantumComputation& qc,
-                                             const std::size_t maxBlockSize) {
-  if (qc.size() <= 1) {
-    return;
-  }
->>>>>>> 987e8818
 
   // Each Block holds the iterators to ops in that block, and whether it’s a Clifford Block or not
   struct Block {
@@ -1490,7 +1482,6 @@
       // Non‑Clifford gates each get their own singleton block
       blocks.push_back(Block{{opIt}, /*isCliffordBlock=*/false});
     }
-<<<<<<< HEAD
   }
 
   // Finalizing Blocks
@@ -1515,9 +1506,6 @@
     for (int idx = int(iters.size()) - 1; idx > 0; --idx) {
       qc.erase(iters[idx]);
     }
-=======
-    const auto usedQubits = op->getUsedQubits();
->>>>>>> 987e8818
   }
 
   removeIdentities(qc);
@@ -1538,10 +1526,6 @@
   DSU dsu{};
   DSU nonCliffordDSU{};
   for (auto opIt = qc.begin(); opIt != qc.end(); ++opIt) {
-<<<<<<< HEAD
-=======
-
->>>>>>> 987e8818
     auto& op = *opIt;
     bool canProcess = true;
     bool makesTooBig = false;
@@ -1550,33 +1534,6 @@
       canProcess = false;
     }
     const auto usedQubits = op->getUsedQubits();
-<<<<<<< HEAD
-=======
-    // print operation and on what qubit it acts
-    std::cout << "Processing operation: " << op->getName() << " on qubits: ";
-    for (const auto& q : usedQubits) {
-      std::cout << q << " ";
-    }
-    std::cout << std::endl;
-
-    if (onlyCollectCliffords && !op->isClifford()) {
-      // add used qubits to the non_Clifford DSU
-      std::unordered_set<Qubit> non_Clifford_qubits{};
-      for (const auto& q : usedQubits) {
-        nonCliffordDSU.findBlock(q);
-        non_Clifford_qubits.emplace(q);
-        dsu.alreadyfinalizedQubits.emplace(q);
-      }
-
-      // make new DSU add the gate where the non Clifford operation is operating
-      // on and finalize this block right away
-      //  if the operation acts on more qubits than the maximum block size, all
-      //  current blocks need to be finalized.
-      for (const auto& q : non_Clifford_qubits) {
-        nonCliffordDSU.finalizeBlock(q);
-      }
-    }
->>>>>>> 987e8818
 
     if (canProcess) {
       // check if grouping the operation with the current block would make the
