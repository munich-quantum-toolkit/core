--- conflicted
+++ resolved
@@ -2,14 +2,9 @@
 
 namespace dd {
 template <class Config>
-<<<<<<< HEAD
-MatrixDD buildFunctionality(const QuantumComputation* qc,
-                            std::unique_ptr<Package<Config>>& dd,
+MatrixDD buildFunctionality(const QuantumComputation* qc, Package<Config>& dd,
                             bool reduceAncillaeQubits,
                             bool reduceGarbageQubits) {
-=======
-MatrixDD buildFunctionality(const QuantumComputation* qc, Package<Config>& dd) {
->>>>>>> ba9ba16f
   const auto nq = qc->getNqubits();
   if (nq == 0U) {
     return MatrixDD::one();
@@ -33,30 +28,21 @@
   }
   // correct permutation if necessary
   changePermutation(e, permutation, qc->outputPermutation, dd);
-<<<<<<< HEAD
   if (reduceAncillaeQubits) {
-    e = dd->reduceAncillae(e, qc->ancillary);
+    e = dd.reduceAncillae(e, qc->ancillary);
   }
   if (reduceGarbageQubits) {
-    e = dd->reduceGarbage(e, qc->garbage);
-  }
-=======
-  e = dd.reduceAncillae(e, qc->ancillary);
-  e = dd.reduceGarbage(e, qc->garbage);
->>>>>>> ba9ba16f
+    e = dd.reduceGarbage(e, qc->garbage);
+  }
 
   return e;
 }
 
 template <class Config>
 MatrixDD buildFunctionalityRecursive(const QuantumComputation* qc,
-<<<<<<< HEAD
-                                     std::unique_ptr<Package<Config>>& dd,
+                                     Package<Config>& dd,
                                      bool reduceAncillaeQubits,
                                      bool reduceGarbageQubits) {
-=======
-                                     Package<Config>& dd) {
->>>>>>> ba9ba16f
   if (qc->getNqubits() == 0U) {
     return MatrixDD::one();
   }
@@ -81,17 +67,13 @@
 
   // correct permutation if necessary
   changePermutation(e, permutation, qc->outputPermutation, dd);
-<<<<<<< HEAD
+
   if (reduceAncillaeQubits) {
-    e = dd->reduceAncillae(e, qc->ancillary);
+    e = dd.reduceAncillae(e, qc->ancillary);
   }
   if (reduceGarbageQubits) {
-    e = dd->reduceGarbage(e, qc->garbage);
-  }
-=======
-  e = dd.reduceAncillae(e, qc->ancillary);
-  e = dd.reduceGarbage(e, qc->garbage);
->>>>>>> ba9ba16f
+    e = dd.reduceGarbage(e, qc->garbage);
+  }
 
   return e;
 }
@@ -228,33 +210,14 @@
   return e;
 }
 
-<<<<<<< HEAD
-template MatrixDD
-buildFunctionality(const qc::QuantumComputation* qc,
-                   std::unique_ptr<Package<DDPackageConfig>>& dd,
-                   bool reduceAncillaeQubits, bool reduceGarbageQubits);
-template MatrixDD
-buildFunctionalityRecursive(const qc::QuantumComputation* qc,
-                            std::unique_ptr<Package<DDPackageConfig>>& dd,
-                            bool reduceAncillaeQubits,
-                            bool reduceGarbageQubits);
-template bool
-buildFunctionalityRecursive(const qc::QuantumComputation* qc,
-                            const std::size_t depth, const std::size_t opIdx,
-                            std::stack<MatrixDD>& s,
-                            qc::Permutation& permutation,
-                            std::unique_ptr<Package<DDPackageConfig>>& dd);
-template MatrixDD
-buildFunctionality(const qc::Grover* qc,
-                   std::unique_ptr<Package<DDPackageConfig>>& dd);
-template MatrixDD
-buildFunctionalityRecursive(const qc::Grover* qc,
-                            std::unique_ptr<Package<DDPackageConfig>>& dd);
-=======
 template MatrixDD buildFunctionality(const qc::QuantumComputation* qc,
-                                     Package<DDPackageConfig>& dd);
+                                     Package<DDPackageConfig>& dd,
+                                     bool reduceAncillaeQubits,
+                                     bool reduceGarbageQubits);
 template MatrixDD buildFunctionalityRecursive(const qc::QuantumComputation* qc,
-                                              Package<DDPackageConfig>& dd);
+                                              Package<DDPackageConfig>& dd,
+                                              bool reduceAncillaeQubits,
+                                              bool reduceGarbageQubits);
 template bool buildFunctionalityRecursive(const qc::QuantumComputation* qc,
                                           const std::size_t depth,
                                           const std::size_t opIdx,
@@ -265,5 +228,4 @@
                                      Package<DDPackageConfig>& dd);
 template MatrixDD buildFunctionalityRecursive(const qc::Grover* qc,
                                               Package<DDPackageConfig>& dd);
->>>>>>> ba9ba16f
 } // namespace dd