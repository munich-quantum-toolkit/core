--- conflicted
+++ resolved
@@ -23,9 +23,6 @@
 #include <vector>
 
 namespace qdmi {
-<<<<<<< HEAD
-auto toString(QDMI_STATUS result) -> std::string {
-=======
 
 namespace {
 /**
@@ -44,7 +41,6 @@
 } // namespace
 
 auto toString(const QDMI_STATUS result) -> std::string {
->>>>>>> 5777c6b0
   switch (result) {
   case QDMI_WARN_GENERAL:
     return "General warning";
