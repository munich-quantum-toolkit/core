# Copyright (c) 2025 Chair for Design Automation, TUM
# All rights reserved.
#
# SPDX-License-Identifier: MIT
#
# Licensed under the MIT License

# set required cmake version
cmake_minimum_required(VERSION 3.24...3.31)

project(
  mqt-core
  LANGUAGES CXX C
  DESCRIPTION "MQT Core - The Backbone of the Munich Quantum Toolkit")

# Add path for custom modules
list(APPEND CMAKE_MODULE_PATH "${CMAKE_CURRENT_SOURCE_DIR}/cmake")

include(cmake/StandardProjectSettings.cmake)
include(cmake/PreventInSourceBuilds.cmake)
include(cmake/PackageAddTest.cmake)
include(cmake/Cache.cmake)

option(BUILD_MQT_CORE_BINDINGS "Build the MQT Core Python bindings" OFF)
if(BUILD_MQT_CORE_BINDINGS)
  # ensure that the BINDINGS option is set
  set(BINDINGS
      ON
      CACHE INTERNAL "Enable settings related to Python bindings")
  # Some common settings for finding Python
  set(Python_FIND_VIRTUALENV
      FIRST
      CACHE STRING "Give precedence to virtualenvs when searching for Python")
  set(Python_FIND_FRAMEWORK
      LAST
      CACHE STRING "Prefer Brew/Conda to Apple framework Python")
  set(Python_ARTIFACTS_INTERACTIVE
      ON
      CACHE BOOL "Prevent multiple searches for Python and instead cache the results.")

  if(DISABLE_GIL)
    message(STATUS "Disabling Python GIL")
    add_compile_definitions(Py_GIL_DISABLED)
  endif()

  # top-level call to find Python
  find_package(
    Python 3.9 REQUIRED
    COMPONENTS Interpreter Development.Module
    OPTIONAL_COMPONENTS Development.SABIModule)
endif()

# check if this is the master project or used via add_subdirectory
if(CMAKE_PROJECT_NAME STREQUAL PROJECT_NAME)
  set(MQT_CORE_MASTER_PROJECT ON)
else()
  set(MQT_CORE_MASTER_PROJECT OFF)
endif()

option(MQT_CORE_INSTALL "Generate installation instructions for MQT Core"
       ${MQT_CORE_MASTER_PROJECT})
option(BUILD_MQT_CORE_TESTS "Also build tests for the MQT Core project" ${MQT_CORE_MASTER_PROJECT})

# try to determine the project version
include(cmake/GetVersion.cmake)
get_mqt_core_version()

project(
  mqt-core
  LANGUAGES CXX C
  VERSION ${MQT_CORE_VERSION}
  DESCRIPTION "MQT Core - The Backbone of the Munich Quantum Toolkit")

<<<<<<< HEAD
=======
# to prevent `Targets Defined: nlohmann_json` error, but should eventually go in mlir/CMakeLists.txt
>>>>>>> 39cf8e54
find_package(Catalyst REQUIRED CONFIG)
include(cmake/ExternalDependencies.cmake)

# set the include directory for the build tree
set(MQT_CORE_INCLUDE_BUILD_DIR "${CMAKE_CURRENT_SOURCE_DIR}/include/mqt-core")

# add main library code
add_subdirectory(src)

# add test code
if(BUILD_MQT_CORE_TESTS)
  enable_testing()
  include(GoogleTest)
  add_subdirectory(test)
endif()

option(BUILD_MQT_CORE_BENCHMARKS "Also build benchmarks for the MQT Core project" OFF)
if(BUILD_MQT_CORE_BENCHMARKS)
  add_subdirectory(eval)
endif()

option(BUILD_MQT_CORE_MLIR "Build the MLIR submodule of the MQT Core project" OFF)
if(BUILD_MQT_CORE_MLIR)
  add_subdirectory(mlir)
endif()

if(MQT_CORE_MASTER_PROJECT)
  if(NOT TARGET mqt-core-uninstall)
    configure_file(${CMAKE_CURRENT_SOURCE_DIR}/cmake/cmake_uninstall.cmake.in
                   ${CMAKE_CURRENT_BINARY_DIR}/cmake_uninstall.cmake IMMEDIATE @ONLY)
    add_custom_target(mqt-core-uninstall COMMAND ${CMAKE_COMMAND} -P
                                                 ${CMAKE_CURRENT_BINARY_DIR}/cmake_uninstall.cmake)
  endif()
else()
  set(mqt-core_FOUND
      TRUE
      CACHE INTERNAL "True if mqt-core is found on the system")
endif()<|MERGE_RESOLUTION|>--- conflicted
+++ resolved
@@ -71,10 +71,7 @@
   VERSION ${MQT_CORE_VERSION}
   DESCRIPTION "MQT Core - The Backbone of the Munich Quantum Toolkit")
 
-<<<<<<< HEAD
-=======
 # to prevent `Targets Defined: nlohmann_json` error, but should eventually go in mlir/CMakeLists.txt
->>>>>>> 39cf8e54
 find_package(Catalyst REQUIRED CONFIG)
 include(cmake/ExternalDependencies.cmake)
 
