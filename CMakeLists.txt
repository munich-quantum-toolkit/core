# Copyright (c) 2023 - 2025 Chair for Design Automation, TUM
# Copyright (c) 2025 Munich Quantum Software Company GmbH
# All rights reserved.
#
# SPDX-License-Identifier: MIT
#
# Licensed under the MIT License

# set required cmake version
cmake_minimum_required(VERSION 3.24...4.0)

project(
  mqt-core
<<<<<<< HEAD
  LANGUAGES CXX C
=======
  LANGUAGES C CXX
>>>>>>> cc1797ce
  DESCRIPTION "MQT Core - The Backbone of the Munich Quantum Toolkit")

# Add path for custom modules
list(APPEND CMAKE_MODULE_PATH "${CMAKE_CURRENT_SOURCE_DIR}/cmake")

include(cmake/StandardProjectSettings.cmake)
include(cmake/PreventInSourceBuilds.cmake)
include(cmake/PackageAddTest.cmake)
include(cmake/Cache.cmake)

option(BUILD_MQT_CORE_BINDINGS "Build the MQT Core Python bindings" OFF)
if(BUILD_MQT_CORE_BINDINGS)
  # ensure that the BINDINGS option is set
  set(BINDINGS
      ON
      CACHE INTERNAL "Enable settings related to Python bindings")
  # Some common settings for finding Python
  set(Python_FIND_VIRTUALENV
      FIRST
      CACHE STRING "Give precedence to virtualenvs when searching for Python")
  set(Python_FIND_FRAMEWORK
      LAST
      CACHE STRING "Prefer Brew/Conda to Apple framework Python")
  set(Python_ARTIFACTS_INTERACTIVE
      ON
      CACHE BOOL "Prevent multiple searches for Python and instead cache the results.")

  if(DISABLE_GIL)
    message(STATUS "Disabling Python GIL")
    add_compile_definitions(Py_GIL_DISABLED)
  endif()

  # top-level call to find Python
  find_package(
    Python 3.9 REQUIRED
    COMPONENTS Interpreter Development.Module
    OPTIONAL_COMPONENTS Development.SABIModule)
endif()

# check if this is the master project or used via add_subdirectory
if(CMAKE_PROJECT_NAME STREQUAL PROJECT_NAME)
  set(MQT_CORE_MASTER_PROJECT ON)
else()
  set(MQT_CORE_MASTER_PROJECT OFF)
endif()

option(MQT_CORE_INSTALL "Generate installation instructions for MQT Core"
       ${MQT_CORE_MASTER_PROJECT})
option(BUILD_MQT_CORE_TESTS "Also build tests for the MQT Core project" ${MQT_CORE_MASTER_PROJECT})

# try to determine the project version
include(cmake/GetVersion.cmake)
get_mqt_core_version()

project(
  mqt-core
<<<<<<< HEAD
  LANGUAGES CXX C
=======
  LANGUAGES C CXX
>>>>>>> cc1797ce
  VERSION ${MQT_CORE_VERSION}
  DESCRIPTION "MQT Core - The Backbone of the Munich Quantum Toolkit")

# to prevent `Targets Defined: nlohmann_json` error, but should eventually go in mlir/CMakeLists.txt
find_package(Catalyst REQUIRED CONFIG)
include(cmake/ExternalDependencies.cmake)

# set the include directory for the build tree
set(MQT_CORE_INCLUDE_BUILD_DIR "${CMAKE_CURRENT_SOURCE_DIR}/include/mqt-core")

# add main library code
add_subdirectory(src)

# add test code
if(BUILD_MQT_CORE_TESTS)
  enable_testing()
  include(GoogleTest)
  add_subdirectory(test)
endif()

option(BUILD_MQT_CORE_BENCHMARKS "Also build benchmarks for the MQT Core project" OFF)
if(BUILD_MQT_CORE_BENCHMARKS)
  add_subdirectory(eval)
endif()

option(BUILD_MQT_CORE_MLIR "Build the MLIR submodule of the MQT Core project" OFF)
if(BUILD_MQT_CORE_MLIR)
  add_subdirectory(mlir)
endif()

if(MQT_CORE_MASTER_PROJECT)
  if(NOT TARGET mqt-core-uninstall)
    configure_file(${CMAKE_CURRENT_SOURCE_DIR}/cmake/cmake_uninstall.cmake.in
                   ${CMAKE_CURRENT_BINARY_DIR}/cmake_uninstall.cmake IMMEDIATE @ONLY)
    add_custom_target(mqt-core-uninstall COMMAND ${CMAKE_COMMAND} -P
                                                 ${CMAKE_CURRENT_BINARY_DIR}/cmake_uninstall.cmake)
  endif()
else()
  set(mqt-core_FOUND
      TRUE
      CACHE INTERNAL "True if mqt-core is found on the system")
endif()<|MERGE_RESOLUTION|>--- conflicted
+++ resolved
@@ -11,11 +11,7 @@
 
 project(
   mqt-core
-<<<<<<< HEAD
-  LANGUAGES CXX C
-=======
   LANGUAGES C CXX
->>>>>>> cc1797ce
   DESCRIPTION "MQT Core - The Backbone of the Munich Quantum Toolkit")
 
 # Add path for custom modules
@@ -72,11 +68,7 @@
 
 project(
   mqt-core
-<<<<<<< HEAD
-  LANGUAGES CXX C
-=======
   LANGUAGES C CXX
->>>>>>> cc1797ce
   VERSION ${MQT_CORE_VERSION}
   DESCRIPTION "MQT Core - The Backbone of the Munich Quantum Toolkit")
 
