--- conflicted
+++ resolved
@@ -11,12 +11,9 @@
 
 ### Added
 
-<<<<<<< HEAD
 - ✨ Add DD-based simulator QDMI device ([#1287]) ([**@burgholzer**])
-=======
 - ✨ A `--reuse-qubits` pass implementing an advanced form of qubit reuse to reduce the qubit count of quantum circuits ([#1108]) ([**@DRovara**])
 - ✨ A `--lift-measurements` pass that attempts to move measurements up as much as possible, used for instance to enable better qubit reuse ([#1108]) ([**@DRovara**])
->>>>>>> 9b520a77
 - ✨ Add native support for `R(theta, phi)` gate ([#1283]) ([**@burgholzer**])
 - ✨ Add A\*-search-based routing algorithm to MLIR transpilation routines ([#1237], [#1271], [#1279]) ([**@MatthiasReumann**])
 
