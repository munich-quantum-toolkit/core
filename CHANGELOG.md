--- conflicted
+++ resolved
@@ -9,15 +9,13 @@
 
 ## [Unreleased]
 
-<<<<<<< HEAD
+### Added
+
+- ✨ Add support for bridge gates for the neutral atom hybrid mapper ([#1293]) ([**@lsschmid**])
+
 ### Changed
 
 - ♻️ Preserve Tuple Structure and Improve Site Type Clarity of the MQT NA Default QDMI Device ([#1299]) ([**@marcelwa**])
-=======
-### Added
-
-- ✨ Add support for bridge gates for the neutral atom hybrid mapper ([#1293]) ([**@lsschmid**])
->>>>>>> 24beeda5
 
 ## [3.3.2] - 2025-11-04
 
@@ -237,11 +235,8 @@
 
 <!-- PR links -->
 
-<<<<<<< HEAD
 [#1299]: https://github.com/munich-quantum-toolkit/core/pull/1299
-=======
 [#1293]: https://github.com/munich-quantum-toolkit/core/pull/1293
->>>>>>> 24beeda5
 [#1287]: https://github.com/munich-quantum-toolkit/core/pull/1287
 [#1283]: https://github.com/munich-quantum-toolkit/core/pull/1283
 [#1279]: https://github.com/munich-quantum-toolkit/core/pull/1279
@@ -366,11 +361,8 @@
 [**@lavanya-m-k**]: https://github.com/lavanya-m-k
 [**@taminob**]: https://github.com/taminob
 [**@jannikpflieger**]: https://github.com/jannikpflieger
-<<<<<<< HEAD
+[**@lsschmid**]: https://github.com/lsschmid
 [**@marcelwa**]: https://github.com/marcelwa
-=======
-[**@lsschmid**]: https://github.com/lsschmid
->>>>>>> 24beeda5
 
 <!-- General links -->
 
