--- conflicted
+++ resolved
@@ -11,11 +11,8 @@
 
 ### Added
 
-<<<<<<< HEAD
 - ✨ Add MQT's implementation of a generic FoMaC with Python bindings ([#1150]) ([**@ystade**])
-=======
 - ✨ Add `isControlled()` method to the `UnitaryInterface` MLIR class ([#1157]) ([**@taminob**], [**@burgholzer**])
->>>>>>> aca36720
 - 📝 Integrate generated MLIR documentation ([#1147]) ([**@denialhaag**], [**@burgholzer**])
 - ✨ Add `IfElseOperation` to C++ library and Python package to support Qiskit's `IfElseOp` ([#1117]) ([**@denialhaag**], [**@burgholzer**], [**@lavanya-m-k**])
 - ✨ Add `allocQubit` and `deallocQubit` operations for dynamically working with single qubits to the MLIR dialects ([#1139]) ([**@DRovara**], [**@burgholzer**])
