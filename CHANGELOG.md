<!-- Entries in each category are sorted by merge time, with the latest PRs appearing first. -->

# Changelog

All notable changes to this project will be documented in this file.

The format is based on a mixture of [Keep a Changelog] and [Common Changelog].
This project adheres to [Semantic Versioning], with the exception that minor releases may include breaking changes.

## [Unreleased]

### Added

<<<<<<< HEAD
- ✨ Add `IfElseOperation` to C++ library and Python package to support Qiskit's `IfElseOp` ([#1117]) ([**@denialhaag**], [**@lavanya-m-k**])
- ✨ Add `qubit` operation to the `MQTOpt` dialect for static qubit addressing ([#1116]) ([**@MatthiasReumann**])
- ✨ Add MQT's implementation of a QDMI Driver ([#1010]) ([**@ystade**])
- ✨ Add a copy of the NA QDMI Device that is always a shared library ([#1010]) ([**@ystade**])
- ✨ Add translation from `QuantumComputation` to the `MQTRef` MLIR dialect ([#1099]) ([**@denialhaag**], [**@burgholzer**])
- ✨ Add `qubit` operation to the `MQTRef` (previously `MQTDyn`) dialect for static qubit addressing ([#1098]) ([**@MatthiasReumann**])
- ✨ Add `reset` operations to the `MQTDyn` and `MQTOpt` MLIR dialects ([#1106]) ([**@DRovara**])
- ♻️ Update the `measure` operations in the MLIR dialects to no longer support more than one qubit being measured at once ([#1106]) ([**@DRovara**])
- ✨ Add MQT's implementation of a QDMI Device for neutral atom-based quantum computing ([#996]) ([**@ystade**])

### Changed

- **Breaking**: 🚚 Rename `XXminusYY` to `XXminusYYOp` and `XXplusYY` to `XXplusYYOp` in `MQTRef` and `MQTOpt` MLIR dialects ([#1099]) ([**@denialhaag**])
- **Breaking**: 🚚 Rename `MQTDyn` MLIR dialect to `MQTRef` ([#1098]) ([**@MatthiasReumann**])

### Removed

- **Breaking**: Remove `ClassicControlledOperation` from C++ library and Python package ([#1117]) ([**@denialhaag**])

### Fixed

- ✨ Add MQT's implementation of a QDMI Device for neutral atom-based quantum computing in the Python wheel ([#1010]) ([**@ystade**])
=======
- ✨ Add `allocQubit` and `deallocQubit` operations for dynamically working with single qubits to the MLIR dialects ([#1139]) ([**@DRovara**], [**@burgholzer**])
- ✨ Add `qubit` operation for static qubit addressing to the MLIR dialects ([#1098], [#1116]) ([**@MatthiasReumann**])
- ✨ Add MQT's implementation of a QDMI Driver ([#1010]) ([**@ystade**])
- ✨ Add a copy of the NA QDMI Device that is always a shared library ([#1010]) ([**@ystade**])
- ✨ Add translation from `QuantumComputation` to the `MQTRef` MLIR dialect ([#1099]) ([**@denialhaag**], [**@burgholzer**])
- ✨ Add `reset` operations to the MLIR dialects ([#1106]) ([**@DRovara**])
- ✨ Add MQT's implementation of a QDMI Device for neutral atom-based quantum computing ([#996], [#1010]) ([**@ystade**])

### Changed

- 🚸 Add custom assembly format for operations in the MLIR dialects ([#1139]) ([**@burgholzer**])
- 🚸 Enable `InferTypeOpInterface` in the MLIR dialects to reduce explicit type information ([#1139]) ([**@burgholzer**])
- 🚚 Rename `check-quantum-opt` test target to `mqt-core-mlir-lit-test` ([#1139]) ([**@burgholzer**])
- ♻️ Update the `measure` operations in the MLIR dialects to no longer support more than one qubit being measured at once ([#1106]) ([**@DRovara**])
- 🚚 Rename `XXminusYY` to `XXminusYYOp` and `XXplusYY` to `XXplusYYOp` in MLIR dialects ([#1099]) ([**@denialhaag**])
- 🚚 Rename `MQTDyn` MLIR dialect to `MQTRef` ([#1098]) ([**@MatthiasReumann**])
>>>>>>> 8bb58888

## [3.2.1] - 2025-08-01

### Fixed

- 🐛 Fix usage of `std::accumulate` by changing accumulator parameter from reference to value ([#1089]) ([**@denialhaag**])
- 🐛 Fix erroneous `contains` check in DD package ([#1088]) ([**@denialhaag**])

## [3.2.0] - 2025-07-31

### Added

- 🐍 Build Python 3.14 wheels ([#1076]) ([**@denialhaag**])
- ✨ Add MQT-internal MLIR dialect conversions ([#1001]) ([**@li-mingbao**])

### Changed

- ✨ Expose enums to Python via `pybind11`'s new (`enum.Enum`-compatible) `py::native_enum` ([#1075]) ([**@denialhaag**])
- ⬆️ Require C++20 ([#897]) ([**@burgholzer**], [**@denialhaag**])

## [3.1.0] - 2025-07-11

_If you are upgrading: please see [`UPGRADING.md`](UPGRADING.md#310)._

### Added

- ✨ Add MLIR pass for merging rotation gates ([#1019]) ([**@denialhaag**])
- ✨ Add functions to generate random vector DDs ([#975]) ([**@MatthiasReumann**])
- ✨ Add function to approximate decision diagrams ([#908]) ([**@MatthiasReumann**])
- 📦 Add Windows ARM64 wheels ([#926]) ([**@burgholzer**])
- 📝 Add documentation page for MLIR ([#931]) ([**@ystade**])
- ✨ Initial implementation of the mqtdyn Dialect ([#900]) ([**@DRovara**], [**@ystade**])

### Fixed

- 🐛 Fix bug in MLIR roundtrip passes caused by accessing an invalidated iterator after erasure in a loop ([#932]) ([**@flowerthrower**])
- 🐛 Add missing support for `sxdg` gates in Qiskit circuit import ([#930]) ([**@burgholzer**])
- 🐛 Fix bug related to initialization of operations with duplicate operands ([#964]) ([**@ystade**])
- 🐛 Open issue for Qiskit upstream test only when the test is actually failing not when it was cancelled ([#973]) ([**@ystade**])
- 🐛 Fix parsing of `GPhase` in the `MQTOpt` MLIR dialect ([#1042]) ([**@ystade**], [**@DRovara**])

### Changed

- ⬆️ Bump shared library ABI version from `3.0` to `3.1` ([#1047]) ([**@denialhaag**])
- ♻️ Switch from reference counting to mark-and-sweep garbage collection in decision diagram package ([#1020]) ([**@MatthiasReumann**], [**burgholzer**], [**q-inho**])
- ♻️ Move the C++ code for the Python bindings to the top-level `bindings` directory ([#982]) ([**@denialhaag**])
- ♻️ Move all Python code (no tests) to the top-level `python` directory ([#982]) ([**@denialhaag**])
- ⚡ Improve performance of getNqubits for StandardOperations ([#959]) ([**@ystade**])
- ♻️ Move Make-State Functionality To StateGeneration ([#984]) ([**@MatthiasReumann**])
- ♻️ Outsource definition of standard operations from MLIR dialects to reduce redundancy ([#933]) ([**@ystade**])
- ♻️ Unify operands and results in MLIR dialects ([#931]) ([**@ystade**])
- ⏪️ Restore support for (MLIR and) LLVM v19 ([#934]) ([**@flowerthrower**], [**@ystade**])
- ⬆️ Update nlohmann_json to `v3.12.0` ([#921]) ([**@burgholzer**])

## [3.0.2] - 2025-04-07

### Added

- 📝 Add JOSS journal reference and citation information ([#913]) ([**@burgholzer**])
- 📝 Add new links to Python package metadata ([#911]) ([**@burgholzer**])

### Fixed

- 📝 Fix old links in Python package metadata ([#911]) ([**@burgholzer**])

## [3.0.1] - 2025-04-07

### Fixed

- 🐛 Fix doxygen build on RtD to include C++ API docs ([#912]) ([**@burgholzer**])

## [3.0.0] - 2025-04-06

_If you are upgrading: please see [`UPGRADING.md`](UPGRADING.md#300)._

### Added

- ✨ Ship shared C++ libraries with `mqt-core` Python package ([#662]) ([**@burgholzer**])
- ✨ Add Python bindings for the DD package ([#838]) ([**@burgholzer**])
- ✨ Add direct MQT `QuantumComputation` to Qiskit `QuantumCircuit` export ([#859]) ([**@burgholzer**])
- ✨ Support for Qiskit 2.0+ ([#860]) ([**@burgholzer**])
- ✨ Add initial infrastructure for MLIR within the MQT ([#878], [#879], [#892], [#893], [#895]) ([**@burgholzer**], [**@ystade**], [**@DRovara**], [**@flowerthrower**], [**@BertiFlorea**])
- ✨ Add State Preparation Algorithm ([#543]) ([**@M-J-Hochreiter**])
- 🚸 Add support for indexed identifiers to OpenQASM 3 parser ([#832]) ([**@burgholzer**])
- 🚸 Allow indexed registers as operation arguments ([#839]) ([**@burgholzer**])
- 📝 Add documentation for the DD package ([#831]) ([**@burgholzer**])
- 📝 Add documentation for the ZX package ([#817]) ([**@pehamTom**])
- 📝 Add C++ API docs setup ([#817]) ([**@pehamTom**], [**@burgholzer**])

### Changed

- **Breaking**: 🚚 MQT Core has moved to the [munich-quantum-toolkit] GitHub organization
- **Breaking**: ✨ Adopt [PEP 735] dependency groups ([#762]) ([**@burgholzer**])
- **Breaking**: ♻️ Encapsulate the OpenQASM parser in its own library ([#822]) ([**@burgholzer**])
- **Breaking**: ♻️ Replace `Config` template from DD package with constructor argument ([#886]) ([**@burgholzer**])
- **Breaking**: ♻️ Remove template parameters from `MemoryManager` and adjacent classes ([#866]) ([**@rotmanjanez**])
- **Breaking**: ♻️ Refactor algorithms to use factory functions instead of inheritance ([**@a9b7e70**]) ([**@burgholzer**])
- **Breaking**: ♻️ Change pointer parameters to references in DD package ([#798]) ([**@burgholzer**])
- **Breaking**: ♻️ Change registers from typedef to actual type ([#807]) ([**@burgholzer**])
- **Breaking**: ♻️ Refactor `NAComputation` class hierarchy ([#846], [#877]) ([**@ystade**])
- **Breaking**: ⬆️ Bump minimum required CMake version to `3.24.0` ([#879]) ([**@burgholzer**])
- **Breaking**: ⬆️ Bump minimum required `uv` version to `0.5.20` ([#802]) ([**@burgholzer**])
- 📝 Rework existing project documentation ([#789], [#842]) ([**@burgholzer**])
- 📄 Use [PEP 639] license expressions ([#847]) ([**@burgholzer**])

### Removed

- **Breaking**: 🔥 Remove the `Teleportation` gate from the IR ([#882]) ([**@burgholzer**])
- **Breaking**: 🔥 Remove parsers for `.real`, `.qc`, `.tfc`, and `GRCS` files ([#822]) ([**@burgholzer**])
- **Breaking**: 🔥 Remove tensor dump functionality ([#798]) ([**@burgholzer**])
- **Breaking**: 🔥 Remove `extract_probability_vector` functionality ([#883]) ([**@burgholzer**])

### Fixed

- 🐛 Fix Qiskit layout import and handling ([#849], [#858]) ([**@burgholzer**])
- 🐛 Properly handle timing literals in QASM parser ([#724]) ([**@burgholzer**])
- 🐛 Fix stripping of idle qubits ([#763]) ([**@burgholzer**])
- 🐛 Fix permutation handling in OpenQASM dump ([#810]) ([**@burgholzer**])
- 🐛 Fix out-of-bounds error in ZX `EdgeIterator` ([#758]) ([**@burgholzer**])
- 🐛 Fix endianness in DCX and XX_minus_YY gate matrix definition ([#741]) ([**@burgholzer**])
- 🐛 Fix needless dummy register in empty circuit construction ([#758]) ([**@burgholzer**])

## [2.7.0] - 2024-10-08

_📚 Refer to the [GitHub Release Notes](https://github.com/munich-quantum-toolkit/core/releases) for previous changelogs._

<!-- Version links -->

[unreleased]: https://github.com/munich-quantum-toolkit/core/compare/v3.2.1...HEAD
[3.2.1]: https://github.com/munich-quantum-toolkit/core/releases/tag/v3.2.1
[3.2.0]: https://github.com/munich-quantum-toolkit/core/releases/tag/v3.2.0
[3.1.0]: https://github.com/munich-quantum-toolkit/core/releases/tag/v3.1.0
[3.0.2]: https://github.com/munich-quantum-toolkit/core/releases/tag/v3.0.2
[3.0.1]: https://github.com/munich-quantum-toolkit/core/releases/tag/v3.0.1
[3.0.0]: https://github.com/munich-quantum-toolkit/core/releases/tag/v3.0.0
[2.7.0]: https://github.com/munich-quantum-toolkit/core/releases/tag/v2.7.0

<!-- PR links -->

[#1139]: https://github.com/munich-quantum-toolkit/core/pull/1139
[#1116]: https://github.com/munich-quantum-toolkit/core/pull/1116
[#1106]: https://github.com/munich-quantum-toolkit/core/pull/1106
[#1099]: https://github.com/munich-quantum-toolkit/core/pull/1099
[#1098]: https://github.com/munich-quantum-toolkit/core/pull/1098
[#1089]: https://github.com/munich-quantum-toolkit/core/pull/1089
[#1088]: https://github.com/munich-quantum-toolkit/core/pull/1088
[#1076]: https://github.com/munich-quantum-toolkit/core/pull/1076
[#1075]: https://github.com/munich-quantum-toolkit/core/pull/1075
[#1047]: https://github.com/munich-quantum-toolkit/core/pull/1047
[#1042]: https://github.com/munich-quantum-toolkit/core/pull/1042
[#1020]: https://github.com/munich-quantum-toolkit/core/pull/1020
[#1019]: https://github.com/munich-quantum-toolkit/core/pull/1019
[#1010]: https://github.com/munich-quantum-toolkit/core/pull/1010
[#1001]: https://github.com/munich-quantum-toolkit/core/pull/1001
[#996]: https://github.com/munich-quantum-toolkit/core/pull/996
[#984]: https://github.com/munich-quantum-toolkit/core/pull/984
[#982]: https://github.com/munich-quantum-toolkit/core/pull/982
[#975]: https://github.com/munich-quantum-toolkit/core/pull/975
[#973]: https://github.com/munich-quantum-toolkit/core/pull/973
[#964]: https://github.com/munich-quantum-toolkit/core/pull/964
[#959]: https://github.com/munich-quantum-toolkit/core/pull/959
[#934]: https://github.com/munich-quantum-toolkit/core/pull/934
[#933]: https://github.com/munich-quantum-toolkit/core/pull/933
[#932]: https://github.com/munich-quantum-toolkit/core/pull/932
[#931]: https://github.com/munich-quantum-toolkit/core/pull/931
[#930]: https://github.com/munich-quantum-toolkit/core/pull/930
[#926]: https://github.com/munich-quantum-toolkit/core/pull/926
[#921]: https://github.com/munich-quantum-toolkit/core/pull/921
[#913]: https://github.com/munich-quantum-toolkit/core/pull/913
[#912]: https://github.com/munich-quantum-toolkit/core/pull/912
[#911]: https://github.com/munich-quantum-toolkit/core/pull/911
[#908]: https://github.com/munich-quantum-toolkit/core/pull/908
[#900]: https://github.com/munich-quantum-toolkit/core/pull/900
[#897]: https://github.com/munich-quantum-toolkit/core/pull/897
[#895]: https://github.com/munich-quantum-toolkit/core/pull/895
[#893]: https://github.com/munich-quantum-toolkit/core/pull/893
[#892]: https://github.com/munich-quantum-toolkit/core/pull/892
[#886]: https://github.com/munich-quantum-toolkit/core/pull/886
[#883]: https://github.com/munich-quantum-toolkit/core/pull/883
[#882]: https://github.com/munich-quantum-toolkit/core/pull/882
[#879]: https://github.com/munich-quantum-toolkit/core/pull/879
[#878]: https://github.com/munich-quantum-toolkit/core/pull/878
[#877]: https://github.com/munich-quantum-toolkit/core/pull/877
[#866]: https://github.com/munich-quantum-toolkit/core/pull/866
[#860]: https://github.com/munich-quantum-toolkit/core/pull/860
[#859]: https://github.com/munich-quantum-toolkit/core/pull/859
[#858]: https://github.com/munich-quantum-toolkit/core/pull/858
[#849]: https://github.com/munich-quantum-toolkit/core/pull/849
[#847]: https://github.com/munich-quantum-toolkit/core/pull/847
[#846]: https://github.com/munich-quantum-toolkit/core/pull/846
[#842]: https://github.com/munich-quantum-toolkit/core/pull/842
[#839]: https://github.com/munich-quantum-toolkit/core/pull/839
[#838]: https://github.com/munich-quantum-toolkit/core/pull/838
[#832]: https://github.com/munich-quantum-toolkit/core/pull/832
[#831]: https://github.com/munich-quantum-toolkit/core/pull/831
[#822]: https://github.com/munich-quantum-toolkit/core/pull/822
[#817]: https://github.com/munich-quantum-toolkit/core/pull/817
[#810]: https://github.com/munich-quantum-toolkit/core/pull/810
[#807]: https://github.com/munich-quantum-toolkit/core/pull/807
[#802]: https://github.com/munich-quantum-toolkit/core/pull/802
[#798]: https://github.com/munich-quantum-toolkit/core/pull/798
[#789]: https://github.com/munich-quantum-toolkit/core/pull/789
[#763]: https://github.com/munich-quantum-toolkit/core/pull/763
[#762]: https://github.com/munich-quantum-toolkit/core/pull/762
[#758]: https://github.com/munich-quantum-toolkit/core/pull/758
[#741]: https://github.com/munich-quantum-toolkit/core/pull/741
[#724]: https://github.com/munich-quantum-toolkit/core/pull/724
[#662]: https://github.com/munich-quantum-toolkit/core/pull/662
[#543]: https://github.com/munich-quantum-toolkit/core/pull/543
[**@a9b7e70**]: https://github.com/munich-quantum-toolkit/core/pull/798/commits/a9b7e70aaeb532fe8e1e31a7decca86d81eb523f

<!-- Contributor -->

[**@burgholzer**]: https://github.com/burgholzer
[**@ystade**]: https://github.com/ystade
[**@DRovara**]: https://github.com/DRovara
[**@flowerthrower**]: https://github.com/flowerthrower
[**@BertiFlorea**]: https://github.com/BertiFlorea
[**@M-J-Hochreiter**]: https://github.com/M-J-Hochreiter
[**@rotmanjanez**]: https://github.com/rotmanjanez
[**@pehamTom**]: https://github.com/pehamTom
[**@MatthiasReumann**]: https://github.com/MatthiasReumann
[**@denialhaag**]: https://github.com/denialhaag
[**q-inho**]: https://github.com/q-inho
[**@li-mingbao**]: https://github.com/li-mingbao
[**@lavanya-m-k**]: https://github.com/lavanya-m-k

<!-- General links -->

[Keep a Changelog]: https://keepachangelog.com/en/1.1.0/
[Common Changelog]: https://common-changelog.org
[Semantic Versioning]: https://semver.org/spec/v2.0.0.html
[GitHub Release Notes]: https://github.com/munich-quantum-toolkit/core/releases
[munich-quantum-toolkit]: https://github.com/munich-quantum-toolkit
[PEP 639]: https://peps.python.org/pep-0639/
[PEP 735]: https://peps.python.org/pep-0735/<|MERGE_RESOLUTION|>--- conflicted
+++ resolved
@@ -11,30 +11,7 @@
 
 ### Added
 
-<<<<<<< HEAD
 - ✨ Add `IfElseOperation` to C++ library and Python package to support Qiskit's `IfElseOp` ([#1117]) ([**@denialhaag**], [**@lavanya-m-k**])
-- ✨ Add `qubit` operation to the `MQTOpt` dialect for static qubit addressing ([#1116]) ([**@MatthiasReumann**])
-- ✨ Add MQT's implementation of a QDMI Driver ([#1010]) ([**@ystade**])
-- ✨ Add a copy of the NA QDMI Device that is always a shared library ([#1010]) ([**@ystade**])
-- ✨ Add translation from `QuantumComputation` to the `MQTRef` MLIR dialect ([#1099]) ([**@denialhaag**], [**@burgholzer**])
-- ✨ Add `qubit` operation to the `MQTRef` (previously `MQTDyn`) dialect for static qubit addressing ([#1098]) ([**@MatthiasReumann**])
-- ✨ Add `reset` operations to the `MQTDyn` and `MQTOpt` MLIR dialects ([#1106]) ([**@DRovara**])
-- ♻️ Update the `measure` operations in the MLIR dialects to no longer support more than one qubit being measured at once ([#1106]) ([**@DRovara**])
-- ✨ Add MQT's implementation of a QDMI Device for neutral atom-based quantum computing ([#996]) ([**@ystade**])
-
-### Changed
-
-- **Breaking**: 🚚 Rename `XXminusYY` to `XXminusYYOp` and `XXplusYY` to `XXplusYYOp` in `MQTRef` and `MQTOpt` MLIR dialects ([#1099]) ([**@denialhaag**])
-- **Breaking**: 🚚 Rename `MQTDyn` MLIR dialect to `MQTRef` ([#1098]) ([**@MatthiasReumann**])
-
-### Removed
-
-- **Breaking**: Remove `ClassicControlledOperation` from C++ library and Python package ([#1117]) ([**@denialhaag**])
-
-### Fixed
-
-- ✨ Add MQT's implementation of a QDMI Device for neutral atom-based quantum computing in the Python wheel ([#1010]) ([**@ystade**])
-=======
 - ✨ Add `allocQubit` and `deallocQubit` operations for dynamically working with single qubits to the MLIR dialects ([#1139]) ([**@DRovara**], [**@burgholzer**])
 - ✨ Add `qubit` operation for static qubit addressing to the MLIR dialects ([#1098], [#1116]) ([**@MatthiasReumann**])
 - ✨ Add MQT's implementation of a QDMI Driver ([#1010]) ([**@ystade**])
@@ -51,7 +28,10 @@
 - ♻️ Update the `measure` operations in the MLIR dialects to no longer support more than one qubit being measured at once ([#1106]) ([**@DRovara**])
 - 🚚 Rename `XXminusYY` to `XXminusYYOp` and `XXplusYY` to `XXplusYYOp` in MLIR dialects ([#1099]) ([**@denialhaag**])
 - 🚚 Rename `MQTDyn` MLIR dialect to `MQTRef` ([#1098]) ([**@MatthiasReumann**])
->>>>>>> 8bb58888
+
+### Removed
+
+- **Breaking**: Remove `ClassicControlledOperation` from C++ library and Python package ([#1117]) ([**@denialhaag**])
 
 ## [3.2.1] - 2025-08-01
 
