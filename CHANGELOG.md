<!-- Entries in each category are sorted by merge time, with the latest PRs appearing first. -->

# Changelog

All notable changes to this project will be documented in this file.

The format is based on a mixture of [Keep a Changelog] and [Common Changelog].
This project adheres to [Semantic Versioning], with the exception that minor releases may include breaking changes.

## [Unreleased]

### Added

<<<<<<< HEAD
- ✨ Add `qubit` operation to the `MQTOpt` dialect for static qubit addressing ([#1116]) ([**@MatthiasReumann**])
=======
- ✨ Add MQT's implementation of a QDMI Driver ([#1010]) ([**@ystade**])
- ✨ Add a copy of the NA QDMI Device that is always a shared library ([#1010]) ([**@ystade**])
>>>>>>> c3b42340
- ✨ Add translation from `QuantumComputation` to the `MQTRef` MLIR dialect ([#1099]) ([**@denialhaag**], [**@burgholzer**])
- ✨ Add `reset` operations to the `MQTDyn` and `MQTOpt` MLIR dialects ([#1106]) ([**@DRovara**])
- ♻️ Update the `measure` operations in the MLIR dialects to no longer support more than one qubit being measured at once ([#1106]) ([**@DRovara**])
- ✨ Add MQT's implementation of a QDMI Device for neutral atom-based quantum computing ([#996]) ([**@ystade**])
- ✨ Add `qubit` operation to the `MQTRef` (previously `MQTDyn`) dialect for static qubit addressing ([#1098]) ([**@MatthiasReumann**])

### Changed

- **Breaking**: 🚚 Rename `XXminusYY` to `XXminusYYOp` and `XXplusYY` to `XXplusYYOp` in `MQTRef` and `MQTOpt` MLIR dialects ([#1099]) ([**@denialhaag**])
- **Breaking**: 🚚 Rename `MQTDyn` MLIR dialect to `MQTRef` ([#1098]) ([**@MatthiasReumann**])

### Fixed

- ✨ Add MQT's implementation of a QDMI Device for neutral atom-based quantum computing in the Python Wheel ([#1010]) ([**@ystade**])

## [3.2.1] - 2025-08-01

### Fixed

- 🐛 Fix usage of `std::accumulate` by changing accumulator parameter from reference to value ([#1089]) ([**@denialhaag**])
- 🐛 Fix erroneous `contains` check in DD package ([#1088]) ([**@denialhaag**])

you need to .

## [3.2.0] - 2025-07-31

### Added

- 🐍 Build Python 3.14 wheels ([#1076]) ([**@denialhaag**])
- ✨ Add MQT-internal MLIR dialect conversions ([#1001]) ([**@li-mingbao**])

### Changed

- ✨ Expose enums to Python via `pybind11`'s new (`enum.Enum`-compatible) `py::native_enum` ([#1075]) ([**@denialhaag**])
- ⬆️ Require C++20 ([#897]) ([**@burgholzer**], [**@denialhaag**])

## [3.1.0] - 2025-07-11

_If you are upgrading: please see [`UPGRADING.md`](UPGRADING.md#310)._

### Added

- ✨ Add MLIR pass for merging rotation gates ([#1019]) ([**@denialhaag**])
- ✨ Add functions to generate random vector DDs ([#975]) ([**@MatthiasReumann**])
- ✨ Add function to approximate decision diagrams ([#908]) ([**@MatthiasReumann**])
- 📦 Add Windows ARM64 wheels ([#926]) ([**@burgholzer**])
- 📝 Add documentation page for MLIR ([#931]) ([**@ystade**])
- ✨ Initial implementation of the mqtdyn Dialect ([#900]) ([**@DRovara**], [**@ystade**])

### Fixed

- 🐛 Fix bug in MLIR roundtrip passes caused by accessing an invalidated iterator after erasure in a loop ([#932]) ([**@flowerthrower**])
- 🐛 Add missing support for `sxdg` gates in Qiskit circuit import ([#930]) ([**@burgholzer**])
- 🐛 Fix bug related to initialization of operations with duplicate operands ([#964]) ([**@ystade**])
- 🐛 Open issue for Qiskit upstream test only when the test is actually failing not when it was cancelled ([#973]) ([**@ystade**])
- 🐛 Fix parsing of `GPhase` in the `MQTOpt` MLIR dialect ([#1042]) ([**@ystade**], [**@DRovara**])

### Changed

- ⬆️ Bump shared library ABI version from `3.0` to `3.1` ([#1047]) ([**@denialhaag**])
- ♻️ Switch from reference counting to mark-and-sweep garbage collection in decision diagram package ([#1020]) ([**@MatthiasReumann**], [**burgholzer**], [**q-inho**])
- ♻️ Move the C++ code for the Python bindings to the top-level `bindings` directory ([#982]) ([**@denialhaag**])
- ♻️ Move all Python code (no tests) to the top-level `python` directory ([#982]) ([**@denialhaag**])
- ⚡ Improve performance of getNqubits for StandardOperations ([#959]) ([**@ystade**])
- ♻️ Move Make-State Functionality To StateGeneration ([#984]) ([**@MatthiasReumann**])
- ♻️ Outsource definition of standard operations from MLIR dialects to reduce redundancy ([#933]) ([**@ystade**])
- ♻️ Unify operands and results in MLIR dialects ([#931]) ([**@ystade**])
- ⏪️ Restore support for (MLIR and) LLVM v19 ([#934]) ([**@flowerthrower**], [**@ystade**])
- ⬆️ Update nlohmann_json to `v3.12.0` ([#921]) ([**@burgholzer**])

## [3.0.2] - 2025-04-07

### Added

- 📝 Add JOSS journal reference and citation information ([#913]) ([**@burgholzer**])
- 📝 Add new links to Python package metadata ([#911]) ([**@burgholzer**])

### Fixed

- 📝 Fix old links in Python package metadata ([#911]) ([**@burgholzer**])

## [3.0.1] - 2025-04-07

### Fixed

- 🐛 Fix doxygen build on RtD to include C++ API docs ([#912]) ([**@burgholzer**])

## [3.0.0] - 2025-04-06

_If you are upgrading: please see [`UPGRADING.md`](UPGRADING.md#300)._

### Added

- ✨ Ship shared C++ libraries with `mqt-core` Python package ([#662]) ([**@burgholzer**])
- ✨ Add Python bindings for the DD package ([#838]) ([**@burgholzer**])
- ✨ Add direct MQT `QuantumComputation` to Qiskit `QuantumCircuit` export ([#859]) ([**@burgholzer**])
- ✨ Support for Qiskit 2.0+ ([#860]) ([**@burgholzer**])
- ✨ Add initial infrastructure for MLIR within the MQT ([#878], [#879], [#892], [#893], [#895]) ([**@burgholzer**], [**@ystade**], [**@DRovara**], [**@flowerthrower**], [**@BertiFlorea**])
- ✨ Add State Preparation Algorithm ([#543]) ([**@M-J-Hochreiter**])
- 🚸 Add support for indexed identifiers to OpenQASM 3 parser ([#832]) ([**@burgholzer**])
- 🚸 Allow indexed registers as operation arguments ([#839]) ([**@burgholzer**])
- 📝 Add documentation for the DD package ([#831]) ([**@burgholzer**])
- 📝 Add documentation for the ZX package ([#817]) ([**@pehamTom**])
- 📝 Add C++ API docs setup ([#817]) ([**@pehamTom**], [**@burgholzer**])

### Changed

- **Breaking**: 🚚 MQT Core has moved to the [munich-quantum-toolkit] GitHub organization
- **Breaking**: ✨ Adopt [PEP 735] dependency groups ([#762]) ([**@burgholzer**])
- **Breaking**: ♻️ Encapsulate the OpenQASM parser in its own library ([#822]) ([**@burgholzer**])
- **Breaking**: ♻️ Replace `Config` template from DD package with constructor argument ([#886]) ([**@burgholzer**])
- **Breaking**: ♻️ Remove template parameters from `MemoryManager` and adjacent classes ([#866]) ([**@rotmanjanez**])
- **Breaking**: ♻️ Refactor algorithms to use factory functions instead of inheritance ([**@a9b7e70**]) ([**@burgholzer**])
- **Breaking**: ♻️ Change pointer parameters to references in DD package ([#798]) ([**@burgholzer**])
- **Breaking**: ♻️ Change registers from typedef to actual type ([#807]) ([**@burgholzer**])
- **Breaking**: ♻️ Refactor `NAComputation` class hierarchy ([#846], [#877]) ([**@ystade**])
- **Breaking**: ⬆️ Bump minimum required CMake version to `3.24.0` ([#879]) ([**@burgholzer**])
- **Breaking**: ⬆️ Bump minimum required `uv` version to `0.5.20` ([#802]) ([**@burgholzer**])
- 📝 Rework existing project documentation ([#789], [#842]) ([**@burgholzer**])
- 📄 Use [PEP 639] license expressions ([#847]) ([**@burgholzer**])

### Removed

- **Breaking**: 🔥 Remove the `Teleportation` gate from the IR ([#882]) ([**@burgholzer**])
- **Breaking**: 🔥 Remove parsers for `.real`, `.qc`, `.tfc`, and `GRCS` files ([#822]) ([**@burgholzer**])
- **Breaking**: 🔥 Remove tensor dump functionality ([#798]) ([**@burgholzer**])
- **Breaking**: 🔥 Remove `extract_probability_vector` functionality ([#883]) ([**@burgholzer**])

### Fixed

- 🐛 Fix Qiskit layout import and handling ([#849], [#858]) ([**@burgholzer**])
- 🐛 Properly handle timing literals in QASM parser ([#724]) ([**@burgholzer**])
- 🐛 Fix stripping of idle qubits ([#763]) ([**@burgholzer**])
- 🐛 Fix permutation handling in OpenQASM dump ([#810]) ([**@burgholzer**])
- 🐛 Fix out-of-bounds error in ZX `EdgeIterator` ([#758]) ([**@burgholzer**])
- 🐛 Fix endianness in DCX and XX_minus_YY gate matrix definition ([#741]) ([**@burgholzer**])
- 🐛 Fix needless dummy register in empty circuit construction ([#758]) ([**@burgholzer**])

## [2.7.0] - 2024-10-08

_📚 Refer to the [GitHub Release Notes](https://github.com/munich-quantum-toolkit/core/releases) for previous changelogs._

<!-- Version links -->

[unreleased]: https://github.com/munich-quantum-toolkit/core/compare/v3.2.1...HEAD
[3.2.1]: https://github.com/munich-quantum-toolkit/core/releases/tag/v3.2.1
[3.2.0]: https://github.com/munich-quantum-toolkit/core/releases/tag/v3.2.0
[3.1.0]: https://github.com/munich-quantum-toolkit/core/releases/tag/v3.1.0
[3.0.2]: https://github.com/munich-quantum-toolkit/core/releases/tag/v3.0.2
[3.0.1]: https://github.com/munich-quantum-toolkit/core/releases/tag/v3.0.1
[3.0.0]: https://github.com/munich-quantum-toolkit/core/releases/tag/v3.0.0
[2.7.0]: https://github.com/munich-quantum-toolkit/core/releases/tag/v2.7.0

<!-- PR links -->

[#1116]: https://github.com/munich-quantum-toolkit/core/pull/1116
[#1106]: https://github.com/munich-quantum-toolkit/core/pull/1106
[#1099]: https://github.com/munich-quantum-toolkit/core/pull/1099
[#1098]: https://github.com/munich-quantum-toolkit/core/pull/1098
[#1089]: https://github.com/munich-quantum-toolkit/core/pull/1089
[#1088]: https://github.com/munich-quantum-toolkit/core/pull/1088
[#1076]: https://github.com/munich-quantum-toolkit/core/pull/1076
[#1075]: https://github.com/munich-quantum-toolkit/core/pull/1075
[#1047]: https://github.com/munich-quantum-toolkit/core/pull/1047
[#1042]: https://github.com/munich-quantum-toolkit/core/pull/1042
[#1020]: https://github.com/munich-quantum-toolkit/core/pull/1020
[#1019]: https://github.com/munich-quantum-toolkit/core/pull/1019
[#1010]: https://github.com/munich-quantum-toolkit/core/pull/1010
[#1001]: https://github.com/munich-quantum-toolkit/core/pull/1001
[#996]: https://github.com/munich-quantum-toolkit/core/pull/996
[#984]: https://github.com/munich-quantum-toolkit/core/pull/984
[#982]: https://github.com/munich-quantum-toolkit/core/pull/982
[#975]: https://github.com/munich-quantum-toolkit/core/pull/975
[#973]: https://github.com/munich-quantum-toolkit/core/pull/973
[#964]: https://github.com/munich-quantum-toolkit/core/pull/964
[#959]: https://github.com/munich-quantum-toolkit/core/pull/959
[#934]: https://github.com/munich-quantum-toolkit/core/pull/934
[#933]: https://github.com/munich-quantum-toolkit/core/pull/933
[#932]: https://github.com/munich-quantum-toolkit/core/pull/932
[#931]: https://github.com/munich-quantum-toolkit/core/pull/931
[#930]: https://github.com/munich-quantum-toolkit/core/pull/930
[#926]: https://github.com/munich-quantum-toolkit/core/pull/926
[#921]: https://github.com/munich-quantum-toolkit/core/pull/921
[#913]: https://github.com/munich-quantum-toolkit/core/pull/913
[#912]: https://github.com/munich-quantum-toolkit/core/pull/912
[#911]: https://github.com/munich-quantum-toolkit/core/pull/911
[#908]: https://github.com/munich-quantum-toolkit/core/pull/908
[#900]: https://github.com/munich-quantum-toolkit/core/pull/900
[#897]: https://github.com/munich-quantum-toolkit/core/pull/897
[#895]: https://github.com/munich-quantum-toolkit/core/pull/895
[#893]: https://github.com/munich-quantum-toolkit/core/pull/893
[#892]: https://github.com/munich-quantum-toolkit/core/pull/892
[#886]: https://github.com/munich-quantum-toolkit/core/pull/886
[#883]: https://github.com/munich-quantum-toolkit/core/pull/883
[#882]: https://github.com/munich-quantum-toolkit/core/pull/882
[#879]: https://github.com/munich-quantum-toolkit/core/pull/879
[#878]: https://github.com/munich-quantum-toolkit/core/pull/878
[#877]: https://github.com/munich-quantum-toolkit/core/pull/877
[#866]: https://github.com/munich-quantum-toolkit/core/pull/866
[#860]: https://github.com/munich-quantum-toolkit/core/pull/860
[#859]: https://github.com/munich-quantum-toolkit/core/pull/859
[#858]: https://github.com/munich-quantum-toolkit/core/pull/858
[#849]: https://github.com/munich-quantum-toolkit/core/pull/849
[#847]: https://github.com/munich-quantum-toolkit/core/pull/847
[#846]: https://github.com/munich-quantum-toolkit/core/pull/846
[#842]: https://github.com/munich-quantum-toolkit/core/pull/842
[#839]: https://github.com/munich-quantum-toolkit/core/pull/839
[#838]: https://github.com/munich-quantum-toolkit/core/pull/838
[#832]: https://github.com/munich-quantum-toolkit/core/pull/832
[#831]: https://github.com/munich-quantum-toolkit/core/pull/831
[#822]: https://github.com/munich-quantum-toolkit/core/pull/822
[#817]: https://github.com/munich-quantum-toolkit/core/pull/817
[#810]: https://github.com/munich-quantum-toolkit/core/pull/810
[#807]: https://github.com/munich-quantum-toolkit/core/pull/807
[#802]: https://github.com/munich-quantum-toolkit/core/pull/802
[#798]: https://github.com/munich-quantum-toolkit/core/pull/798
[#789]: https://github.com/munich-quantum-toolkit/core/pull/789
[#763]: https://github.com/munich-quantum-toolkit/core/pull/763
[#762]: https://github.com/munich-quantum-toolkit/core/pull/762
[#758]: https://github.com/munich-quantum-toolkit/core/pull/758
[#741]: https://github.com/munich-quantum-toolkit/core/pull/741
[#724]: https://github.com/munich-quantum-toolkit/core/pull/724
[#662]: https://github.com/munich-quantum-toolkit/core/pull/662
[#543]: https://github.com/munich-quantum-toolkit/core/pull/543
[**@a9b7e70**]: https://github.com/munich-quantum-toolkit/core/pull/798/commits/a9b7e70aaeb532fe8e1e31a7decca86d81eb523f

<!-- Contributor -->

[**@burgholzer**]: https://github.com/burgholzer
[**@ystade**]: https://github.com/ystade
[**@DRovara**]: https://github.com/DRovara
[**@flowerthrower**]: https://github.com/flowerthrower
[**@BertiFlorea**]: https://github.com/BertiFlorea
[**@M-J-Hochreiter**]: https://github.com/M-J-Hochreiter
[**@rotmanjanez**]: https://github.com/rotmanjanez
[**@pehamTom**]: https://github.com/pehamTom
[**@MatthiasReumann**]: https://github.com/MatthiasReumann
[**@denialhaag**]: https://github.com/denialhaag
[**q-inho**]: https://github.com/q-inho
[**@li-mingbao**]: https://github.com/li-mingbao

<!-- General links -->

[Keep a Changelog]: https://keepachangelog.com/en/1.1.0/
[Common Changelog]: https://common-changelog.org
[Semantic Versioning]: https://semver.org/spec/v2.0.0.html
[GitHub Release Notes]: https://github.com/munich-quantum-toolkit/core/releases
[munich-quantum-toolkit]: https://github.com/munich-quantum-toolkit
[PEP 639]: https://peps.python.org/pep-0639/
[PEP 735]: https://peps.python.org/pep-0735/<|MERGE_RESOLUTION|>--- conflicted
+++ resolved
@@ -11,12 +11,9 @@
 
 ### Added
 
-<<<<<<< HEAD
 - ✨ Add `qubit` operation to the `MQTOpt` dialect for static qubit addressing ([#1116]) ([**@MatthiasReumann**])
-=======
 - ✨ Add MQT's implementation of a QDMI Driver ([#1010]) ([**@ystade**])
 - ✨ Add a copy of the NA QDMI Device that is always a shared library ([#1010]) ([**@ystade**])
->>>>>>> c3b42340
 - ✨ Add translation from `QuantumComputation` to the `MQTRef` MLIR dialect ([#1099]) ([**@denialhaag**], [**@burgholzer**])
 - ✨ Add `reset` operations to the `MQTDyn` and `MQTOpt` MLIR dialects ([#1106]) ([**@DRovara**])
 - ♻️ Update the `measure` operations in the MLIR dialects to no longer support more than one qubit being measured at once ([#1106]) ([**@DRovara**])
