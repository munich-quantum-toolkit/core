<!-- Entries in each category are sorted by merge time, with the latest PRs appearing first. -->

# Changelog

All notable changes to this project will be documented in this file.

The format is based on a mixture of [Keep a Changelog] and [Common Changelog].
This project adheres to [Semantic Versioning], with the exception that minor releases may include breaking changes.

## [Unreleased]

### Added

- ✨ Add `IfElseOperation` to C++ library and Python package to support Qiskit's `IfElseOp` ([#1117]) ([**@denialhaag**], [**@burgholzer**], [**@lavanya-m-k**])
- ✨ Add `allocQubit` and `deallocQubit` operations for dynamically working with single qubits to the MLIR dialects ([#1139]) ([**@DRovara**], [**@burgholzer**])
- ✨ Add `qubit` operation for static qubit addressing to the MLIR dialects ([#1098], [#1116]) ([**@MatthiasReumann**])
- ✨ Add MQT's implementation of a QDMI Driver ([#1010]) ([**@ystade**])
- ✨ Add a copy of the NA QDMI Device that is always a shared library ([#1010]) ([**@ystade**])
- ✨ Add translation from `QuantumComputation` to the `MQTRef` MLIR dialect ([#1099]) ([**@denialhaag**], [**@burgholzer**])
- ✨ Add `reset` operations to the MLIR dialects ([#1106]) ([**@DRovara**])
- ✨ Add MQT's implementation of a QDMI Device for neutral atom-based quantum computing ([#996], [#1010]) ([**@ystade**])

### Changed

- 🚚 Rename `xxminusyy` to `xx_minus_yy` and `xxplusyy` to `xx_plus_yy` in MLIR dialects ([#1071]) ([**@BertiFlorea**], [**@denialhaag**])
- 🚸 Add custom assembly format for operations in the MLIR dialects ([#1139]) ([**@burgholzer**])
- 🚸 Enable `InferTypeOpInterface` in the MLIR dialects to reduce explicit type information ([#1139]) ([**@burgholzer**])
- 🚚 Rename `check-quantum-opt` test target to `mqt-core-mlir-lit-test` ([#1139]) ([**@burgholzer**])
- ♻️ Update the `measure` operations in the MLIR dialects to no longer support more than one qubit being measured at once ([#1106]) ([**@DRovara**])
- 🚚 Rename `XXminusYY` to `XXminusYYOp` and `XXplusYY` to `XXplusYYOp` in MLIR dialects ([#1099]) ([**@denialhaag**])
- 🚚 Rename `MQTDyn` MLIR dialect to `MQTRef` ([#1098]) ([**@MatthiasReumann**])

<<<<<<< HEAD
### Fixed

- ✨ Add missing `StandardOperation` conversions in MLIR roundtrip pass ([#1071]) ([**@BertiFlorea**], [**@denialhaag**])
=======
### Removed

- Remove `ClassicControlledOperation` from C++ library and Python package ([#1117]) ([**@denialhaag**])
>>>>>>> d9f85844

## [3.2.1] - 2025-08-01

### Fixed

- 🐛 Fix usage of `std::accumulate` by changing accumulator parameter from reference to value ([#1089]) ([**@denialhaag**])
- 🐛 Fix erroneous `contains` check in DD package ([#1088]) ([**@denialhaag**])

## [3.2.0] - 2025-07-31

### Added

- 🐍 Build Python 3.14 wheels ([#1076]) ([**@denialhaag**])
- ✨ Add MQT-internal MLIR dialect conversions ([#1001]) ([**@li-mingbao**])

### Changed

- ✨ Expose enums to Python via `pybind11`'s new (`enum.Enum`-compatible) `py::native_enum` ([#1075]) ([**@denialhaag**])
- ⬆️ Require C++20 ([#897]) ([**@burgholzer**], [**@denialhaag**])

## [3.1.0] - 2025-07-11

_If you are upgrading: please see [`UPGRADING.md`](UPGRADING.md#310)._

### Added

- ✨ Add MLIR pass for merging rotation gates ([#1019]) ([**@denialhaag**])
- ✨ Add functions to generate random vector DDs ([#975]) ([**@MatthiasReumann**])
- ✨ Add function to approximate decision diagrams ([#908]) ([**@MatthiasReumann**])
- 📦 Add Windows ARM64 wheels ([#926]) ([**@burgholzer**])
- 📝 Add documentation page for MLIR ([#931]) ([**@ystade**])
- ✨ Initial implementation of the mqtdyn Dialect ([#900]) ([**@DRovara**], [**@ystade**])

### Fixed

- 🐛 Fix bug in MLIR roundtrip passes caused by accessing an invalidated iterator after erasure in a loop ([#932]) ([**@flowerthrower**])
- 🐛 Add missing support for `sxdg` gates in Qiskit circuit import ([#930]) ([**@burgholzer**])
- 🐛 Fix bug related to initialization of operations with duplicate operands ([#964]) ([**@ystade**])
- 🐛 Open issue for Qiskit upstream test only when the test is actually failing not when it was cancelled ([#973]) ([**@ystade**])
- 🐛 Fix parsing of `GPhase` in the `MQTOpt` MLIR dialect ([#1042]) ([**@ystade**], [**@DRovara**])

### Changed

- ⬆️ Bump shared library ABI version from `3.0` to `3.1` ([#1047]) ([**@denialhaag**])
- ♻️ Switch from reference counting to mark-and-sweep garbage collection in decision diagram package ([#1020]) ([**@MatthiasReumann**], [**burgholzer**], [**q-inho**])
- ♻️ Move the C++ code for the Python bindings to the top-level `bindings` directory ([#982]) ([**@denialhaag**])
- ♻️ Move all Python code (no tests) to the top-level `python` directory ([#982]) ([**@denialhaag**])
- ⚡ Improve performance of getNqubits for StandardOperations ([#959]) ([**@ystade**])
- ♻️ Move Make-State Functionality To StateGeneration ([#984]) ([**@MatthiasReumann**])
- ♻️ Outsource definition of standard operations from MLIR dialects to reduce redundancy ([#933]) ([**@ystade**])
- ♻️ Unify operands and results in MLIR dialects ([#931]) ([**@ystade**])
- ⏪️ Restore support for (MLIR and) LLVM v19 ([#934]) ([**@flowerthrower**], [**@ystade**])
- ⬆️ Update nlohmann_json to `v3.12.0` ([#921]) ([**@burgholzer**])

## [3.0.2] - 2025-04-07

### Added

- 📝 Add JOSS journal reference and citation information ([#913]) ([**@burgholzer**])
- 📝 Add new links to Python package metadata ([#911]) ([**@burgholzer**])

### Fixed

- 📝 Fix old links in Python package metadata ([#911]) ([**@burgholzer**])

## [3.0.1] - 2025-04-07

### Fixed

- 🐛 Fix doxygen build on RtD to include C++ API docs ([#912]) ([**@burgholzer**])

## [3.0.0] - 2025-04-06

_If you are upgrading: please see [`UPGRADING.md`](UPGRADING.md#300)._

### Added

- ✨ Ship shared C++ libraries with `mqt-core` Python package ([#662]) ([**@burgholzer**])
- ✨ Add Python bindings for the DD package ([#838]) ([**@burgholzer**])
- ✨ Add direct MQT `QuantumComputation` to Qiskit `QuantumCircuit` export ([#859]) ([**@burgholzer**])
- ✨ Support for Qiskit 2.0+ ([#860]) ([**@burgholzer**])
- ✨ Add initial infrastructure for MLIR within the MQT ([#878], [#879], [#892], [#893], [#895]) ([**@burgholzer**], [**@ystade**], [**@DRovara**], [**@flowerthrower**], [**@BertiFlorea**])
- ✨ Add State Preparation Algorithm ([#543]) ([**@M-J-Hochreiter**])
- 🚸 Add support for indexed identifiers to OpenQASM 3 parser ([#832]) ([**@burgholzer**])
- 🚸 Allow indexed registers as operation arguments ([#839]) ([**@burgholzer**])
- 📝 Add documentation for the DD package ([#831]) ([**@burgholzer**])
- 📝 Add documentation for the ZX package ([#817]) ([**@pehamTom**])
- 📝 Add C++ API docs setup ([#817]) ([**@pehamTom**], [**@burgholzer**])

### Changed

- **Breaking**: 🚚 MQT Core has moved to the [munich-quantum-toolkit] GitHub organization
- **Breaking**: ✨ Adopt [PEP 735] dependency groups ([#762]) ([**@burgholzer**])
- **Breaking**: ♻️ Encapsulate the OpenQASM parser in its own library ([#822]) ([**@burgholzer**])
- **Breaking**: ♻️ Replace `Config` template from DD package with constructor argument ([#886]) ([**@burgholzer**])
- **Breaking**: ♻️ Remove template parameters from `MemoryManager` and adjacent classes ([#866]) ([**@rotmanjanez**])
- **Breaking**: ♻️ Refactor algorithms to use factory functions instead of inheritance ([**@a9b7e70**]) ([**@burgholzer**])
- **Breaking**: ♻️ Change pointer parameters to references in DD package ([#798]) ([**@burgholzer**])
- **Breaking**: ♻️ Change registers from typedef to actual type ([#807]) ([**@burgholzer**])
- **Breaking**: ♻️ Refactor `NAComputation` class hierarchy ([#846], [#877]) ([**@ystade**])
- **Breaking**: ⬆️ Bump minimum required CMake version to `3.24.0` ([#879]) ([**@burgholzer**])
- **Breaking**: ⬆️ Bump minimum required `uv` version to `0.5.20` ([#802]) ([**@burgholzer**])
- 📝 Rework existing project documentation ([#789], [#842]) ([**@burgholzer**])
- 📄 Use [PEP 639] license expressions ([#847]) ([**@burgholzer**])

### Removed

- **Breaking**: 🔥 Remove the `Teleportation` gate from the IR ([#882]) ([**@burgholzer**])
- **Breaking**: 🔥 Remove parsers for `.real`, `.qc`, `.tfc`, and `GRCS` files ([#822]) ([**@burgholzer**])
- **Breaking**: 🔥 Remove tensor dump functionality ([#798]) ([**@burgholzer**])
- **Breaking**: 🔥 Remove `extract_probability_vector` functionality ([#883]) ([**@burgholzer**])

### Fixed

- 🐛 Fix Qiskit layout import and handling ([#849], [#858]) ([**@burgholzer**])
- 🐛 Properly handle timing literals in QASM parser ([#724]) ([**@burgholzer**])
- 🐛 Fix stripping of idle qubits ([#763]) ([**@burgholzer**])
- 🐛 Fix permutation handling in OpenQASM dump ([#810]) ([**@burgholzer**])
- 🐛 Fix out-of-bounds error in ZX `EdgeIterator` ([#758]) ([**@burgholzer**])
- 🐛 Fix endianness in DCX and XX_minus_YY gate matrix definition ([#741]) ([**@burgholzer**])
- 🐛 Fix needless dummy register in empty circuit construction ([#758]) ([**@burgholzer**])

## [2.7.0] - 2024-10-08

_📚 Refer to the [GitHub Release Notes](https://github.com/munich-quantum-toolkit/core/releases) for previous changelogs._

<!-- Version links -->

[unreleased]: https://github.com/munich-quantum-toolkit/core/compare/v3.2.1...HEAD
[3.2.1]: https://github.com/munich-quantum-toolkit/core/releases/tag/v3.2.1
[3.2.0]: https://github.com/munich-quantum-toolkit/core/releases/tag/v3.2.0
[3.1.0]: https://github.com/munich-quantum-toolkit/core/releases/tag/v3.1.0
[3.0.2]: https://github.com/munich-quantum-toolkit/core/releases/tag/v3.0.2
[3.0.1]: https://github.com/munich-quantum-toolkit/core/releases/tag/v3.0.1
[3.0.0]: https://github.com/munich-quantum-toolkit/core/releases/tag/v3.0.0
[2.7.0]: https://github.com/munich-quantum-toolkit/core/releases/tag/v2.7.0

<!-- PR links -->

[#1139]: https://github.com/munich-quantum-toolkit/core/pull/1139
[#1117]: https://github.com/munich-quantum-toolkit/core/pull/1117
[#1116]: https://github.com/munich-quantum-toolkit/core/pull/1116
[#1106]: https://github.com/munich-quantum-toolkit/core/pull/1106
[#1099]: https://github.com/munich-quantum-toolkit/core/pull/1099
[#1098]: https://github.com/munich-quantum-toolkit/core/pull/1098
[#1089]: https://github.com/munich-quantum-toolkit/core/pull/1089
[#1088]: https://github.com/munich-quantum-toolkit/core/pull/1088
[#1076]: https://github.com/munich-quantum-toolkit/core/pull/1076
[#1075]: https://github.com/munich-quantum-toolkit/core/pull/1075
[#1071]: https://github.com/munich-quantum-toolkit/core/pull/1071
[#1047]: https://github.com/munich-quantum-toolkit/core/pull/1047
[#1042]: https://github.com/munich-quantum-toolkit/core/pull/1042
[#1020]: https://github.com/munich-quantum-toolkit/core/pull/1020
[#1019]: https://github.com/munich-quantum-toolkit/core/pull/1019
[#1010]: https://github.com/munich-quantum-toolkit/core/pull/1010
[#1001]: https://github.com/munich-quantum-toolkit/core/pull/1001
[#996]: https://github.com/munich-quantum-toolkit/core/pull/996
[#984]: https://github.com/munich-quantum-toolkit/core/pull/984
[#982]: https://github.com/munich-quantum-toolkit/core/pull/982
[#975]: https://github.com/munich-quantum-toolkit/core/pull/975
[#973]: https://github.com/munich-quantum-toolkit/core/pull/973
[#964]: https://github.com/munich-quantum-toolkit/core/pull/964
[#959]: https://github.com/munich-quantum-toolkit/core/pull/959
[#934]: https://github.com/munich-quantum-toolkit/core/pull/934
[#933]: https://github.com/munich-quantum-toolkit/core/pull/933
[#932]: https://github.com/munich-quantum-toolkit/core/pull/932
[#931]: https://github.com/munich-quantum-toolkit/core/pull/931
[#930]: https://github.com/munich-quantum-toolkit/core/pull/930
[#926]: https://github.com/munich-quantum-toolkit/core/pull/926
[#921]: https://github.com/munich-quantum-toolkit/core/pull/921
[#913]: https://github.com/munich-quantum-toolkit/core/pull/913
[#912]: https://github.com/munich-quantum-toolkit/core/pull/912
[#911]: https://github.com/munich-quantum-toolkit/core/pull/911
[#908]: https://github.com/munich-quantum-toolkit/core/pull/908
[#900]: https://github.com/munich-quantum-toolkit/core/pull/900
[#897]: https://github.com/munich-quantum-toolkit/core/pull/897
[#895]: https://github.com/munich-quantum-toolkit/core/pull/895
[#893]: https://github.com/munich-quantum-toolkit/core/pull/893
[#892]: https://github.com/munich-quantum-toolkit/core/pull/892
[#886]: https://github.com/munich-quantum-toolkit/core/pull/886
[#883]: https://github.com/munich-quantum-toolkit/core/pull/883
[#882]: https://github.com/munich-quantum-toolkit/core/pull/882
[#879]: https://github.com/munich-quantum-toolkit/core/pull/879
[#878]: https://github.com/munich-quantum-toolkit/core/pull/878
[#877]: https://github.com/munich-quantum-toolkit/core/pull/877
[#866]: https://github.com/munich-quantum-toolkit/core/pull/866
[#860]: https://github.com/munich-quantum-toolkit/core/pull/860
[#859]: https://github.com/munich-quantum-toolkit/core/pull/859
[#858]: https://github.com/munich-quantum-toolkit/core/pull/858
[#849]: https://github.com/munich-quantum-toolkit/core/pull/849
[#847]: https://github.com/munich-quantum-toolkit/core/pull/847
[#846]: https://github.com/munich-quantum-toolkit/core/pull/846
[#842]: https://github.com/munich-quantum-toolkit/core/pull/842
[#839]: https://github.com/munich-quantum-toolkit/core/pull/839
[#838]: https://github.com/munich-quantum-toolkit/core/pull/838
[#832]: https://github.com/munich-quantum-toolkit/core/pull/832
[#831]: https://github.com/munich-quantum-toolkit/core/pull/831
[#822]: https://github.com/munich-quantum-toolkit/core/pull/822
[#817]: https://github.com/munich-quantum-toolkit/core/pull/817
[#810]: https://github.com/munich-quantum-toolkit/core/pull/810
[#807]: https://github.com/munich-quantum-toolkit/core/pull/807
[#802]: https://github.com/munich-quantum-toolkit/core/pull/802
[#798]: https://github.com/munich-quantum-toolkit/core/pull/798
[#789]: https://github.com/munich-quantum-toolkit/core/pull/789
[#763]: https://github.com/munich-quantum-toolkit/core/pull/763
[#762]: https://github.com/munich-quantum-toolkit/core/pull/762
[#758]: https://github.com/munich-quantum-toolkit/core/pull/758
[#741]: https://github.com/munich-quantum-toolkit/core/pull/741
[#724]: https://github.com/munich-quantum-toolkit/core/pull/724
[#662]: https://github.com/munich-quantum-toolkit/core/pull/662
[#543]: https://github.com/munich-quantum-toolkit/core/pull/543
[**@a9b7e70**]: https://github.com/munich-quantum-toolkit/core/pull/798/commits/a9b7e70aaeb532fe8e1e31a7decca86d81eb523f

<!-- Contributor -->

[**@burgholzer**]: https://github.com/burgholzer
[**@ystade**]: https://github.com/ystade
[**@DRovara**]: https://github.com/DRovara
[**@flowerthrower**]: https://github.com/flowerthrower
[**@BertiFlorea**]: https://github.com/BertiFlorea
[**@M-J-Hochreiter**]: https://github.com/M-J-Hochreiter
[**@rotmanjanez**]: https://github.com/rotmanjanez
[**@pehamTom**]: https://github.com/pehamTom
[**@MatthiasReumann**]: https://github.com/MatthiasReumann
[**@denialhaag**]: https://github.com/denialhaag
[**q-inho**]: https://github.com/q-inho
[**@li-mingbao**]: https://github.com/li-mingbao
[**@lavanya-m-k**]: https://github.com/lavanya-m-k

<!-- General links -->

[Keep a Changelog]: https://keepachangelog.com/en/1.1.0/
[Common Changelog]: https://common-changelog.org
[Semantic Versioning]: https://semver.org/spec/v2.0.0.html
[GitHub Release Notes]: https://github.com/munich-quantum-toolkit/core/releases
[munich-quantum-toolkit]: https://github.com/munich-quantum-toolkit
[PEP 639]: https://peps.python.org/pep-0639/
[PEP 735]: https://peps.python.org/pep-0735/<|MERGE_RESOLUTION|>--- conflicted
+++ resolved
@@ -30,15 +30,13 @@
 - 🚚 Rename `XXminusYY` to `XXminusYYOp` and `XXplusYY` to `XXplusYYOp` in MLIR dialects ([#1099]) ([**@denialhaag**])
 - 🚚 Rename `MQTDyn` MLIR dialect to `MQTRef` ([#1098]) ([**@MatthiasReumann**])
 
-<<<<<<< HEAD
+### Removed
+
+- Remove `ClassicControlledOperation` from C++ library and Python package ([#1117]) ([**@denialhaag**])
+
 ### Fixed
 
 - ✨ Add missing `StandardOperation` conversions in MLIR roundtrip pass ([#1071]) ([**@BertiFlorea**], [**@denialhaag**])
-=======
-### Removed
-
-- Remove `ClassicControlledOperation` from C++ library and Python package ([#1117]) ([**@denialhaag**])
->>>>>>> d9f85844
 
 ## [3.2.1] - 2025-08-01
 
