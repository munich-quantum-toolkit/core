--- conflicted
+++ resolved
@@ -11,11 +11,8 @@
 
 ### Added
 
-<<<<<<< HEAD
 - ✨ Add MQT's implementation of a generic FoMaC with Python bindings ([#1150]) ([**@ystade**])
-=======
 - ✨ Add new MLIR pass `ElidePermutations` for SWAP gate elimination ([#1151]) ([**@taminob**])
->>>>>>> e41b7fd8
 - ✨ Add new pattern to MLIR pass `GateElimination` for identity gate removal ([#1140]) ([**@taminob**])
 - ✨ Add Clifford block collection pass to `CircuitOptimizer` module ([#885]) ([**jannikpflieger**], [**@burgholzer**])
 - ✨ Add `isControlled()` method to the `UnitaryInterface` MLIR class ([#1157]) ([**@taminob**], [**@burgholzer**])
