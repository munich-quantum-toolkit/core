<!-- Entries in each category are sorted by merge time, with the latest PRs appearing first. -->

# Changelog

All notable changes to this project will be documented in this file.

The format is based on a mixture of [Keep a Changelog] and [Common Changelog].
This project adheres to [Semantic Versioning], with the exception that minor releases may include breaking changes.

## [Unreleased]

### Added

<<<<<<< HEAD
- ✨ A `--reuse-qubits` pass implementing an advanced form of qubit reuse to reduce the qubit count of quantum circuits ([#1108]) ([**@DRovara**])
- ✨ A `--lift-measurements` pass that attempts to move measurements up as much as possible, used for instance to enable better qubit reuse ([#1108]) ([**@DRovara**])
=======
- ✨ Add A\*-search-based routing algorithm to MLIR transpilation routines ([#1237]) ([**@MatthiasReumann**])

### Fixed

- 🐛 Allow integer QASM version declarations ([#1269]) ([**@denialhaag**])

## [3.3.1] - 2025-10-14

### Fixed

- 🐛 Ensure `spdlog` dependency can be found from `mqt-core` install ([#1263]) ([**@burgholzer**])

## [3.3.0] - 2025-10-13

_If you are upgrading: please see [`UPGRADING.md`](UPGRADING.md#330)._

### Added

- 👷 Enable testing on Python 3.14 ([#1246]) ([**@denialhaag**])
>>>>>>> 55214848
- ✨ Add dedicated `PlacementPass` to MLIR transpilation routines ([#1232]) ([**@MatthiasReumann**])
- ✨ Add an NA-specific FoMaC implementation ([#1223], [#1236]) ([**@ystade**], [**@burgholzer**])
- ✨ Enable import of BarrierOp into MQTRef ([#1224]) ([**@denialhaag**])
- ✨ Add naive quantum program routing MLIR pass ([#1148]) ([**@MatthiasReumann**])
- ✨ Add QIR runtime using DD-based simulation ([#1210]) ([**@ystade**], [**@burgholzer**])
- ✨ Add SWAP reconstruction patterns to the newly-named `SwapReconstructionAndElision` MLIR pass ([#1207]) ([**@taminob**], [**@burgholzer**])
- ✨ Add two-way conversions between MQTRef and QIR ([#1091]) ([**@li-mingbao**])
- 🚸 Define custom assembly formats for MLIR operations ([#1209]) ([**@denialhaag**])
- ✨ Add support for translating `IfElseOperation`s to the `MQTRef` MLIR dialect ([#1164]) ([**@denialhaag**], [**@burgholzer**])
- ✨ Add MQT's implementation of a generic FoMaC with Python bindings ([#1150], [#1186], [#1223]) ([**@ystade**])
- ✨ Add new MLIR pass `ElidePermutations` for SWAP gate elimination ([#1151]) ([**@taminob**])
- ✨ Add new pattern to MLIR pass `GateElimination` for identity gate removal ([#1140]) ([**@taminob**])
- ✨ Add Clifford block collection pass to `CircuitOptimizer` module ([#885]) ([**jannikpflieger**], [**@burgholzer**])
- ✨ Add `isControlled()` method to the `UnitaryInterface` MLIR class ([#1157]) ([**@taminob**], [**@burgholzer**])
- 📝 Integrate generated MLIR documentation ([#1147]) ([**@denialhaag**], [**@burgholzer**])
- ✨ Add `IfElseOperation` to C++ library and Python package to support Qiskit's `IfElseOp` ([#1117]) ([**@denialhaag**], [**@burgholzer**], [**@lavanya-m-k**])
- ✨ Add `allocQubit` and `deallocQubit` operations for dynamically working with single qubits to the MLIR dialects ([#1139]) ([**@DRovara**], [**@burgholzer**])
- ✨ Add `qubit` operation for static qubit addressing to the MLIR dialects ([#1098], [#1116]) ([**@MatthiasReumann**])
- ✨ Add MQT's implementation of a QDMI Driver ([#1010]) ([**@ystade**])
- ✨ Add MQT's implementation of a QDMI Device for neutral atom-based quantum computing ([#996], [#1010], [#1100]) ([**@ystade**], [**@burgholzer**])
- ✨ Add translation from `QuantumComputation` to the `MQTRef` MLIR dialect ([#1099]) ([**@denialhaag**], [**@burgholzer**])
- ✨ Add `reset` operations to the MLIR dialects ([#1106]) ([**@DRovara**])

### Changed

- ♻️ Replace custom `AllocOp`, `DeallocOp`, `ExtractOp`, and `InsertOp` with MLIR-native `memref` operations ([#1211]) ([**@denialhaag**])
- 🚚 Rename MLIR pass `ElidePermutations` to `SwapReconstructionAndElision` ([#1207]) ([**@taminob**])
- ⬆️ Require LLVM 21 for building the MLIR library ([#1180]) ([**@denialhaag**])
- ⬆️ Update to version 21 of `clang-tidy` ([#1180]) ([**@denialhaag**])
- 🚚 Rename MLIR pass `CancelConsecutiveInverses` to `GateElimination` ([#1140]) ([**@taminob**])
- 🚚 Rename `xxminusyy` to `xx_minus_yy` and `xxplusyy` to `xx_plus_yy` in MLIR dialects ([#1071]) ([**@BertiFlorea**], [**@denialhaag**])
- 🚸 Add custom assembly format for operations in the MLIR dialects ([#1139]) ([**@burgholzer**])
- 🚸 Enable `InferTypeOpInterface` in the MLIR dialects to reduce explicit type information ([#1139]) ([**@burgholzer**])
- 🚚 Rename `check-quantum-opt` test target to `mqt-core-mlir-lit-test` ([#1139]) ([**@burgholzer**])
- ♻️ Update the `measure` operations in the MLIR dialects to no longer support more than one qubit being measured at once ([#1106]) ([**@DRovara**])
- 🚚 Rename `XXminusYY` to `XXminusYYOp` and `XXplusYY` to `XXplusYYOp` in MLIR dialects ([#1099]) ([**@denialhaag**])
- 🚚 Rename `MQTDyn` MLIR dialect to `MQTRef` ([#1098]) ([**@MatthiasReumann**])

### Removed

- 🔥 Drop support for Python 3.9 ([#1181]) ([**@denialhaag**])
- 🔥 Remove `ClassicControlledOperation` from C++ library and Python package ([#1117]) ([**@denialhaag**])

### Fixed

- 🐛 Fix CMake installation to make `find_package(mqt-core CONFIG)` succeed ([#1247]) ([**@burgholzer**], [**@denialhaag**])
- 🏁 Fix stack overflows in OpenQASM layout parsing on Windows for large circuits ([#1235]) ([**@burgholzer**])
- ✨ Add missing `StandardOperation` conversions in MLIR roundtrip pass ([#1071]) ([**@BertiFlorea**], [**@denialhaag**])

## [3.2.1] - 2025-08-01

### Fixed

- 🐛 Fix usage of `std::accumulate` by changing accumulator parameter from reference to value ([#1089]) ([**@denialhaag**])
- 🐛 Fix erroneous `contains` check in DD package ([#1088]) ([**@denialhaag**])

## [3.2.0] - 2025-07-31

### Added

- 🐍 Build Python 3.14 wheels ([#1076]) ([**@denialhaag**])
- ✨ Add MQT-internal MLIR dialect conversions ([#1001]) ([**@li-mingbao**])

### Changed

- ✨ Expose enums to Python via `pybind11`'s new (`enum.Enum`-compatible) `py::native_enum` ([#1075]) ([**@denialhaag**])
- ⬆️ Require C++20 ([#897]) ([**@burgholzer**], [**@denialhaag**])

## [3.1.0] - 2025-07-11

_If you are upgrading: please see [`UPGRADING.md`](UPGRADING.md#310)._

### Added

- ✨ Add MLIR pass for merging rotation gates ([#1019]) ([**@denialhaag**])
- ✨ Add functions to generate random vector DDs ([#975]) ([**@MatthiasReumann**])
- ✨ Add function to approximate decision diagrams ([#908]) ([**@MatthiasReumann**])
- 📦 Add Windows ARM64 wheels ([#926]) ([**@burgholzer**])
- 📝 Add documentation page for MLIR ([#931]) ([**@ystade**])
- ✨ Initial implementation of the mqtdyn Dialect ([#900]) ([**@DRovara**], [**@ystade**])

### Fixed

- 🐛 Fix bug in MLIR roundtrip passes caused by accessing an invalidated iterator after erasure in a loop ([#932]) ([**@flowerthrower**])
- 🐛 Add missing support for `sxdg` gates in Qiskit circuit import ([#930]) ([**@burgholzer**])
- 🐛 Fix bug related to initialization of operations with duplicate operands ([#964]) ([**@ystade**])
- 🐛 Open issue for Qiskit upstream test only when the test is actually failing not when it was cancelled ([#973]) ([**@ystade**])
- 🐛 Fix parsing of `GPhase` in the `MQTOpt` MLIR dialect ([#1042]) ([**@ystade**], [**@DRovara**])

### Changed

- ⬆️ Bump shared library ABI version from `3.0` to `3.1` ([#1047]) ([**@denialhaag**])
- ♻️ Switch from reference counting to mark-and-sweep garbage collection in decision diagram package ([#1020]) ([**@MatthiasReumann**], [**burgholzer**], [**q-inho**])
- ♻️ Move the C++ code for the Python bindings to the top-level `bindings` directory ([#982]) ([**@denialhaag**])
- ♻️ Move all Python code (no tests) to the top-level `python` directory ([#982]) ([**@denialhaag**])
- ⚡ Improve performance of getNqubits for StandardOperations ([#959]) ([**@ystade**])
- ♻️ Move Make-State Functionality To StateGeneration ([#984]) ([**@MatthiasReumann**])
- ♻️ Outsource definition of standard operations from MLIR dialects to reduce redundancy ([#933]) ([**@ystade**])
- ♻️ Unify operands and results in MLIR dialects ([#931]) ([**@ystade**])
- ⏪️ Restore support for (MLIR and) LLVM v19 ([#934]) ([**@flowerthrower**], [**@ystade**])
- ⬆️ Update nlohmann_json to `v3.12.0` ([#921]) ([**@burgholzer**])

## [3.0.2] - 2025-04-07

### Added

- 📝 Add JOSS journal reference and citation information ([#913]) ([**@burgholzer**])
- 📝 Add new links to Python package metadata ([#911]) ([**@burgholzer**])

### Fixed

- 📝 Fix old links in Python package metadata ([#911]) ([**@burgholzer**])

## [3.0.1] - 2025-04-07

### Fixed

- 🐛 Fix doxygen build on RtD to include C++ API docs ([#912]) ([**@burgholzer**])

## [3.0.0] - 2025-04-06

_If you are upgrading: please see [`UPGRADING.md`](UPGRADING.md#300)._

### Added

- ✨ Ship shared C++ libraries with `mqt-core` Python package ([#662]) ([**@burgholzer**])
- ✨ Add Python bindings for the DD package ([#838]) ([**@burgholzer**])
- ✨ Add direct MQT `QuantumComputation` to Qiskit `QuantumCircuit` export ([#859]) ([**@burgholzer**])
- ✨ Support for Qiskit 2.0+ ([#860]) ([**@burgholzer**])
- ✨ Add initial infrastructure for MLIR within the MQT ([#878], [#879], [#892], [#893], [#895]) ([**@burgholzer**], [**@ystade**], [**@DRovara**], [**@flowerthrower**], [**@BertiFlorea**])
- ✨ Add State Preparation Algorithm ([#543]) ([**@M-J-Hochreiter**])
- 🚸 Add support for indexed identifiers to OpenQASM 3 parser ([#832]) ([**@burgholzer**])
- 🚸 Allow indexed registers as operation arguments ([#839]) ([**@burgholzer**])
- 📝 Add documentation for the DD package ([#831]) ([**@burgholzer**])
- 📝 Add documentation for the ZX package ([#817]) ([**@pehamTom**])
- 📝 Add C++ API docs setup ([#817]) ([**@pehamTom**], [**@burgholzer**])

### Changed

- **Breaking**: 🚚 MQT Core has moved to the [munich-quantum-toolkit] GitHub organization
- **Breaking**: ✨ Adopt [PEP 735] dependency groups ([#762]) ([**@burgholzer**])
- **Breaking**: ♻️ Encapsulate the OpenQASM parser in its own library ([#822]) ([**@burgholzer**])
- **Breaking**: ♻️ Replace `Config` template from DD package with constructor argument ([#886]) ([**@burgholzer**])
- **Breaking**: ♻️ Remove template parameters from `MemoryManager` and adjacent classes ([#866]) ([**@rotmanjanez**])
- **Breaking**: ♻️ Refactor algorithms to use factory functions instead of inheritance ([**@a9b7e70**]) ([**@burgholzer**])
- **Breaking**: ♻️ Change pointer parameters to references in DD package ([#798]) ([**@burgholzer**])
- **Breaking**: ♻️ Change registers from typedef to actual type ([#807]) ([**@burgholzer**])
- **Breaking**: ♻️ Refactor `NAComputation` class hierarchy ([#846], [#877]) ([**@ystade**])
- **Breaking**: ⬆️ Bump minimum required CMake version to `3.24.0` ([#879]) ([**@burgholzer**])
- **Breaking**: ⬆️ Bump minimum required `uv` version to `0.5.20` ([#802]) ([**@burgholzer**])
- 📝 Rework existing project documentation ([#789], [#842]) ([**@burgholzer**])
- 📄 Use [PEP 639] license expressions ([#847]) ([**@burgholzer**])

### Removed

- **Breaking**: 🔥 Remove the `Teleportation` gate from the IR ([#882]) ([**@burgholzer**])
- **Breaking**: 🔥 Remove parsers for `.real`, `.qc`, `.tfc`, and `GRCS` files ([#822]) ([**@burgholzer**])
- **Breaking**: 🔥 Remove tensor dump functionality ([#798]) ([**@burgholzer**])
- **Breaking**: 🔥 Remove `extract_probability_vector` functionality ([#883]) ([**@burgholzer**])

### Fixed

- 🐛 Fix Qiskit layout import and handling ([#849], [#858]) ([**@burgholzer**])
- 🐛 Properly handle timing literals in QASM parser ([#724]) ([**@burgholzer**])
- 🐛 Fix stripping of idle qubits ([#763]) ([**@burgholzer**])
- 🐛 Fix permutation handling in OpenQASM dump ([#810]) ([**@burgholzer**])
- 🐛 Fix out-of-bounds error in ZX `EdgeIterator` ([#758]) ([**@burgholzer**])
- 🐛 Fix endianness in DCX and XX_minus_YY gate matrix definition ([#741]) ([**@burgholzer**])
- 🐛 Fix needless dummy register in empty circuit construction ([#758]) ([**@burgholzer**])

## [2.7.0] - 2024-10-08

_📚 Refer to the [GitHub Release Notes](https://github.com/munich-quantum-toolkit/core/releases) for previous changelogs._

<!-- Version links -->

[unreleased]: https://github.com/munich-quantum-toolkit/core/compare/v3.3.1...HEAD
[3.3.1]: https://github.com/munich-quantum-toolkit/core/releases/tag/v3.3.1
[3.3.0]: https://github.com/munich-quantum-toolkit/core/releases/tag/v3.3.0
[3.2.1]: https://github.com/munich-quantum-toolkit/core/releases/tag/v3.2.1
[3.2.0]: https://github.com/munich-quantum-toolkit/core/releases/tag/v3.2.0
[3.1.0]: https://github.com/munich-quantum-toolkit/core/releases/tag/v3.1.0
[3.0.2]: https://github.com/munich-quantum-toolkit/core/releases/tag/v3.0.2
[3.0.1]: https://github.com/munich-quantum-toolkit/core/releases/tag/v3.0.1
[3.0.0]: https://github.com/munich-quantum-toolkit/core/releases/tag/v3.0.0
[2.7.0]: https://github.com/munich-quantum-toolkit/core/releases/tag/v2.7.0

<!-- PR links -->

[#1237]: https://github.com/munich-quantum-toolkit/core/pull/1237
[#1269]: https://github.com/munich-quantum-toolkit/core/pull/1269
[#1263]: https://github.com/munich-quantum-toolkit/core/pull/1263
[#1247]: https://github.com/munich-quantum-toolkit/core/pull/1247
[#1246]: https://github.com/munich-quantum-toolkit/core/pull/1246
[#1236]: https://github.com/munich-quantum-toolkit/core/pull/1236
[#1235]: https://github.com/munich-quantum-toolkit/core/pull/1235
[#1232]: https://github.com/munich-quantum-toolkit/core/pull/1232
[#1224]: https://github.com/munich-quantum-toolkit/core/pull/1224
[#1223]: https://github.com/munich-quantum-toolkit/core/pull/1223
[#1211]: https://github.com/munich-quantum-toolkit/core/pull/1211
[#1210]: https://github.com/munich-quantum-toolkit/core/pull/1210
[#1207]: https://github.com/munich-quantum-toolkit/core/pull/1207
[#1209]: https://github.com/munich-quantum-toolkit/core/pull/1209
[#1186]: https://github.com/munich-quantum-toolkit/core/pull/1186
[#1181]: https://github.com/munich-quantum-toolkit/core/pull/1181
[#1180]: https://github.com/munich-quantum-toolkit/core/pull/1180
[#1165]: https://github.com/munich-quantum-toolkit/core/pull/1165
[#1164]: https://github.com/munich-quantum-toolkit/core/pull/1164
[#1157]: https://github.com/munich-quantum-toolkit/core/pull/1157
[#1151]: https://github.com/munich-quantum-toolkit/core/pull/1151
[#1148]: https://github.com/munich-quantum-toolkit/core/pull/1148
[#1147]: https://github.com/munich-quantum-toolkit/core/pull/1147
[#1140]: https://github.com/munich-quantum-toolkit/core/pull/1140
[#1139]: https://github.com/munich-quantum-toolkit/core/pull/1139
[#1117]: https://github.com/munich-quantum-toolkit/core/pull/1117
[#1116]: https://github.com/munich-quantum-toolkit/core/pull/1116
[#1108]: https://github.com/munich-quantum-toolkit/core/pull/1108
[#1106]: https://github.com/munich-quantum-toolkit/core/pull/1106
[#1100]: https://github.com/munich-quantum-toolkit/core/pull/1100
[#1099]: https://github.com/munich-quantum-toolkit/core/pull/1099
[#1098]: https://github.com/munich-quantum-toolkit/core/pull/1098
[#1091]: https://github.com/munich-quantum-toolkit/core/pull/1091
[#1089]: https://github.com/munich-quantum-toolkit/core/pull/1089
[#1088]: https://github.com/munich-quantum-toolkit/core/pull/1088
[#1076]: https://github.com/munich-quantum-toolkit/core/pull/1076
[#1075]: https://github.com/munich-quantum-toolkit/core/pull/1075
[#1071]: https://github.com/munich-quantum-toolkit/core/pull/1071
[#1047]: https://github.com/munich-quantum-toolkit/core/pull/1047
[#1042]: https://github.com/munich-quantum-toolkit/core/pull/1042
[#1020]: https://github.com/munich-quantum-toolkit/core/pull/1020
[#1019]: https://github.com/munich-quantum-toolkit/core/pull/1019
[#1010]: https://github.com/munich-quantum-toolkit/core/pull/1010
[#1001]: https://github.com/munich-quantum-toolkit/core/pull/1001
[#996]: https://github.com/munich-quantum-toolkit/core/pull/996
[#984]: https://github.com/munich-quantum-toolkit/core/pull/984
[#982]: https://github.com/munich-quantum-toolkit/core/pull/982
[#975]: https://github.com/munich-quantum-toolkit/core/pull/975
[#973]: https://github.com/munich-quantum-toolkit/core/pull/973
[#964]: https://github.com/munich-quantum-toolkit/core/pull/964
[#959]: https://github.com/munich-quantum-toolkit/core/pull/959
[#934]: https://github.com/munich-quantum-toolkit/core/pull/934
[#933]: https://github.com/munich-quantum-toolkit/core/pull/933
[#932]: https://github.com/munich-quantum-toolkit/core/pull/932
[#931]: https://github.com/munich-quantum-toolkit/core/pull/931
[#930]: https://github.com/munich-quantum-toolkit/core/pull/930
[#926]: https://github.com/munich-quantum-toolkit/core/pull/926
[#921]: https://github.com/munich-quantum-toolkit/core/pull/921
[#913]: https://github.com/munich-quantum-toolkit/core/pull/913
[#912]: https://github.com/munich-quantum-toolkit/core/pull/912
[#911]: https://github.com/munich-quantum-toolkit/core/pull/911
[#908]: https://github.com/munich-quantum-toolkit/core/pull/908
[#900]: https://github.com/munich-quantum-toolkit/core/pull/900
[#897]: https://github.com/munich-quantum-toolkit/core/pull/897
[#895]: https://github.com/munich-quantum-toolkit/core/pull/895
[#893]: https://github.com/munich-quantum-toolkit/core/pull/893
[#892]: https://github.com/munich-quantum-toolkit/core/pull/892
[#886]: https://github.com/munich-quantum-toolkit/core/pull/886
[#885]: https://github.com/munich-quantum-toolkit/core/pull/885
[#883]: https://github.com/munich-quantum-toolkit/core/pull/883
[#882]: https://github.com/munich-quantum-toolkit/core/pull/882
[#879]: https://github.com/munich-quantum-toolkit/core/pull/879
[#878]: https://github.com/munich-quantum-toolkit/core/pull/878
[#877]: https://github.com/munich-quantum-toolkit/core/pull/877
[#866]: https://github.com/munich-quantum-toolkit/core/pull/866
[#860]: https://github.com/munich-quantum-toolkit/core/pull/860
[#859]: https://github.com/munich-quantum-toolkit/core/pull/859
[#858]: https://github.com/munich-quantum-toolkit/core/pull/858
[#849]: https://github.com/munich-quantum-toolkit/core/pull/849
[#847]: https://github.com/munich-quantum-toolkit/core/pull/847
[#846]: https://github.com/munich-quantum-toolkit/core/pull/846
[#842]: https://github.com/munich-quantum-toolkit/core/pull/842
[#839]: https://github.com/munich-quantum-toolkit/core/pull/839
[#838]: https://github.com/munich-quantum-toolkit/core/pull/838
[#832]: https://github.com/munich-quantum-toolkit/core/pull/832
[#831]: https://github.com/munich-quantum-toolkit/core/pull/831
[#822]: https://github.com/munich-quantum-toolkit/core/pull/822
[#817]: https://github.com/munich-quantum-toolkit/core/pull/817
[#810]: https://github.com/munich-quantum-toolkit/core/pull/810
[#807]: https://github.com/munich-quantum-toolkit/core/pull/807
[#802]: https://github.com/munich-quantum-toolkit/core/pull/802
[#798]: https://github.com/munich-quantum-toolkit/core/pull/798
[#789]: https://github.com/munich-quantum-toolkit/core/pull/789
[#763]: https://github.com/munich-quantum-toolkit/core/pull/763
[#762]: https://github.com/munich-quantum-toolkit/core/pull/762
[#758]: https://github.com/munich-quantum-toolkit/core/pull/758
[#741]: https://github.com/munich-quantum-toolkit/core/pull/741
[#724]: https://github.com/munich-quantum-toolkit/core/pull/724
[#662]: https://github.com/munich-quantum-toolkit/core/pull/662
[#543]: https://github.com/munich-quantum-toolkit/core/pull/543
[**@a9b7e70**]: https://github.com/munich-quantum-toolkit/core/pull/798/commits/a9b7e70aaeb532fe8e1e31a7decca86d81eb523f

<!-- Contributor -->

[**@burgholzer**]: https://github.com/burgholzer
[**@ystade**]: https://github.com/ystade
[**@DRovara**]: https://github.com/DRovara
[**@flowerthrower**]: https://github.com/flowerthrower
[**@BertiFlorea**]: https://github.com/BertiFlorea
[**@M-J-Hochreiter**]: https://github.com/M-J-Hochreiter
[**@rotmanjanez**]: https://github.com/rotmanjanez
[**@pehamTom**]: https://github.com/pehamTom
[**@MatthiasReumann**]: https://github.com/MatthiasReumann
[**@denialhaag**]: https://github.com/denialhaag
[**q-inho**]: https://github.com/q-inho
[**@li-mingbao**]: https://github.com/li-mingbao
[**@lavanya-m-k**]: https://github.com/lavanya-m-k
[**@taminob**]: https://github.com/taminob
[**@jannikpflieger**]: https://github.com/jannikpflieger

<!-- General links -->

[Keep a Changelog]: https://keepachangelog.com/en/1.1.0/
[Common Changelog]: https://common-changelog.org
[Semantic Versioning]: https://semver.org/spec/v2.0.0.html
[GitHub Release Notes]: https://github.com/munich-quantum-toolkit/core/releases
[munich-quantum-toolkit]: https://github.com/munich-quantum-toolkit
[PEP 639]: https://peps.python.org/pep-0639/
[PEP 735]: https://peps.python.org/pep-0735/<|MERGE_RESOLUTION|>--- conflicted
+++ resolved
@@ -11,10 +11,8 @@
 
 ### Added
 
-<<<<<<< HEAD
 - ✨ A `--reuse-qubits` pass implementing an advanced form of qubit reuse to reduce the qubit count of quantum circuits ([#1108]) ([**@DRovara**])
 - ✨ A `--lift-measurements` pass that attempts to move measurements up as much as possible, used for instance to enable better qubit reuse ([#1108]) ([**@DRovara**])
-=======
 - ✨ Add A\*-search-based routing algorithm to MLIR transpilation routines ([#1237]) ([**@MatthiasReumann**])
 
 ### Fixed
@@ -34,7 +32,6 @@
 ### Added
 
 - 👷 Enable testing on Python 3.14 ([#1246]) ([**@denialhaag**])
->>>>>>> 55214848
 - ✨ Add dedicated `PlacementPass` to MLIR transpilation routines ([#1232]) ([**@MatthiasReumann**])
 - ✨ Add an NA-specific FoMaC implementation ([#1223], [#1236]) ([**@ystade**], [**@burgholzer**])
 - ✨ Enable import of BarrierOp into MQTRef ([#1224]) ([**@denialhaag**])
