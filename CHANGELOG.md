--- conflicted
+++ resolved
@@ -11,16 +11,13 @@
 
 ### Changed
 
-<<<<<<< HEAD
 - ♻️ Preserve tuple structure and improve site type clarity of the MQT NA Default QDMI Device ([#1299]) ([**@marcelwa**])
-=======
 - ♻️ Move DD package evaluation module to standalone script ([#1327]) ([**@burgholzer**])
 
 ### Removed
 
 - 🔥 Remove the `evaluation` extra from the MQT Core Python package ([#1327]) ([**@burgholzer**])
 - 🔥 Remove the `mqt-core-dd-compare` entry point from the MQT Core Python package ([#1327]) ([**@burgholzer**])
->>>>>>> 9aff22e0
 
 ## [3.3.3] - 2025-11-10
 
