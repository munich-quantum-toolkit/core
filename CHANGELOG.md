<!-- Entries in each category are sorted by merge time, with the latest PRs appearing first. -->

# Changelog

All notable changes to this project will be documented in this file.

The format is based on a mixture of [Keep a Changelog] and [Common Changelog].
This project adheres to [Semantic Versioning], with the exception that minor releases may include breaking changes.

## [Unreleased]

### Added

- ✨ Add support for translating `IfElseOperation`s to the `MQTRef` MLIR dialect ([#1164]) ([**@denialhaag**])
- ✨ Add MQT's implementation of a generic FoMaC with Python bindings ([#1150]) ([**@ystade**])
- ✨ Add new MLIR pass `ElidePermutations` for SWAP gate elimination ([#1151]) ([**@taminob**])
- ✨ Add new pattern to MLIR pass `GateElimination` for identity gate removal ([#1140]) ([**@taminob**])
- ✨ Add Clifford block collection pass to `CircuitOptimizer` module ([#885]) ([**jannikpflieger**], [**@burgholzer**])
- ✨ Add `isControlled()` method to the `UnitaryInterface` MLIR class ([#1157]) ([**@taminob**], [**@burgholzer**])
- 📝 Integrate generated MLIR documentation ([#1147]) ([**@denialhaag**], [**@burgholzer**])
- ✨ Add `IfElseOperation` to C++ library and Python package to support Qiskit's `IfElseOp` ([#1117]) ([**@denialhaag**], [**@burgholzer**], [**@lavanya-m-k**])
- ✨ Add `allocQubit` and `deallocQubit` operations for dynamically working with single qubits to the MLIR dialects ([#1139]) ([**@DRovara**], [**@burgholzer**])
- ✨ Add `qubit` operation for static qubit addressing to the MLIR dialects ([#1098], [#1116]) ([**@MatthiasReumann**])
- ✨ Add MQT's implementation of a QDMI Driver ([#1010]) ([**@ystade**])
- ✨ Add MQT's implementation of a QDMI Device for neutral atom-based quantum computing ([#996], [#1010], [#1100]) ([**@ystade**], [**@burgholzer**])
- ✨ Add translation from `QuantumComputation` to the `MQTRef` MLIR dialect ([#1099]) ([**@denialhaag**], [**@burgholzer**])
- ✨ Add `reset` operations to the MLIR dialects ([#1106]) ([**@DRovara**])

### Changed

<<<<<<< HEAD
=======
- ⬆️ Require LLVM 21 for building the MLIR library ([#1180]) ([**@denialhaag**])
- ⬆️ Update to version 21 of `clang-tidy` ([#1180]) ([**@denialhaag**])
>>>>>>> c182b5e9
- 🚚 Rename MLIR pass `CancelConsecutiveInverses` to `GateElimination` ([#1140]) ([**@taminob**])
- 🚚 Rename `xxminusyy` to `xx_minus_yy` and `xxplusyy` to `xx_plus_yy` in MLIR dialects ([#1071]) ([**@BertiFlorea**], [**@denialhaag**])
- 🚸 Add custom assembly format for operations in the MLIR dialects ([#1139]) ([**@burgholzer**])
- 🚸 Enable `InferTypeOpInterface` in the MLIR dialects to reduce explicit type information ([#1139]) ([**@burgholzer**])
- 🚚 Rename `check-quantum-opt` test target to `mqt-core-mlir-lit-test` ([#1139]) ([**@burgholzer**])
- ♻️ Update the `measure` operations in the MLIR dialects to no longer support more than one qubit being measured at once ([#1106]) ([**@DRovara**])
- 🚚 Rename `XXminusYY` to `XXminusYYOp` and `XXplusYY` to `XXplusYYOp` in MLIR dialects ([#1099]) ([**@denialhaag**])
- 🚚 Rename `MQTDyn` MLIR dialect to `MQTRef` ([#1098]) ([**@MatthiasReumann**])

### Removed

- 🔥 Drop support for Python 3.9 ([#1181]) ([**@denialhaag**])
- 🔥 Stop testing on `x86` macOS and shipping wheels for Intel-based Macs ([#1165]) ([**@burgholzer**])
- 🔥 Remove `ClassicControlledOperation` from C++ library and Python package ([#1117]) ([**@denialhaag**])

### Fixed

- ✨ Add missing `StandardOperation` conversions in MLIR roundtrip pass ([#1071]) ([**@BertiFlorea**], [**@denialhaag**])

## [3.2.1] - 2025-08-01

### Fixed

- 🐛 Fix usage of `std::accumulate` by changing accumulator parameter from reference to value ([#1089]) ([**@denialhaag**])
- 🐛 Fix erroneous `contains` check in DD package ([#1088]) ([**@denialhaag**])

## [3.2.0] - 2025-07-31

### Added

- 🐍 Build Python 3.14 wheels ([#1076]) ([**@denialhaag**])
- ✨ Add MQT-internal MLIR dialect conversions ([#1001]) ([**@li-mingbao**])

### Changed

- ✨ Expose enums to Python via `pybind11`'s new (`enum.Enum`-compatible) `py::native_enum` ([#1075]) ([**@denialhaag**])
- ⬆️ Require C++20 ([#897]) ([**@burgholzer**], [**@denialhaag**])

## [3.1.0] - 2025-07-11

_If you are upgrading: please see [`UPGRADING.md`](UPGRADING.md#310)._

### Added

- ✨ Add MLIR pass for merging rotation gates ([#1019]) ([**@denialhaag**])
- ✨ Add functions to generate random vector DDs ([#975]) ([**@MatthiasReumann**])
- ✨ Add function to approximate decision diagrams ([#908]) ([**@MatthiasReumann**])
- 📦 Add Windows ARM64 wheels ([#926]) ([**@burgholzer**])
- 📝 Add documentation page for MLIR ([#931]) ([**@ystade**])
- ✨ Initial implementation of the mqtdyn Dialect ([#900]) ([**@DRovara**], [**@ystade**])

### Fixed

- 🐛 Fix bug in MLIR roundtrip passes caused by accessing an invalidated iterator after erasure in a loop ([#932]) ([**@flowerthrower**])
- 🐛 Add missing support for `sxdg` gates in Qiskit circuit import ([#930]) ([**@burgholzer**])
- 🐛 Fix bug related to initialization of operations with duplicate operands ([#964]) ([**@ystade**])
- 🐛 Open issue for Qiskit upstream test only when the test is actually failing not when it was cancelled ([#973]) ([**@ystade**])
- 🐛 Fix parsing of `GPhase` in the `MQTOpt` MLIR dialect ([#1042]) ([**@ystade**], [**@DRovara**])

### Changed

- ⬆️ Bump shared library ABI version from `3.0` to `3.1` ([#1047]) ([**@denialhaag**])
- ♻️ Switch from reference counting to mark-and-sweep garbage collection in decision diagram package ([#1020]) ([**@MatthiasReumann**], [**burgholzer**], [**q-inho**])
- ♻️ Move the C++ code for the Python bindings to the top-level `bindings` directory ([#982]) ([**@denialhaag**])
- ♻️ Move all Python code (no tests) to the top-level `python` directory ([#982]) ([**@denialhaag**])
- ⚡ Improve performance of getNqubits for StandardOperations ([#959]) ([**@ystade**])
- ♻️ Move Make-State Functionality To StateGeneration ([#984]) ([**@MatthiasReumann**])
- ♻️ Outsource definition of standard operations from MLIR dialects to reduce redundancy ([#933]) ([**@ystade**])
- ♻️ Unify operands and results in MLIR dialects ([#931]) ([**@ystade**])
- ⏪️ Restore support for (MLIR and) LLVM v19 ([#934]) ([**@flowerthrower**], [**@ystade**])
- ⬆️ Update nlohmann_json to `v3.12.0` ([#921]) ([**@burgholzer**])

## [3.0.2] - 2025-04-07

### Added

- 📝 Add JOSS journal reference and citation information ([#913]) ([**@burgholzer**])
- 📝 Add new links to Python package metadata ([#911]) ([**@burgholzer**])

### Fixed

- 📝 Fix old links in Python package metadata ([#911]) ([**@burgholzer**])

## [3.0.1] - 2025-04-07

### Fixed

- 🐛 Fix doxygen build on RtD to include C++ API docs ([#912]) ([**@burgholzer**])

## [3.0.0] - 2025-04-06

_If you are upgrading: please see [`UPGRADING.md`](UPGRADING.md#300)._

### Added

- ✨ Ship shared C++ libraries with `mqt-core` Python package ([#662]) ([**@burgholzer**])
- ✨ Add Python bindings for the DD package ([#838]) ([**@burgholzer**])
- ✨ Add direct MQT `QuantumComputation` to Qiskit `QuantumCircuit` export ([#859]) ([**@burgholzer**])
- ✨ Support for Qiskit 2.0+ ([#860]) ([**@burgholzer**])
- ✨ Add initial infrastructure for MLIR within the MQT ([#878], [#879], [#892], [#893], [#895]) ([**@burgholzer**], [**@ystade**], [**@DRovara**], [**@flowerthrower**], [**@BertiFlorea**])
- ✨ Add State Preparation Algorithm ([#543]) ([**@M-J-Hochreiter**])
- 🚸 Add support for indexed identifiers to OpenQASM 3 parser ([#832]) ([**@burgholzer**])
- 🚸 Allow indexed registers as operation arguments ([#839]) ([**@burgholzer**])
- 📝 Add documentation for the DD package ([#831]) ([**@burgholzer**])
- 📝 Add documentation for the ZX package ([#817]) ([**@pehamTom**])
- 📝 Add C++ API docs setup ([#817]) ([**@pehamTom**], [**@burgholzer**])

### Changed

- **Breaking**: 🚚 MQT Core has moved to the [munich-quantum-toolkit] GitHub organization
- **Breaking**: ✨ Adopt [PEP 735] dependency groups ([#762]) ([**@burgholzer**])
- **Breaking**: ♻️ Encapsulate the OpenQASM parser in its own library ([#822]) ([**@burgholzer**])
- **Breaking**: ♻️ Replace `Config` template from DD package with constructor argument ([#886]) ([**@burgholzer**])
- **Breaking**: ♻️ Remove template parameters from `MemoryManager` and adjacent classes ([#866]) ([**@rotmanjanez**])
- **Breaking**: ♻️ Refactor algorithms to use factory functions instead of inheritance ([**@a9b7e70**]) ([**@burgholzer**])
- **Breaking**: ♻️ Change pointer parameters to references in DD package ([#798]) ([**@burgholzer**])
- **Breaking**: ♻️ Change registers from typedef to actual type ([#807]) ([**@burgholzer**])
- **Breaking**: ♻️ Refactor `NAComputation` class hierarchy ([#846], [#877]) ([**@ystade**])
- **Breaking**: ⬆️ Bump minimum required CMake version to `3.24.0` ([#879]) ([**@burgholzer**])
- **Breaking**: ⬆️ Bump minimum required `uv` version to `0.5.20` ([#802]) ([**@burgholzer**])
- 📝 Rework existing project documentation ([#789], [#842]) ([**@burgholzer**])
- 📄 Use [PEP 639] license expressions ([#847]) ([**@burgholzer**])

### Removed

- **Breaking**: 🔥 Remove the `Teleportation` gate from the IR ([#882]) ([**@burgholzer**])
- **Breaking**: 🔥 Remove parsers for `.real`, `.qc`, `.tfc`, and `GRCS` files ([#822]) ([**@burgholzer**])
- **Breaking**: 🔥 Remove tensor dump functionality ([#798]) ([**@burgholzer**])
- **Breaking**: 🔥 Remove `extract_probability_vector` functionality ([#883]) ([**@burgholzer**])

### Fixed

- 🐛 Fix Qiskit layout import and handling ([#849], [#858]) ([**@burgholzer**])
- 🐛 Properly handle timing literals in QASM parser ([#724]) ([**@burgholzer**])
- 🐛 Fix stripping of idle qubits ([#763]) ([**@burgholzer**])
- 🐛 Fix permutation handling in OpenQASM dump ([#810]) ([**@burgholzer**])
- 🐛 Fix out-of-bounds error in ZX `EdgeIterator` ([#758]) ([**@burgholzer**])
- 🐛 Fix endianness in DCX and XX_minus_YY gate matrix definition ([#741]) ([**@burgholzer**])
- 🐛 Fix needless dummy register in empty circuit construction ([#758]) ([**@burgholzer**])

## [2.7.0] - 2024-10-08

_📚 Refer to the [GitHub Release Notes](https://github.com/munich-quantum-toolkit/core/releases) for previous changelogs._

<!-- Version links -->

[unreleased]: https://github.com/munich-quantum-toolkit/core/compare/v3.2.1...HEAD
[3.2.1]: https://github.com/munich-quantum-toolkit/core/releases/tag/v3.2.1
[3.2.0]: https://github.com/munich-quantum-toolkit/core/releases/tag/v3.2.0
[3.1.0]: https://github.com/munich-quantum-toolkit/core/releases/tag/v3.1.0
[3.0.2]: https://github.com/munich-quantum-toolkit/core/releases/tag/v3.0.2
[3.0.1]: https://github.com/munich-quantum-toolkit/core/releases/tag/v3.0.1
[3.0.0]: https://github.com/munich-quantum-toolkit/core/releases/tag/v3.0.0
[2.7.0]: https://github.com/munich-quantum-toolkit/core/releases/tag/v2.7.0

<!-- PR links -->

[#1181]: https://github.com/munich-quantum-toolkit/core/pull/1181
[#1180]: https://github.com/munich-quantum-toolkit/core/pull/1180
[#1165]: https://github.com/munich-quantum-toolkit/core/pull/1165
[#1164]: https://github.com/munich-quantum-toolkit/core/pull/1164
[#1157]: https://github.com/munich-quantum-toolkit/core/pull/1157
[#1151]: https://github.com/munich-quantum-toolkit/core/pull/1151
[#1147]: https://github.com/munich-quantum-toolkit/core/pull/1147
[#1140]: https://github.com/munich-quantum-toolkit/core/pull/1140
[#1139]: https://github.com/munich-quantum-toolkit/core/pull/1139
[#1117]: https://github.com/munich-quantum-toolkit/core/pull/1117
[#1116]: https://github.com/munich-quantum-toolkit/core/pull/1116
[#1106]: https://github.com/munich-quantum-toolkit/core/pull/1106
[#1100]: https://github.com/munich-quantum-toolkit/core/pull/1100
[#1099]: https://github.com/munich-quantum-toolkit/core/pull/1099
[#1098]: https://github.com/munich-quantum-toolkit/core/pull/1098
[#1089]: https://github.com/munich-quantum-toolkit/core/pull/1089
[#1088]: https://github.com/munich-quantum-toolkit/core/pull/1088
[#1076]: https://github.com/munich-quantum-toolkit/core/pull/1076
[#1075]: https://github.com/munich-quantum-toolkit/core/pull/1075
[#1071]: https://github.com/munich-quantum-toolkit/core/pull/1071
[#1047]: https://github.com/munich-quantum-toolkit/core/pull/1047
[#1042]: https://github.com/munich-quantum-toolkit/core/pull/1042
[#1020]: https://github.com/munich-quantum-toolkit/core/pull/1020
[#1019]: https://github.com/munich-quantum-toolkit/core/pull/1019
[#1010]: https://github.com/munich-quantum-toolkit/core/pull/1010
[#1001]: https://github.com/munich-quantum-toolkit/core/pull/1001
[#996]: https://github.com/munich-quantum-toolkit/core/pull/996
[#984]: https://github.com/munich-quantum-toolkit/core/pull/984
[#982]: https://github.com/munich-quantum-toolkit/core/pull/982
[#975]: https://github.com/munich-quantum-toolkit/core/pull/975
[#973]: https://github.com/munich-quantum-toolkit/core/pull/973
[#964]: https://github.com/munich-quantum-toolkit/core/pull/964
[#959]: https://github.com/munich-quantum-toolkit/core/pull/959
[#934]: https://github.com/munich-quantum-toolkit/core/pull/934
[#933]: https://github.com/munich-quantum-toolkit/core/pull/933
[#932]: https://github.com/munich-quantum-toolkit/core/pull/932
[#931]: https://github.com/munich-quantum-toolkit/core/pull/931
[#930]: https://github.com/munich-quantum-toolkit/core/pull/930
[#926]: https://github.com/munich-quantum-toolkit/core/pull/926
[#921]: https://github.com/munich-quantum-toolkit/core/pull/921
[#913]: https://github.com/munich-quantum-toolkit/core/pull/913
[#912]: https://github.com/munich-quantum-toolkit/core/pull/912
[#911]: https://github.com/munich-quantum-toolkit/core/pull/911
[#908]: https://github.com/munich-quantum-toolkit/core/pull/908
[#900]: https://github.com/munich-quantum-toolkit/core/pull/900
[#897]: https://github.com/munich-quantum-toolkit/core/pull/897
[#895]: https://github.com/munich-quantum-toolkit/core/pull/895
[#893]: https://github.com/munich-quantum-toolkit/core/pull/893
[#892]: https://github.com/munich-quantum-toolkit/core/pull/892
[#886]: https://github.com/munich-quantum-toolkit/core/pull/886
[#885]: https://github.com/munich-quantum-toolkit/core/pull/885
[#883]: https://github.com/munich-quantum-toolkit/core/pull/883
[#882]: https://github.com/munich-quantum-toolkit/core/pull/882
[#879]: https://github.com/munich-quantum-toolkit/core/pull/879
[#878]: https://github.com/munich-quantum-toolkit/core/pull/878
[#877]: https://github.com/munich-quantum-toolkit/core/pull/877
[#866]: https://github.com/munich-quantum-toolkit/core/pull/866
[#860]: https://github.com/munich-quantum-toolkit/core/pull/860
[#859]: https://github.com/munich-quantum-toolkit/core/pull/859
[#858]: https://github.com/munich-quantum-toolkit/core/pull/858
[#849]: https://github.com/munich-quantum-toolkit/core/pull/849
[#847]: https://github.com/munich-quantum-toolkit/core/pull/847
[#846]: https://github.com/munich-quantum-toolkit/core/pull/846
[#842]: https://github.com/munich-quantum-toolkit/core/pull/842
[#839]: https://github.com/munich-quantum-toolkit/core/pull/839
[#838]: https://github.com/munich-quantum-toolkit/core/pull/838
[#832]: https://github.com/munich-quantum-toolkit/core/pull/832
[#831]: https://github.com/munich-quantum-toolkit/core/pull/831
[#822]: https://github.com/munich-quantum-toolkit/core/pull/822
[#817]: https://github.com/munich-quantum-toolkit/core/pull/817
[#810]: https://github.com/munich-quantum-toolkit/core/pull/810
[#807]: https://github.com/munich-quantum-toolkit/core/pull/807
[#802]: https://github.com/munich-quantum-toolkit/core/pull/802
[#798]: https://github.com/munich-quantum-toolkit/core/pull/798
[#789]: https://github.com/munich-quantum-toolkit/core/pull/789
[#763]: https://github.com/munich-quantum-toolkit/core/pull/763
[#762]: https://github.com/munich-quantum-toolkit/core/pull/762
[#758]: https://github.com/munich-quantum-toolkit/core/pull/758
[#741]: https://github.com/munich-quantum-toolkit/core/pull/741
[#724]: https://github.com/munich-quantum-toolkit/core/pull/724
[#662]: https://github.com/munich-quantum-toolkit/core/pull/662
[#543]: https://github.com/munich-quantum-toolkit/core/pull/543
[**@a9b7e70**]: https://github.com/munich-quantum-toolkit/core/pull/798/commits/a9b7e70aaeb532fe8e1e31a7decca86d81eb523f

<!-- Contributor -->

[**@burgholzer**]: https://github.com/burgholzer
[**@ystade**]: https://github.com/ystade
[**@DRovara**]: https://github.com/DRovara
[**@flowerthrower**]: https://github.com/flowerthrower
[**@BertiFlorea**]: https://github.com/BertiFlorea
[**@M-J-Hochreiter**]: https://github.com/M-J-Hochreiter
[**@rotmanjanez**]: https://github.com/rotmanjanez
[**@pehamTom**]: https://github.com/pehamTom
[**@MatthiasReumann**]: https://github.com/MatthiasReumann
[**@denialhaag**]: https://github.com/denialhaag
[**q-inho**]: https://github.com/q-inho
[**@li-mingbao**]: https://github.com/li-mingbao
[**@lavanya-m-k**]: https://github.com/lavanya-m-k
[**@taminob**]: https://github.com/taminob
[**@jannikpflieger**]: https://github.com/jannikpflieger

<!-- General links -->

[Keep a Changelog]: https://keepachangelog.com/en/1.1.0/
[Common Changelog]: https://common-changelog.org
[Semantic Versioning]: https://semver.org/spec/v2.0.0.html
[GitHub Release Notes]: https://github.com/munich-quantum-toolkit/core/releases
[munich-quantum-toolkit]: https://github.com/munich-quantum-toolkit
[PEP 639]: https://peps.python.org/pep-0639/
[PEP 735]: https://peps.python.org/pep-0735/<|MERGE_RESOLUTION|>--- conflicted
+++ resolved
@@ -28,11 +28,8 @@
 
 ### Changed
 
-<<<<<<< HEAD
-=======
 - ⬆️ Require LLVM 21 for building the MLIR library ([#1180]) ([**@denialhaag**])
 - ⬆️ Update to version 21 of `clang-tidy` ([#1180]) ([**@denialhaag**])
->>>>>>> c182b5e9
 - 🚚 Rename MLIR pass `CancelConsecutiveInverses` to `GateElimination` ([#1140]) ([**@taminob**])
 - 🚚 Rename `xxminusyy` to `xx_minus_yy` and `xxplusyy` to `xx_plus_yy` in MLIR dialects ([#1071]) ([**@BertiFlorea**], [**@denialhaag**])
 - 🚸 Add custom assembly format for operations in the MLIR dialects ([#1139]) ([**@burgholzer**])
