--- conflicted
+++ resolved
@@ -9,21 +9,19 @@
 
 ## [Unreleased]
 
+### Changed
+
+- ♻️ Preserve tuple structure and improve site type clarity of the MQT NA Default QDMI Device ([#1299]) ([**@marcelwa**])
+
 ## [3.3.3] - 2025-11-10
 
 ### Added
 
 - ✨ Add support for bridge gates for the neutral atom hybrid mapper ([#1293]) ([**@lsschmid**])
 
-<<<<<<< HEAD
-### Changed
-
-- ♻️ Preserve Tuple Structure and Improve Site Type Clarity of the MQT NA Default QDMI Device ([#1299]) ([**@marcelwa**])
-=======
 ### Fixed
 
 - 🐛 Revert change to `opTypeFromString()` signature made in [#1283] ([#1300]) ([**@denialhaag**])
->>>>>>> b786ac93
 
 ## [3.3.2] - 2025-11-04
 
@@ -244,11 +242,8 @@
 
 <!-- PR links -->
 
-<<<<<<< HEAD
+[#1300]: https://github.com/munich-quantum-toolkit/core/pull/1300
 [#1299]: https://github.com/munich-quantum-toolkit/core/pull/1299
-=======
-[#1300]: https://github.com/munich-quantum-toolkit/core/pull/1300
->>>>>>> b786ac93
 [#1293]: https://github.com/munich-quantum-toolkit/core/pull/1293
 [#1287]: https://github.com/munich-quantum-toolkit/core/pull/1287
 [#1283]: https://github.com/munich-quantum-toolkit/core/pull/1283
