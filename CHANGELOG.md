--- conflicted
+++ resolved
@@ -11,15 +11,11 @@
 
 ### Added
 
-<<<<<<< HEAD
-- ✨ Extend MQT's implementation of a QDMI Device for neutral atom-based quantum computing with more properties ([#1100]) ([**@ystade**])
-=======
 - 📝 Integrate generated MLIR documentation ([#1147]) ([**@denialhaag**], [**@burgholzer**])
->>>>>>> 7b0dc21c
 - ✨ Add `IfElseOperation` to C++ library and Python package to support Qiskit's `IfElseOp` ([#1117]) ([**@denialhaag**], [**@burgholzer**], [**@lavanya-m-k**])
 - ✨ Add `allocQubit` and `deallocQubit` operations for dynamically working with single qubits to the MLIR dialects ([#1139]) ([**@DRovara**], [**@burgholzer**])
 - ✨ Add `qubit` operation for static qubit addressing to the MLIR dialects ([#1098], [#1116]) ([**@MatthiasReumann**])
-- ✨ Add MQT's implementation of a QDMI Driver ([#1010]) ([**@ystade**])
+- ✨ Add MQT's implementation of a QDMI Driver ([#1010], [#1150]) ([**@ystade**])
 - ✨ Add MQT's implementation of a QDMI Device for neutral atom-based quantum computing ([#996], [#1010], [#1100]) ([**@ystade**], [**@burgholzer**])
 - ✨ Add translation from `QuantumComputation` to the `MQTRef` MLIR dialect ([#1099]) ([**@denialhaag**], [**@burgholzer**])
 - ✨ Add `reset` operations to the MLIR dialects ([#1106]) ([**@DRovara**])
