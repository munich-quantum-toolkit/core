--- conflicted
+++ resolved
@@ -11,11 +11,8 @@
 
 ### Added
 
-<<<<<<< HEAD
 - ✨ Add support for translating `IfElseOperation`s to the `MQTRef` MLIR dialect ([#1164]) ([**@denialhaag**])
-=======
 - ✨ Add MQT's implementation of a generic FoMaC with Python bindings ([#1150]) ([**@ystade**])
->>>>>>> 57d41536
 - ✨ Add new MLIR pass `ElidePermutations` for SWAP gate elimination ([#1151]) ([**@taminob**])
 - ✨ Add new pattern to MLIR pass `GateElimination` for identity gate removal ([#1140]) ([**@taminob**])
 - ✨ Add Clifford block collection pass to `CircuitOptimizer` module ([#885]) ([**jannikpflieger**], [**@burgholzer**])
