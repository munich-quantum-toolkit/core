--- conflicted
+++ resolved
@@ -11,12 +11,9 @@
 
 ### Added
 
-<<<<<<< HEAD
 - ✨ Add MQT's implementation of a generic FoMaC with Python bindings ([#1150]) ([**@ystade**])
-=======
 - ✨ Add new pattern to MLIR pass `GateElimination` for identity gate removal ([#1140]) ([**@taminob**])
 - ✨ Add Clifford block collection pass to `CircuitOptimizer` module ([#885]) ([**jannikpflieger**], [**@burgholzer**])
->>>>>>> 341a574d
 - ✨ Add `isControlled()` method to the `UnitaryInterface` MLIR class ([#1157]) ([**@taminob**], [**@burgholzer**])
 - 📝 Integrate generated MLIR documentation ([#1147]) ([**@denialhaag**], [**@burgholzer**])
 - ✨ Add `IfElseOperation` to C++ library and Python package to support Qiskit's `IfElseOp` ([#1117]) ([**@denialhaag**], [**@burgholzer**], [**@lavanya-m-k**])
